/**
 * @file ops.c
 * @author Xu Xiaohong
 * @date 2021/12/17
 * @brief The internal interfaces for interpreter/ops
 *
 * Copyright (C) 2021 FMSoft <https://www.fmsoft.cn>
 *
 * This file is a part of PurC (short for Purring Cat), an HVML interpreter.
 * 
 * This program is free software: you can redistribute it and/or modify
 * it under the terms of the GNU Lesser General Public License as published by
 * the Free Software Foundation, either version 3 of the License, or
 * (at your option) any later version.
 *
 * This program is distributed in the hope that it will be useful,
 * but WITHOUT ANY WARRANTY; without even the implied warranty of
 * MERCHANTABILITY or FITNESS FOR A PARTICULAR PURPOSE.  See the
 * GNU Lesser General Public License for more details.
 *
 * You should have received a copy of the GNU Lesser General Public License
 * along with this program.  If not, see <https://www.gnu.org/licenses/>.
 *
 */

#include "config.h"

#include "internal.h"

#include "private/debug.h"
#include "private/executor.h"

#include "ops.h"

static struct pcintr_element_ops *all_ops[PCHVML_TAG_LAST_ENTRY];

struct tag_id_ops {
    enum pchvml_tag_id         tag_id;
    struct pcintr_element_ops* (*get)(void);
};

const struct tag_id_ops maps[] = {
    {PCHVML_TAG_HVML,              pcintr_get_hvml_ops},
    {PCHVML_TAG_HEAD,              pcintr_get_head_ops},
    {PCHVML_TAG_BODY,              pcintr_get_body_ops},
    {PCHVML_TAG_INIT,              pcintr_get_init_ops},
    {PCHVML_TAG_ARCHETYPE,         pcintr_get_archetype_ops},
    {PCHVML_TAG_ITERATE,           pcintr_get_iterate_ops},
    {PCHVML_TAG_UPDATE,            pcintr_get_update_ops},
    {PCHVML_TAG_EXCEPT,            pcintr_get_except_ops},
    {PCHVML_TAG_OBSERVE,           pcintr_get_observe_ops},
    {PCHVML_TAG_TEST,              pcintr_get_test_ops},
    {PCHVML_TAG_MATCH,             pcintr_get_match_ops},
    {PCHVML_TAG_CHOOSE,            pcintr_get_choose_ops},
    {PCHVML_TAG_CATCH,             pcintr_get_catch_ops},
    {PCHVML_TAG_FORGET,            pcintr_get_forget_ops},
    {PCHVML_TAG_FIRE,              pcintr_get_fire_ops},
    {PCHVML_TAG_BACK,              pcintr_get_back_ops},
    {PCHVML_TAG_DEFINE,            pcintr_get_define_ops},
    {PCHVML_TAG_INCLUDE,           pcintr_get_include_ops},
    {PCHVML_TAG_CALL,              pcintr_get_call_ops},
    {PCHVML_TAG_RETURN,            pcintr_get_return_ops},
    {PCHVML_TAG_INHERIT,           pcintr_get_inherit_ops},
<<<<<<< HEAD
    {PCHVML_TAG_EXIT,              pcintr_get_exit_ops},
=======
    {PCHVML_TAG_CLEAR,             pcintr_get_clear_ops},
    {PCHVML_TAG_ERASE,             pcintr_get_erase_ops},
>>>>>>> e9f6cf66
};

void init_ops(void)
{
    static int inited = 0;
    if (inited)
        return;

    for (size_t i=0; i<PCA_TABLESIZE(all_ops); ++i) {
        all_ops[i] = pcintr_get_undefined_ops();
    }

    for (size_t i=0; i<PCA_TABLESIZE(maps); ++i) {
        const struct tag_id_ops *p = maps+i;
        if (p->tag_id < 0 || p->tag_id >= PCA_TABLESIZE(all_ops))
            continue;
        all_ops[p->tag_id] = p->get();
    }

    inited = 1;
}

struct pcintr_element_ops
pcintr_get_ops_by_tag_id(enum pchvml_tag_id tag_id)
{
    PC_ASSERT(tag_id >= 0);
    PC_ASSERT(tag_id < PCA_TABLESIZE(all_ops));
    struct pcintr_element_ops *ops = all_ops[tag_id];
    PC_ASSERT(ops);
    return *ops;
}

struct pcintr_element_ops pcintr_get_ops_by_element(pcvdom_element_t element)
{
    enum pchvml_tag_id tag_id = element->tag_id;
    return pcintr_get_ops_by_tag_id(tag_id);
}
<|MERGE_RESOLUTION|>--- conflicted
+++ resolved
@@ -61,12 +61,9 @@
     {PCHVML_TAG_CALL,              pcintr_get_call_ops},
     {PCHVML_TAG_RETURN,            pcintr_get_return_ops},
     {PCHVML_TAG_INHERIT,           pcintr_get_inherit_ops},
-<<<<<<< HEAD
     {PCHVML_TAG_EXIT,              pcintr_get_exit_ops},
-=======
     {PCHVML_TAG_CLEAR,             pcintr_get_clear_ops},
     {PCHVML_TAG_ERASE,             pcintr_get_erase_ops},
->>>>>>> e9f6cf66
 };
 
 void init_ops(void)
