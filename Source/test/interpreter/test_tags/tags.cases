#
hvml_001
hvml_002
hvml_003
hvml_004
#
head_001

#
body_001
# multiple body element
###### body_002

#
archetype_001
archetype_002
<<<<<<< HEAD
archetype_003
=======
###### archetype_003

#
archedata_001
archedata_002
archedata_003

>>>>>>> 7d092b90

clear_001
clear_002
clear_003
clear_004
erase_001
erase_002
erase_003
erase_004
erase_005
erase_006
erase_007
erase_008
erase_009
erase_010
erase_011
test_001
differ_001<|MERGE_RESOLUTION|>--- conflicted
+++ resolved
@@ -14,17 +14,12 @@
 #
 archetype_001
 archetype_002
-<<<<<<< HEAD
-archetype_003
-=======
-###### archetype_003
+######archetype_003
 
 #
 archedata_001
 archedata_002
 archedata_003
-
->>>>>>> 7d092b90
 
 clear_001
 clear_002
