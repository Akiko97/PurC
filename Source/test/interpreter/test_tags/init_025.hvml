<!DOCTYPE hvml SYSTEM 'v: MATH'>
<hvml target="html" lang="en">
    <head>
    </head>

    <body>
        <except type="*">
            you shall not see me
        </except>
<<<<<<< HEAD
        <init as="file" from="FS" via="LOAD" for="file"/>
        <update on="$@" to="append" with="$EJSON.type($?)"/>
=======
        <init as="file" from="purc-dvobj-FS" via="LOAD" for="file"/>
        <update on="$@" to="append" with="$EJSON.type($file)"/>
>>>>>>> f6bace5a
    </body>

</hvml>
<|MERGE_RESOLUTION|>--- conflicted
+++ resolved
@@ -7,13 +7,8 @@
         <except type="*">
             you shall not see me
         </except>
-<<<<<<< HEAD
         <init as="file" from="FS" via="LOAD" for="file"/>
-        <update on="$@" to="append" with="$EJSON.type($?)"/>
-=======
-        <init as="file" from="purc-dvobj-FS" via="LOAD" for="file"/>
         <update on="$@" to="append" with="$EJSON.type($file)"/>
->>>>>>> f6bace5a
     </body>
 
 </hvml>
