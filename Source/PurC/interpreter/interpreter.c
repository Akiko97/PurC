/**
 * @file interpreter.c
 * @author Xu Xiaohong
 * @date 2021/11/18
 * @brief The internal interfaces for interpreter
 *
 * Copyright (C) 2021 FMSoft <https://www.fmsoft.cn>
 *
 * This file is a part of PurC (short for Purring Cat), an HVML interpreter.
 * 
 * This program is free software: you can redistribute it and/or modify
 * it under the terms of the GNU Lesser General Public License as published by
 * the Free Software Foundation, either version 3 of the License, or
 * (at your option) any later version.
 *
 * This program is distributed in the hope that it will be useful,
 * but WITHOUT ANY WARRANTY; without even the implied warranty of
 * MERCHANTABILITY or FITNESS FOR A PARTICULAR PURPOSE.  See the
 * GNU Lesser General Public License for more details.
 *
 * You should have received a copy of the GNU Lesser General Public License
 * along with this program.  If not, see <https://www.gnu.org/licenses/>.
 *
 */

#include "config.h"

#include "internal.h"

#include "private/debug.h"
#include "private/instance.h"
#include "purc-runloop.h"
#include "private/dvobjs.h"
#include "private/fetcher.h"
#include "private/regex.h"

#include "ops.h"
#include "../hvml/hvml-gen.h"
#include "../html/parser.h"

#include "hvml-attr.h"

#include <pthread.h>
#include <stdarg.h>
#include <libgen.h>

#define EVENT_TIMER_INTRVAL  10

#define EVENT_SEPARATOR      ':'
#define MSG_TYPE_CHANGE     "change"
#define MSG_SUB_TYPE_CLOSE  "close"

static void
stack_frame_release(struct pcintr_stack_frame *frame)
{
    if (!frame)
        return;

    frame->scope = NULL;
    frame->edom_element = NULL;
    frame->pos   = NULL;

    if (frame->ctxt) {
        PC_ASSERT(frame->ctxt_destroy);
        frame->ctxt_destroy(frame->ctxt);
        frame->ctxt  = NULL;
    }

    for (size_t i=0; i<PCA_TABLESIZE(frame->symbol_vars); ++i) {
        PURC_VARIANT_SAFE_CLEAR(frame->symbol_vars[i]);
    }

    PURC_VARIANT_SAFE_CLEAR(frame->attr_vars);
    PURC_VARIANT_SAFE_CLEAR(frame->ctnt_var);
    PURC_VARIANT_SAFE_CLEAR(frame->result_from_child);
}

static void
stack_frame_pseudo_release(struct pcintr_stack_frame_pseudo *frame_pseudo)
{
    if (!frame_pseudo)
        return;

    stack_frame_release(&frame_pseudo->frame);
}

static void
stack_frame_pseudo_destroy(struct pcintr_stack_frame_pseudo *frame_pseudo)
{
    if (!frame_pseudo)
        return;

    stack_frame_pseudo_release(frame_pseudo);
    free(frame_pseudo);
}

static void
stack_frame_normal_release(struct pcintr_stack_frame_normal *frame_normal)
{
    if (!frame_normal)
        return;

    stack_frame_release(&frame_normal->frame);
}

static void
stack_frame_normal_destroy(struct pcintr_stack_frame_normal *frame_normal)
{
    if (!frame_normal)
        return;

    stack_frame_normal_release(frame_normal);
    free(frame_normal);
}

static void
vdom_release(purc_vdom_t vdom)
{
    if (vdom->document) {
        pcvdom_document_destroy(vdom->document);
        vdom->document = NULL;
    }
}

static void
vdom_destroy(purc_vdom_t vdom)
{
    if (!vdom)
        return;

    vdom_release(vdom);

    free(vdom);
}

void
pcintr_util_dump_document_ex(pchtml_html_document_t *doc, char **dump_buff,
    const char *file, int line, const char *func)
{
    PC_ASSERT(doc);
    UNUSED_PARAM(dump_buff);
    UNUSED_PARAM(file);
    UNUSED_PARAM(line);
    UNUSED_PARAM(func);

    char buf[1024];
    size_t nr = sizeof(buf);
    int opt = 0;
    opt |= PCHTML_HTML_SERIALIZE_OPT_UNDEF;
    opt |= PCHTML_HTML_SERIALIZE_OPT_SKIP_WS_NODES;
    opt |= PCHTML_HTML_SERIALIZE_OPT_WITHOUT_TEXT_INDENT;
    opt |= PCHTML_HTML_SERIALIZE_OPT_FULL_DOCTYPE;
    if (!dump_buff) {
        opt |= PCHTML_HTML_SERIALIZE_OPT_WITH_HVML_HANDLE;
    }
    char *p = pchtml_doc_snprintf_ex(doc,
            (enum pchtml_html_serialize_opt)opt, buf, &nr, "");
    if (!p)
        return;

    doc = pchmtl_html_load_document_with_buf((const unsigned char*)p, nr);
    if (doc) {
        if (p != buf)
            free(p);
        nr = sizeof(buf);
        p = pchtml_doc_snprintf(doc, buf, &nr, "");
        pchtml_html_document_destroy(doc);
    }
    if (!p)
        return;

    if (dump_buff) {
        if (*dump_buff) {
            free(*dump_buff);
        }
        *dump_buff = strdup(p);
    }
<<<<<<< HEAD
#if 0
=======
#if 1
>>>>>>> 5c494898
    else {
        fprintf(stderr, "%s[%d]:%s(): #document %p\n%s\n",
                pcutils_basename((char*)file), line, func, doc, p);
    }
#endif
    if (p != buf)
        free(p);
}

void
pcintr_util_dump_edom_node_ex(pcdom_node_t *node,
    const char *file, int line, const char *func)
{
    PC_ASSERT(node);

    char buf[1024];
    size_t nr = sizeof(buf);
    int opt = 0;
    opt |= PCHTML_HTML_SERIALIZE_OPT_UNDEF;
    opt |= PCHTML_HTML_SERIALIZE_OPT_SKIP_WS_NODES;
    opt |= PCHTML_HTML_SERIALIZE_OPT_WITHOUT_TEXT_INDENT;
    opt |= PCHTML_HTML_SERIALIZE_OPT_FULL_DOCTYPE;
    char *p = pcdom_node_snprintf_ex(node,
            (enum pchtml_html_serialize_opt)opt, buf, &nr, "");
    if (p) {
        fprintf(stderr, "%s[%d]:%s():%p\n%s\n",
                pcutils_basename((char*)file), line, func, node, p);
        if (p != buf)
            free(p);
    }
}

void
pcintr_dump_frame_edom_node(pcintr_stack_t stack)
{
    struct pcintr_stack_frame *frame;
    frame = pcintr_stack_get_bottom_frame(stack);
    PC_ASSERT(frame);
    PC_ASSERT(frame->edom_element);
    pcintr_dump_edom_node(stack, pcdom_interface_node(frame->edom_element));
}

static int
doc_init(pcintr_stack_t stack)
{
    pchtml_html_document_t *doc;
    doc = pchtml_html_document_create();
    if (!doc) {
        purc_set_error(PURC_ERROR_OUT_OF_MEMORY);
        return -1;
    }

    const char *html = "<html/>";
    unsigned int r;
    r = pchtml_html_document_parse_with_buf(doc,
            (const unsigned char*)html, strlen(html));
    if (r) {
        pchtml_html_document_destroy(doc);
        purc_set_error(PURC_ERROR_OUT_OF_MEMORY);
        return -1;
    }

    stack->doc = doc;

    return 0;
}

static void
release_loaded_var(struct pcintr_loaded_var *p)
{
    if (p) {
        if (p->val != PURC_VARIANT_INVALID) {
            purc_variant_unload_dvobj(p->val);
            p->val = PURC_VARIANT_INVALID;
        }
        if (p->name) {
            free(p->name);
            p->name = NULL;
        }
    }
}

static void
destroy_loaded_var(struct pcintr_loaded_var *p)
{
    if (p) {
        release_loaded_var(p);
        free(p);
    }
}

static int
unload_dynamic_var(struct rb_node *node, void *ud)
{
    struct rb_root *root = (struct rb_root*)ud;
    struct pcintr_loaded_var *p;
    p = container_of(node, struct pcintr_loaded_var, node);
    pcutils_rbtree_erase(node, root);
    destroy_loaded_var(p);

    return 0;
}

static void
loaded_vars_release(pcintr_stack_t stack)
{
    struct rb_root *root = &stack->loaded_vars;
    if (RB_EMPTY_ROOT(root))
        return;

    int r;
    r = pcutils_rbtree_traverse(root, root, unload_dynamic_var);
    PC_ASSERT(r == 0);
}

void
pcintr_exception_clear(struct pcintr_exception *exception)
{
    if (!exception)
        return;

    PURC_VARIANT_SAFE_CLEAR(exception->exinfo);
    if (exception->bt) {
        pcdebug_backtrace_unref(exception->bt);
        exception->bt = NULL;
    }
    exception->error_except = 0;
}

void
pcintr_exception_move(struct pcintr_exception *dst,
        struct pcintr_exception *src)
{
    if (dst == src)
        return;

    if (dst->exinfo != src->exinfo) {
        PURC_VARIANT_SAFE_CLEAR(dst->exinfo);
        dst->exinfo = src->exinfo;
        src->exinfo = PURC_VARIANT_INVALID;
    }

    if (dst->bt != src->bt) {
        if (dst->bt)
            pcdebug_backtrace_unref(dst->bt);
        dst->bt = src->bt;
        src->bt = NULL;
    }

    dst->error_except = src->error_except;
    src->error_except = 0;
}

static void
release_observer(struct pcintr_observer *observer)
{
    if (!observer)
        return;

    list_del(&observer->node);

    if (observer->on_revoke) {
        observer->on_revoke(observer, observer->on_revoke_data);
    }

    if (observer->observed != PURC_VARIANT_INVALID) {
        if (purc_variant_is_native(observer->observed)) {
            struct purc_native_ops *ops = purc_variant_native_get_ops(
                    observer->observed);
            if (ops && ops->on_forget) {
                void *native_entity = purc_variant_native_get_entity(
                        observer->observed);
                ops->on_forget(native_entity,
                        purc_atom_to_string(observer->msg_type_atom),
                        observer->sub_type);
            }
        }

        PURC_VARIANT_SAFE_CLEAR(observer->observed);
    }

    free(observer->sub_type);
    observer->sub_type = NULL;
}

static void
free_observer(struct pcintr_observer *observer)
{
    if (!observer)
        return;

    release_observer(observer);
    free(observer);
}

static void
free_observer_list(struct list_head *observer_list)
{
    struct pcintr_observer *p, *n;
    list_for_each_entry_reverse_safe(p, n, observer_list, node) {
        list_del(&p->node);
        list_del(&p->node);
        free_observer(p);
    }
}

static void
release_scoped_variables(pcintr_stack_t stack)
{
    if (!stack)
        return;

    struct rb_node *p, *n;
    struct rb_node *last = pcutils_rbtree_last(&stack->scoped_variables);
    pcutils_rbtree_for_each_reverse_safe(last, p, n) {
        pcvarmgr_t mgr = container_of(p, struct pcvarmgr, node);
        pcutils_rbtree_erase(p, &stack->scoped_variables);
        PC_ASSERT(p->rb_left == NULL);
        PC_ASSERT(p->rb_right == NULL);
        PC_ASSERT(p->rb_parent == NULL);
        pcvarmgr_destroy(mgr);
    }
}

static void
destroy_stack_frame(struct pcintr_stack_frame *frame)
{
    struct pcintr_stack_frame_normal *frame_normal = NULL;

    switch (frame->type) {
        case STACK_FRAME_TYPE_NORMAL:
            frame_normal = container_of(frame,
                    struct pcintr_stack_frame_normal, frame);
            stack_frame_normal_destroy(frame_normal);
            break;
        case STACK_FRAME_TYPE_PSEUDO:
            PC_ASSERT(0);
            break;
        default:
            PC_ASSERT(0);
    }
}

static void
stack_release(pcintr_stack_t stack)
{
    if (!stack)
        return;

    if (stack->async_request_ids != PURC_VARIANT_INVALID) {
        size_t sz = purc_variant_array_get_size(stack->async_request_ids);
        if (sz) {
            purc_variant_t ids = purc_variant_container_clone(
                    stack->async_request_ids);
            for (size_t i = 0; i < sz; i++) {
                pcfetcher_cancel_async(purc_variant_array_get(ids, i));
            }
            purc_variant_unref(ids);
        }
        PURC_VARIANT_SAFE_CLEAR(stack->async_request_ids);
    }

    if (stack->ops.on_cleanup) {
        stack->ops.on_cleanup(stack, stack->ctxt);
        stack->ops.on_cleanup = NULL;
        stack->ctxt = NULL;
    }

    struct list_head *frames = &stack->frames;
    struct pcintr_stack_frame *p, *n;
    list_for_each_entry_reverse_safe(p, n, frames, node) {
        PC_ASSERT(p->type == STACK_FRAME_TYPE_NORMAL);
        list_del(&p->node);
        --stack->nr_frames;
        destroy_stack_frame(p);
    }
    PC_ASSERT(stack->nr_frames == 0);

    release_scoped_variables(stack);

    if (stack->timers) {
        pcintr_timers_destroy(stack->timers);
        stack->timers = NULL;
    }

    if (stack->vdom) {
        vdom_destroy(stack->vdom);
        stack->vdom = NULL;
    }

    free_observer_list(&stack->common_variant_observer_list);
    free_observer_list(&stack->dynamic_variant_observer_list);
    free_observer_list(&stack->native_variant_observer_list);

    if (stack->doc) {
        pchtml_html_document_destroy(stack->doc);
        stack->doc = NULL;
    }

    loaded_vars_release(stack);

    if (stack->base_uri) {
        free(stack->base_uri);
    }

    pcintr_exception_clear(&stack->exception);

    if (stack->event_timer) {
        pcintr_timer_destroy(stack->event_timer);
        stack->event_timer = NULL;
    }
}

enum pcintr_req_state {
    REQ_STATE_INIT,
    REQ_STATE_PENDING,
    REQ_STATE_CANCELLED,
    REQ_STATE_ACTIVATED,
    REQ_STATE_DYING,
};

struct pcintr_req {
    pcintr_coroutine_t           owner;
    void                        *ctxt;
    struct pcintr_req_ops       *ops;

    int                          refc; // TODO: atomic or thread-safe-lock?
    enum pcintr_req_state        state;
    struct list_head            *list;
    struct list_head             node;
};

static void
coroutine_release(pcintr_coroutine_t co)
{
    if (co) {
        struct pcintr_heap *heap = pcintr_get_heap();
        PC_ASSERT(heap && co->owner == heap);
        stack_release(&co->stack);
        if (co->name) {
            free(co->name);
            co->name = NULL;
        }
        if (co->ident) {
            PC_ASSERT(co->full_name);
            purc_atom_remove_string(co->full_name);
            free(co->full_name);
            co->full_name = NULL;
        }
    }
}

static void
coroutine_destroy(pcintr_coroutine_t co)
{
    if (co) {
        coroutine_release(co);
        free(co);
    }
}

static void
stack_init(pcintr_stack_t stack)
{
    INIT_LIST_HEAD(&stack->frames);
    INIT_LIST_HEAD(&stack->common_variant_observer_list);
    INIT_LIST_HEAD(&stack->dynamic_variant_observer_list);
    INIT_LIST_HEAD(&stack->native_variant_observer_list);
    stack->scoped_variables = RB_ROOT;

    stack->stage = STACK_STAGE_FIRST_ROUND;
    stack->loaded_vars = RB_ROOT;
    stack->mode = STACK_VDOM_BEFORE_HVML;

    struct pcinst *inst = pcinst_current();
    PC_ASSERT(inst);
    struct pcintr_heap *heap = inst->intr_heap;
    PC_ASSERT(heap);
    stack->owning_heap = heap;
}

void pcintr_heap_lock(struct pcintr_heap *heap)
{
    int r = pthread_mutex_lock(&heap->locker);
    PC_ASSERT(r == 0);
}

void pcintr_heap_unlock(struct pcintr_heap *heap)
{
    int r = pthread_mutex_unlock(&heap->locker);
    PC_ASSERT(r == 0);
}

static struct list_head                       _all_heaps;

static void _cleanup_instance(struct pcinst* inst)
{
    struct pcintr_heap *heap = inst->intr_heap;
    if (!heap)
        return;

    if (heap->owning_heaps) {
        pcintr_remove_heap(&_all_heaps);
        PC_ASSERT(heap->owning_heaps == NULL);
    }

    PC_ASSERT(heap->exiting == false);
    heap->exiting = true;

    struct list_head *coroutines = &heap->coroutines;
    struct list_head *p, *n;

    list_for_each_safe(p, n, coroutines) {
        pcintr_coroutine_t co;
        co = container_of(p, struct pcintr_coroutine, node);

        list_del(p);
        coroutine_destroy(co);
    }

    if (heap->move_buff) {
        PC_ASSERT(pthread_equal(pthread_self(), inst->running_thread));
        purc_inst_destroy_move_buffer();
        heap->move_buff = 0;
    }

    free(heap);
    inst->intr_heap = NULL;
}

static int _init_instance(struct pcinst* inst,
        const purc_instance_extra_info* extra_info)
{
    UNUSED_PARAM(extra_info);
    inst->intr_heap = NULL;

    struct pcintr_heap *heap = inst->intr_heap;
    PC_ASSERT(heap == NULL);

    heap = (struct pcintr_heap*)calloc(1, sizeof(*heap));
    if (!heap)
        return PURC_ERROR_OUT_OF_MEMORY;

    heap->move_buff = purc_inst_create_move_buffer(
            PCINST_MOVE_BUFFER_FLAG_NONE, 64);
    if (!heap->move_buff) {
        free(heap);
        return PURC_ERROR_OUT_OF_MEMORY;
    }

    int r;
    r = pthread_mutex_init(&heap->locker, NULL);
    if (r) {
        purc_inst_destroy_move_buffer();
        heap->move_buff = 0;
        free(heap);
        return PURC_ERROR_OUT_OF_MEMORY;
    }

    inst->intr_heap = heap;
    heap->owner     = inst;

    INIT_LIST_HEAD(&heap->coroutines);
    heap->running_coroutine = NULL;
    heap->next_coroutine_id = 1;

    PC_ASSERT(pcintr_get_heap());
    pcintr_add_heap(&_all_heaps);

    return 0;
}

static int _init_once(void)
{
    purc_runloop_t runloop = purc_runloop_get_current();
    PC_ASSERT(runloop);
    init_ops();

    INIT_LIST_HEAD(&_all_heaps);

    return 0;
}

struct pcmodule _module_interpreter = {
    .id              = PURC_HAVE_HVML,
    .module_inited   = 0,

    .init_once              = _init_once,
    .init_instance          = _init_instance,
    .cleanup_instance       = _cleanup_instance,
};

struct pcintr_heap* pcintr_get_heap(void)
{
    struct pcinst *inst = pcinst_current();

    return inst ? inst->intr_heap : NULL;
}

bool pcintr_is_current_thread(void)
{
    struct pcintr_heap *heap = pcintr_get_heap();
    struct pcinst *inst = heap ? heap->owner : NULL;
    return inst ? (inst->running_thread == pthread_self()) : false;
}

pcintr_coroutine_t
pcintr_get_coroutine(void)
{
    struct pcintr_heap *heap = pcintr_get_heap();
    return heap ? heap->running_coroutine : NULL;
}

purc_runloop_t
pcintr_get_runloop(void)
{
    pcintr_coroutine_t co = pcintr_get_coroutine();
    pcintr_heap_t heap = co ? co->owner : NULL;
    struct pcinst *inst = heap ? heap->owner : NULL;
    return inst ? inst->running_loop : NULL;
}

static void
coroutine_set_current_with_location(struct pcintr_coroutine *co,
        const char *file, int line, const char *func)
{
    UNUSED_PARAM(file);
    UNUSED_PARAM(line);
    UNUSED_PARAM(func);

    struct pcintr_heap *heap = pcintr_get_heap();
    if (co) {
#if 0           /* { */
        fprintf(stderr, "%s[%d]: %s(): %s\n",
            basename((char*)file), line, func,
            ">>>>>>>>>>>>>start>>>>>>>>>>>>>>>>>>>>>>>>>>");
#endif          /* } */
        PC_ASSERT(heap->running_coroutine == NULL);
    }
    else {
#if 0           /* { */
        fprintf(stderr, "%s[%d]: %s(): %s\n",
            basename((char*)file), line, func,
            "<<<<<<<<<<<<<stop<<<<<<<<<<<<<<<<<<<<<<<<<<<");
#endif          /* } */
        PC_ASSERT(heap->running_coroutine);
    }

    heap->running_coroutine = co;
}

#define coroutine_set_current(co) \
    coroutine_set_current_with_location(co, __FILE__, __LINE__, __func__)

void pcintr_set_current_co_with_location(pcintr_coroutine_t co,
        const char *file, int line, const char *func)
{
    coroutine_set_current_with_location(co, file, line, func);
}

pcintr_stack_t pcintr_get_stack(void)
{
    struct pcintr_coroutine *co = pcintr_get_coroutine();
    if (!co)
        return NULL;

    return &co->stack;
}

static void
pop_stack_frame(pcintr_stack_t stack)
{
    PC_ASSERT(stack);
    PC_ASSERT(stack->nr_frames > 0);

    struct list_head *tail = stack->frames.prev;
    PC_ASSERT(tail != NULL);
    PC_ASSERT(tail != &stack->frames);

    list_del(tail);

    struct pcintr_stack_frame *frame;
    frame = container_of(tail, struct pcintr_stack_frame, node);

    struct pcintr_stack_frame_normal *frame_normal = NULL;
    struct pcintr_stack_frame_pseudo *frame_pseudo = NULL;

    switch (frame->type) {
        case STACK_FRAME_TYPE_NORMAL:
            frame_normal = container_of(frame,
                    struct pcintr_stack_frame_normal, frame);
            stack_frame_normal_destroy(frame_normal);
            break;
        case STACK_FRAME_TYPE_PSEUDO:
            frame_pseudo = container_of(frame,
                    struct pcintr_stack_frame_pseudo, frame);
            stack_frame_pseudo_destroy(frame_pseudo);
            break;
        default:
            PC_ASSERT(0);
    }

    --stack->nr_frames;
}

static int
set_lessthan_symval(struct pcintr_stack_frame *frame, purc_variant_t val)
{
    if (val != PURC_VARIANT_INVALID) {
        PURC_VARIANT_SAFE_CLEAR(
                frame->symbol_vars[PURC_SYMBOL_VAR_LESS_THAN]);
        frame->symbol_vars[PURC_SYMBOL_VAR_LESS_THAN] = val;
        purc_variant_ref(val);
    }
    else {
        purc_variant_t undefined = purc_variant_make_undefined();
        if (undefined == PURC_VARIANT_INVALID)
            return -1;
        PURC_VARIANT_SAFE_CLEAR(
                frame->symbol_vars[PURC_SYMBOL_VAR_LESS_THAN]);
        frame->symbol_vars[PURC_SYMBOL_VAR_LESS_THAN] = undefined;
    }

    return 0;
}

static int
init_percent_symval(struct pcintr_stack_frame *frame)
{
    purc_variant_t idx;
    idx = purc_variant_make_ulongint(0);
    if (idx == PURC_VARIANT_INVALID)
        return -1;

    enum purc_symbol_var symbol = PURC_SYMBOL_VAR_PERCENT_SIGN;
    PURC_VARIANT_SAFE_CLEAR(frame->symbol_vars[symbol]);
    frame->symbol_vars[symbol] = idx;

    return 0;
}

static int
init_at_symval(struct pcintr_stack_frame *frame)
{
    struct pcintr_stack_frame *parent;
    parent = pcintr_stack_frame_get_parent(frame);
    if (!parent || !parent->edom_element)
        return 0;

    purc_variant_t at = pcdvobjs_make_elements(parent->edom_element);
    if (at == PURC_VARIANT_INVALID)
        return -1;

    int r;
    r = pcintr_set_at_var(frame, at);
    purc_variant_unref(at);

    return r ? -1 : 0;
}

static int
init_exclamation_symval(struct pcintr_stack_frame *frame)
{
    purc_variant_t exclamation_var;
    exclamation_var = purc_variant_make_object(0,
            PURC_VARIANT_INVALID, PURC_VARIANT_INVALID);

    if (exclamation_var == PURC_VARIANT_INVALID)
        return -1;

    int r;
    r = pcintr_set_exclamation_var(frame, exclamation_var);
    purc_variant_unref(exclamation_var);

    return r ? -1 : 0;
}

static int
init_undefined_symvals(struct pcintr_stack_frame *frame)
{
    purc_variant_t undefined = purc_variant_make_undefined();
    if (undefined == PURC_VARIANT_INVALID)
        return -1;

    for (size_t i=0; i<PCA_TABLESIZE(frame->symbol_vars); ++i) {
        frame->symbol_vars[i] = undefined;
        purc_variant_ref(undefined);
    }
    purc_variant_unref(undefined);

    return 0;
}

static int
init_symvals_with_vals(struct pcintr_stack_frame *frame)
{
    if (frame->type == STACK_FRAME_TYPE_PSEUDO)
        return 0;

    // $0%
    if (init_percent_symval(frame))
        return -1;

    // $0@
    if (init_at_symval(frame))
        return -1;

    // $0!
    if (init_exclamation_symval(frame))
        return -1;

    return 0;
}

static int
init_stack_frame(pcintr_stack_t stack, struct pcintr_stack_frame* frame)
{
    frame->owner           = stack;
    frame->silently        = 0;

    return 0;
}

static int
init_stack_frame_pseudo(pcintr_stack_t stack,
        struct pcintr_stack_frame_pseudo *frame_pseudo)
{
    do {
        if (init_stack_frame(stack, &frame_pseudo->frame))
            break;

        if (init_undefined_symvals(&frame_pseudo->frame))
            break;

        return 0;
    } while (0);

    return -1;
}

static struct pcintr_stack_frame_pseudo*
stack_frame_pseudo_create(pcintr_stack_t stack)
{
    struct pcintr_stack_frame_pseudo *frame_pseudo;
    frame_pseudo = (struct pcintr_stack_frame_pseudo*)calloc(1,
            sizeof(*frame_pseudo));
    if (!frame_pseudo) {
        purc_set_error(PURC_ERROR_OUT_OF_MEMORY);
        return NULL;
    }

    struct pcintr_stack_frame *frame = &frame_pseudo->frame;
    frame->type = STACK_FRAME_TYPE_PSEUDO;

    if (init_stack_frame_pseudo(stack, frame_pseudo))
        goto fail_init;

    return frame_pseudo;

fail_init:
    stack_frame_pseudo_destroy(frame_pseudo);

    return NULL;
}

static struct pcintr_stack_frame_pseudo*
push_stack_frame_pseudo(pcintr_stack_t stack,
        pcvdom_element_t vdom_element)
{
    PC_ASSERT(list_empty(&stack->frames));
    PC_ASSERT(stack->nr_frames == 0);

    PC_ASSERT(vdom_element);

    struct pcintr_stack_frame_pseudo *frame_pseudo;
    frame_pseudo = stack_frame_pseudo_create(stack);
    if (!frame_pseudo)
        return NULL;

    struct pcintr_stack_frame *frame = &frame_pseudo->frame;

    do {
        struct pcintr_element_ops ops = {};

        struct pcintr_stack_frame *child_frame;
        child_frame = &frame_pseudo->frame;
        child_frame->ops = ops;
        child_frame->pos = vdom_element;
        child_frame->edom_element = NULL;
        child_frame->scope = NULL;

        child_frame->next_step = NEXT_STEP_AFTER_PUSHED;

        list_add_tail(&frame->node, &stack->frames);
        ++stack->nr_frames;

        return frame_pseudo;
    } while (0);

    pop_stack_frame(stack);
    return NULL;
}

void
pcintr_push_stack_frame_pseudo(pcvdom_element_t vdom_element)
{
    pcintr_stack_t stack = pcintr_get_stack();
    PC_ASSERT(stack);

    struct pcintr_stack_frame_pseudo *frame_pseudo;
    frame_pseudo = push_stack_frame_pseudo(stack, vdom_element);

    PC_ASSERT(frame_pseudo);
    PC_ASSERT(frame_pseudo->frame.type == STACK_FRAME_TYPE_PSEUDO);
}

void
pcintr_pop_stack_frame_pseudo(void)
{
    pcintr_stack_t stack = pcintr_get_stack();
    PC_ASSERT(stack);
    PC_ASSERT(stack->nr_frames == 1);

    struct list_head *frames = &stack->frames;
    struct pcintr_stack_frame *frame;
    frame = list_last_entry(frames, struct pcintr_stack_frame, node);
    PC_ASSERT(frame);
    PC_ASSERT(frame->type == STACK_FRAME_TYPE_PSEUDO);

    pop_stack_frame(stack);
}

static int
init_stack_frame_normal(pcintr_stack_t stack,
        struct pcintr_stack_frame_normal *frame_normal)
{
    do {
        if (init_stack_frame(stack, &frame_normal->frame))
            break;

        if (init_undefined_symvals(&frame_normal->frame))
            break;

        return 0;
    } while (0);

    return -1;
}

static struct pcintr_stack_frame_normal*
stack_frame_normal_create(pcintr_stack_t stack)
{
    struct pcintr_stack_frame_normal *frame_normal;
    frame_normal = (struct pcintr_stack_frame_normal*)calloc(1,
            sizeof(*frame_normal));
    if (!frame_normal) {
        purc_set_error(PURC_ERROR_OUT_OF_MEMORY);
        return NULL;
    }

    struct pcintr_stack_frame *frame = &frame_normal->frame;
    frame->type = STACK_FRAME_TYPE_NORMAL;

    if (init_stack_frame_normal(stack, frame_normal))
        goto fail_init;

    return frame_normal;

fail_init:
    stack_frame_normal_destroy(frame_normal);

    return NULL;
}

static struct pcintr_stack_frame_normal*
push_stack_frame_normal(pcintr_stack_t stack)
{
    struct pcintr_stack_frame_normal *frame_normal;
    frame_normal = stack_frame_normal_create(stack);
    if (!frame_normal)
        return NULL;

    struct pcintr_stack_frame *frame = &frame_normal->frame;
    frame->type = STACK_FRAME_TYPE_NORMAL;

    list_add_tail(&frame->node, &stack->frames);
    ++stack->nr_frames;

    do {
        if (init_symvals_with_vals(&frame_normal->frame))
            break;

        return frame_normal;
    } while (0);

    pop_stack_frame(stack);
    return NULL;
}

void
pcintr_set_input_var(pcintr_stack_t stack, purc_variant_t val)
{
    struct pcintr_stack_frame *frame;
    frame = pcintr_stack_get_bottom_frame(stack);
    PC_ASSERT(frame);
    set_lessthan_symval(frame, val);
}

purc_variant_t
eval_vdom_attr(pcintr_stack_t stack, struct pcvdom_attr *attr)
{
    PC_ASSERT(attr);
    PC_ASSERT(attr->key);
    if (!attr->val)
        return purc_variant_make_undefined();

    struct pcintr_stack_frame *frame;
    frame = pcintr_stack_get_bottom_frame(stack);
    return pcvcm_eval(attr->val, stack, frame->silently ? true : false);
}

int
pcintr_set_edom_attribute(pcintr_stack_t stack, struct pcvdom_attr *attr)
{
    struct pcintr_stack_frame *frame;
    frame = pcintr_stack_get_bottom_frame(stack);
    PC_ASSERT(frame);
    PC_ASSERT(frame->edom_element);

    PC_ASSERT(attr);
    PC_ASSERT(attr->key);
    const char *sv = "";

    purc_variant_t val = eval_vdom_attr(stack, attr);
    if (val == PURC_VARIANT_INVALID)
        return -1;

    if (!purc_variant_is_undefined(val)) {
        PC_ASSERT(purc_variant_is_string(val));
        sv = purc_variant_get_string_const(val);
        PC_ASSERT(sv);
    }

    int r = pcintr_util_set_attribute(frame->edom_element, attr->key, sv);
    PC_ASSERT(r == 0);
    PURC_VARIANT_SAFE_CLEAR(val);

    return r ? -1 : 0;
}

purc_variant_t
pcintr_eval_vdom_attr(pcintr_stack_t stack, struct pcvdom_attr *attr)
{
    return eval_vdom_attr(stack, attr);
}

struct pcintr_walk_attrs_ud {
    struct pcintr_stack_frame       *frame;
    struct pcvdom_element           *element;
    void                            *ud;
    pcintr_attr_f                    cb;
};

static int
walk_attr(void *key, void *val, void *ud)
{
    PC_ASSERT(key);
    PC_ASSERT(val);
    PC_ASSERT(ud);

    struct pcintr_walk_attrs_ud *data = (struct pcintr_walk_attrs_ud*)ud;

    struct pcintr_stack_frame *frame = data->frame;
    PC_ASSERT(frame);

    struct pcvdom_attr *attr = (struct pcvdom_attr*)val;
    PC_ASSERT(attr->key);
    PC_ASSERT(attr->key == key);

    struct pcvdom_element *element = data->element;
    PC_ASSERT(element);

    purc_atom_t atom = PCHVML_KEYWORD_ATOM(HVML, attr->key);
    // NOTE: we only dispatch those keyworded-attr to caller
    return data->cb(frame, element, atom, attr, data->ud);
}

int
pcintr_vdom_walk_attrs(struct pcintr_stack_frame *frame,
        struct pcvdom_element *element, void *ud, pcintr_attr_f cb)
{
    struct pcutils_map *attrs = element->attrs;
    if (!attrs)
        return 0;

    PC_ASSERT(frame->pos == element);

    if (frame->attr_vars == PURC_VARIANT_INVALID) {
        frame->attr_vars = purc_variant_make_object(0,
                PURC_VARIANT_INVALID, PURC_VARIANT_INVALID);
        if (frame->attr_vars == PURC_VARIANT_INVALID)
            return -1;
    }

    struct pcintr_walk_attrs_ud data = {
        .frame        = frame,
        .element      = element,
        .ud           = ud,
        .cb           = cb,
    };

    int r = pcutils_map_traverse(attrs, &data, walk_attr);
    if (r)
        return r;

    return 0;
}

bool
pcintr_is_element_silently(struct pcvdom_element *element)
{
    return element ? pcvdom_element_is_silently(element) : false;
}

#ifndef NDEBUG                     /* { */
static void
dump_stack_frame(pcintr_stack_t stack, struct pcintr_stack_frame *frame,
        size_t level)
{
    UNUSED_PARAM(stack);

    if (level == 0) {
        fprintf(stderr, "document\n");
        return;
    }
    pcvdom_element_t scope = frame->scope;
    pcvdom_element_t pos = frame->pos;
    for (size_t i=0; i<level; ++i) {
        fprintf(stderr, "  ");
    }
    fprintf(stderr, "scope:<%s>; pos:<%s>\n",
        (scope ? scope->tag_name : NULL),
        (pos ? pos->tag_name : NULL));
}

static void
dump_err_except_info(purc_variant_t err_except_info)
{
    if (purc_variant_is_type(err_except_info, PURC_VARIANT_TYPE_STRING)) {
        fprintf(stderr, "err_except_info: %s\n",
                purc_variant_get_string_const(err_except_info));
    }
    else {
        char buf[1024];
        buf[0] = '\0';
        int r = pcvariant_serialize(buf, sizeof(buf), err_except_info);
        PC_ASSERT(r >= 0);
        if ((size_t)r>=sizeof(buf)) {
            buf[sizeof(buf)-1] = '\0';
            buf[sizeof(buf)-2] = '.';
            buf[sizeof(buf)-3] = '.';
            buf[sizeof(buf)-4] = '.';
        }
        fprintf(stderr, "err_except_info: %s\n", buf);
    }
}

static void
dump_stack(pcintr_stack_t stack)
{
    fprintf(stderr, "dumping stacks of corroutine [%p] ......\n", &stack->co);
    PC_ASSERT(stack);
    struct pcintr_exception *exception = &stack->exception;
    struct pcdebug_backtrace *bt = exception->bt;

    if (bt) {
        fprintf(stderr, "error_except: generated @%s[%d]:%s()\n",
                pcutils_basename((char*)bt->file), bt->line, bt->func);
    }
    purc_atom_t     error_except = exception->error_except;
    purc_variant_t  err_except_info = exception->exinfo;
    if (error_except) {
        fprintf(stderr, "error_except: %s\n",
                purc_atom_to_string(error_except));
    }
    if (err_except_info) {
        dump_err_except_info(err_except_info);
    }
    fprintf(stderr, "nr_frames: %zd\n", stack->nr_frames);
    struct list_head *frames = &stack->frames;
    size_t level = 0;
    if (!list_empty(frames)) {
        struct list_head *p;
        list_for_each(p, frames) {
            struct pcintr_stack_frame *frame;
            frame = container_of(p, struct pcintr_stack_frame, node);
            dump_stack_frame(stack, frame, level++);
        }
    }
}
#endif                             /* } */

static void
dump_c_stack(struct pcdebug_backtrace *bt)
{
    if (!bt)
        return;

    struct pcinst *inst = pcinst_current();
    fprintf(stderr, "dumping stacks of purc instance [%p]......\n", inst);
    pcdebug_backtrace_dump(bt);
}

int
pcintr_check_insertion_mode_for_normal_element(pcintr_stack_t stack)
{
    PC_ASSERT(stack);

    if (stack->stage != STACK_STAGE_FIRST_ROUND)
        return 0;

    switch (stack->mode) {
        case STACK_VDOM_BEFORE_HVML:
            PC_ASSERT(0);
            break;
        case STACK_VDOM_BEFORE_HEAD:
            stack->mode = STACK_VDOM_IN_BODY;
            break;
        case STACK_VDOM_IN_HEAD:
            break;
        case STACK_VDOM_AFTER_HEAD:
            stack->mode = STACK_VDOM_IN_BODY;
            break;
        case STACK_VDOM_IN_BODY:
            break;
        case STACK_VDOM_AFTER_BODY:
            PC_ASSERT(0);
            break;
        case STACK_VDOM_AFTER_HVML:
            PC_ASSERT(0);
            break;
        default:
            PC_ASSERT(0);
            break;
    }

    return 0;
}

static void
after_pushed(pcintr_coroutine_t co, struct pcintr_stack_frame *frame)
{
    if (frame->ops.after_pushed) {
        void *ctxt = frame->ops.after_pushed(&co->stack, frame->pos);
        if (co->state == CO_STATE_WAIT) {
            PC_ASSERT(co->yielded_ctxt);
            PC_ASSERT(co->continuation);
        }
        if (!ctxt) {
            frame->next_step = NEXT_STEP_ON_POPPING;
            return;
        }
    }

    frame->next_step = NEXT_STEP_SELECT_CHILD;
}

static void
on_popping(pcintr_coroutine_t co, struct pcintr_stack_frame *frame)
{
    bool ok = true;
    if (frame->ops.on_popping) {
        ok = frame->ops.on_popping(&co->stack, frame->ctxt);
        if (co->stack.exited)
            PC_ASSERT(ok);
    }

    if (ok) {
        pcintr_stack_t stack = &co->stack;
        pop_stack_frame(stack);
    } else {
        frame->next_step = NEXT_STEP_RERUN;
    }
}

static void
on_rerun(pcintr_coroutine_t co, struct pcintr_stack_frame *frame)
{
    PC_ASSERT(!co->stack.exited);

    bool ok = false;
    if (frame->ops.rerun) {
        ok = frame->ops.rerun(&co->stack, frame->ctxt);
    }

    PC_ASSERT(ok);

    frame->next_step = NEXT_STEP_SELECT_CHILD;
}

static void
on_select_child(pcintr_coroutine_t co, struct pcintr_stack_frame *frame)
{
    struct pcvdom_element *element = NULL;
    if (!co->stack.exited && frame->ops.select_child) {
        element = frame->ops.select_child(&co->stack, frame->ctxt);
    }

    if (element == NULL) {
        frame->next_step = NEXT_STEP_ON_POPPING;
    }
    else {
        frame->next_step = NEXT_STEP_SELECT_CHILD;

        // push child frame
        pcintr_stack_t stack = &co->stack;
        struct pcintr_stack_frame_normal *frame_normal;
        frame_normal = push_stack_frame_normal(stack);
        if (!frame_normal)
            return;

        struct pcintr_stack_frame *child_frame;
        child_frame = &frame_normal->frame;
        child_frame->ops = pcintr_get_ops_by_element(element);
        child_frame->pos = element;
        PC_ASSERT(element);
        child_frame->silently = pcintr_is_element_silently(child_frame->pos) ?
            1 : 0;
        child_frame->edom_element = frame->edom_element;
        child_frame->scope = NULL;

        child_frame->next_step = NEXT_STEP_AFTER_PUSHED;
    }
}

static void
exception_copy(struct pcintr_exception *exception)
{
    if (!exception)
        return;

    const struct pcinst *inst = pcinst_current();
    exception->errcode        = inst->errcode;
    exception->error_except   = inst->error_except;

    if (inst->err_exinfo)
        purc_variant_ref(inst->err_exinfo);
    PURC_VARIANT_SAFE_CLEAR(exception->exinfo);
    exception->exinfo = inst->err_exinfo;

    if (inst->bt)
        pcdebug_backtrace_ref(inst->bt);
    if (exception->bt) {
        pcdebug_backtrace_unref(exception->bt);
    }
    exception->bt = inst->bt;
}

static bool co_is_observed(pcintr_coroutine_t co)
{
    if (!list_empty(&co->stack.common_variant_observer_list))
        return true;

    if (!list_empty(&co->stack.dynamic_variant_observer_list))
        return true;

    if (!list_empty(&co->stack.native_variant_observer_list))
        return true;

    return false;
}

struct pcintr_stack_frame*
pcintr_stack_get_bottom_frame(pcintr_stack_t stack)
{
    if (!stack)
        return NULL;

    if (stack->nr_frames < 1)
        return NULL;

    struct list_head *tail = stack->frames.prev;
    return container_of(tail, struct pcintr_stack_frame, node);
}

struct pcintr_stack_frame*
pcintr_stack_frame_get_parent(struct pcintr_stack_frame *frame)
{
    if (!frame)
        return NULL;

    if (frame->type == STACK_FRAME_TYPE_PSEUDO)
        return NULL;

    if (list_is_first(&frame->node, &frame->owner->frames))
        return NULL;

    struct list_head *n = frame->node.prev;
    PC_ASSERT(n);

    return container_of(n, struct pcintr_stack_frame, node);
}

purc_vdom_t
purc_load_hvml_from_string(const char* string)
{
    return purc_load_hvml_from_string_ex(string, NULL, NULL);
}

purc_vdom_t
purc_load_hvml_from_string_ex(const char* string,
        struct pcintr_supervisor_ops *ops, void *ctxt)
{
    purc_rwstream_t in;
    in = purc_rwstream_new_from_mem ((void*)string, strlen(string));
    if (!in)
        return NULL;
    purc_vdom_t vdom = purc_load_hvml_from_rwstream_ex(in, ops, ctxt);
    purc_rwstream_destroy(in);
    return vdom;
}

purc_vdom_t
purc_load_hvml_from_file(const char* file)
{
    return purc_load_hvml_from_file_ex(file, NULL, NULL);
}

purc_vdom_t
purc_load_hvml_from_file_ex(const char* file,
        struct pcintr_supervisor_ops *ops, void *ctxt)
{
    purc_rwstream_t in;
    in = purc_rwstream_new_from_file(file, "r");
    if (!in)
        return NULL;
    purc_vdom_t vdom = purc_load_hvml_from_rwstream_ex(in, ops, ctxt);
    purc_rwstream_destroy(in);
    return vdom;
}

purc_vdom_t
purc_load_hvml_from_url(const char* url)
{
    return purc_load_hvml_from_url_ex(url, NULL, NULL);
}

purc_vdom_t
purc_load_hvml_from_url_ex(const char* url,
        struct pcintr_supervisor_ops *ops, void *ctxt)
{
    purc_vdom_t vdom = NULL;
    struct pcfetcher_resp_header resp_header = {0};
    purc_rwstream_t resp = pcfetcher_request_sync(
            url,
            PCFETCHER_REQUEST_METHOD_GET,
            NULL,
            10,
            &resp_header);
    if (resp_header.ret_code == 200) {
        vdom = purc_load_hvml_from_rwstream_ex(resp, ops, ctxt);
        purc_rwstream_destroy(resp);
    }

    if (resp_header.mime_type) {
        free(resp_header.mime_type);
    }
    return vdom;
}

static struct pcvdom_document*
load_document(purc_rwstream_t in)
{
    struct pchvml_parser *parser = NULL;
    struct pcvdom_gen *gen = NULL;
    struct pcvdom_document *doc = NULL;
    struct pchvml_token *token = NULL;
    parser = pchvml_create(0, 0);
    if (!parser)
        goto error;

    gen = pcvdom_gen_create();
    if (!gen)
        goto error;

again:
    if (token)
        pchvml_token_destroy(token);

    token = pchvml_next_token(parser, in);
    if (!token)
        PC_ASSERT(0);

    if (!token)
        goto error;

    if (pcvdom_gen_push_token(gen, parser, token))
        goto error;

    if (!pchvml_token_is_type(token, PCHVML_TOKEN_EOF)) {
        goto again;
    }

    doc = pcvdom_gen_end(gen);
    goto end;

error:
    doc = pcvdom_gen_end(gen);
    if (doc) {
        pcvdom_document_destroy(doc);
        doc = NULL;
    }

end:
    if (token)
        pchvml_token_destroy(token);

    if (gen)
        pcvdom_gen_destroy(gen);

    if (parser)
        pchvml_destroy(parser);

    return doc;
}

#define BUILDIN_VAR_HVML        "HVML"
#define BUILDIN_VAR_SYSTEM      "SYSTEM"
#define BUILDIN_VAR_DATETIME    "DATETIME"
#define BUILDIN_VAR_T           "T"
#define BUILDIN_VAR_L           "L"
#define BUILDIN_VAR_DOC         "DOC"
#define BUILDIN_VAR_SESSION     "SESSION"
#define BUILDIN_VAR_EJSON       "EJSON"
#define BUILDIN_VAR_STR         "STR"
#define BUILDIN_VAR_STREAM      "STREAM"

static bool
bind_doc_named_variable(pcintr_stack_t stack, const char* name,
        purc_variant_t var)
{
    if (var == PURC_VARIANT_INVALID) {
        return false;
    }

    if (!pcintr_bind_document_variable(stack->vdom, name, var)) {
        purc_variant_unref(var);
        purc_set_error(PURC_ERROR_OUT_OF_MEMORY);
        return false;
    }
    purc_variant_unref(var);
    return true;
}

static bool
init_buidin_doc_variable(pcintr_stack_t stack)
{
    // $TIMERS
    stack->timers = pcintr_timers_init(stack);
    if (!stack->timers) {
        return false;
    }

    // $HVML
    if(!bind_doc_named_variable(stack, BUILDIN_VAR_HVML,
                purc_dvobj_hvml_new(&stack->vdom->hvml_ctrl_props))) {
        return false;
    }

    // $SYSTEM
    if(!bind_doc_named_variable(stack, BUILDIN_VAR_SYSTEM,
                purc_dvobj_system_new())) {
        return false;
    }

    // $DATETIME
    if(!bind_doc_named_variable(stack, BUILDIN_VAR_DATETIME,
                purc_dvobj_datetime_new())) {
        return false;
    }

    // $T
    if(!bind_doc_named_variable(stack, BUILDIN_VAR_T,
                purc_dvobj_text_new())) {
        return false;
    }

    // $L
    if(!bind_doc_named_variable(stack, BUILDIN_VAR_L,
                purc_dvobj_logical_new())) {
        return false;
    }

    // FIXME: document-wide-variant???
    // $STR
    if(!bind_doc_named_variable(stack, BUILDIN_VAR_STR,
                purc_dvobj_string_new())) {
        return false;
    }

    // $STREAM
    if(!bind_doc_named_variable(stack, BUILDIN_VAR_STREAM,
                purc_dvobj_stream_new())) {
        return false;
    }


    // $DOC
    pchtml_html_document_t *doc = stack->doc;
    pcdom_document_t *document = (pcdom_document_t*)doc;
    if(!bind_doc_named_variable(stack, BUILDIN_VAR_DOC,
                purc_dvobj_doc_new(document))) {
        return false;
    }

    // TODO : bind by  purc_bind_variable
    // begin
    // $SESSION
    if(!bind_doc_named_variable(stack, BUILDIN_VAR_SESSION,
                purc_dvobj_session_new())) {
        return false;
    }

    // $EJSON
    if(!bind_doc_named_variable(stack, BUILDIN_VAR_EJSON,
                purc_dvobj_ejson_new())) {
        return false;
    }
    // end

    return true;
}

purc_vdom_t
purc_load_hvml_from_rwstream(purc_rwstream_t stream)
{
    return purc_load_hvml_from_rwstream_ex(stream, NULL, NULL);
}

int
pcintr_init_vdom_under_stack(pcintr_stack_t stack)
{
    PC_ASSERT(stack == pcintr_get_stack());

    stack->async_request_ids = purc_variant_make_array(0, PURC_VARIANT_INVALID);
    if (!stack->async_request_ids) {
        purc_set_error(PURC_ERROR_OUT_OF_MEMORY);
        return -1;
    }

    if (doc_init(stack)) {
        purc_set_error(PURC_ERROR_OUT_OF_MEMORY);
        return -1;
    }

    if(!init_buidin_doc_variable(stack))
        return -1;

    return 0;
}

static void execute_one_step_for_ready_co(pcintr_coroutine_t co)
{
    pcintr_stack_t stack = &co->stack;
    struct pcintr_stack_frame *frame;
    frame = pcintr_stack_get_bottom_frame(stack);
    if (frame == NULL)
        return;

    switch (frame->next_step) {
        case NEXT_STEP_AFTER_PUSHED:
            after_pushed(co, frame);
            break;
        case NEXT_STEP_ON_POPPING:
            on_popping(co, frame);
            break;
        case NEXT_STEP_RERUN:
            on_rerun(co, frame);
            break;
        case NEXT_STEP_SELECT_CHILD:
            on_select_child(co, frame);
            break;
        default:
            PC_ASSERT(0);
            break;
    }
}

static void on_sub_exit_event(void *ctxt)
{
    pcintr_coroutine_result_t child_result;
    child_result = (pcintr_coroutine_result_t)ctxt;
    PC_ASSERT(child_result);

    pcintr_coroutine_t co;
    co = pcintr_get_coroutine();
    PC_ASSERT(co);

    PRINT_VARIANT(child_result->as);
    PRINT_VARIANT(child_result->result);

    list_del(&child_result->node);
    PURC_VARIANT_SAFE_CLEAR(child_result->as);
    PURC_VARIANT_SAFE_CLEAR(child_result->result);
    free(child_result);
}

static void check_after_execution(pcintr_coroutine_t co);

static void on_sub_exit(void *ctxt)
{
    pcintr_coroutine_result_t child_result;
    child_result = (pcintr_coroutine_result_t)ctxt;
    PC_ASSERT(child_result);

    pcintr_coroutine_t co;
    co = pcintr_get_coroutine();
    PC_ASSERT(co);

    PRINT_VARIANT(child_result->result);

    pcintr_post_msg(ctxt, on_sub_exit_event);
    check_after_execution(co);
}

static void execute_one_step_for_exiting_co(pcintr_coroutine_t co)
{
    pcintr_stack_t stack = &co->stack;
    struct pcintr_stack_frame *frame;
    frame = pcintr_stack_get_bottom_frame(stack);
    PC_ASSERT(frame == NULL);
    PC_ASSERT(stack->exited);

    PC_ASSERT(co->stack.except == 0);

    // CHECK pending requests

    PC_ASSERT(co->stack.back_anchor == NULL);

    if (co->stack.ops.on_terminated) {
        co->stack.ops.on_terminated(&co->stack, co->stack.ctxt);
        co->stack.ops.on_terminated = NULL;
    }
    if (co->stack.ops.on_cleanup) {
        co->stack.ops.on_cleanup(&co->stack, co->stack.ctxt);
        co->stack.ops.on_cleanup = NULL;
        co->stack.ctxt = NULL;
    }

    pcintr_heap_t heap = co->owner;
    struct pcinst *inst = heap->owner;

    if (co->parent) {
        PC_ASSERT(co->parent->owner == co->owner);
        pcintr_coroutine_t parent = co->parent;
        co->parent = NULL;
        pcintr_coroutine_result_t co_result;
        co_result = co->result;
        co->result = NULL;
        PC_ASSERT(parent);
        PC_ASSERT(co_result);
        pcintr_wakeup_target_with(parent, co_result, on_sub_exit);
    }

    list_del(&co->node);
    coroutine_destroy(co);

    if (inst->keep_alive == 0 && list_empty(&heap->coroutines)) {
        purc_runloop_stop(inst->running_loop);
    }

    return;
}

void pcintr_check_after_execution(void)
{
    pcintr_coroutine_t co = pcintr_get_coroutine();
    PC_ASSERT(co);
    check_after_execution(co);
}

static void run_exiting_co(void *ctxt)
{
    pcintr_coroutine_t co = (pcintr_coroutine_t)ctxt;
    PC_ASSERT(co);
    switch (co->state) {
        case CO_STATE_READY:
            co->state = CO_STATE_RUN;
            coroutine_set_current(co);
            execute_one_step_for_exiting_co(co);
            coroutine_set_current(NULL);
            break;
        case CO_STATE_RUN:
            PC_ASSERT(0);
            break;
        case CO_STATE_WAIT:
            PC_ASSERT(0);
            break;
        default:
            PC_ASSERT(0);
    }
}

static void run_ready_co(void);

static void
revoke_all_dynamic_observers(void)
{
    pcintr_stack_t stack = pcintr_get_stack();
    PC_ASSERT(stack);
    struct list_head *observers = &stack->dynamic_variant_observer_list;
    struct pcintr_observer *p, *n;
    list_for_each_entry_safe(p, n, observers, node) {
        pcintr_revoke_observer(p);
    }
}

static void
revoke_all_native_observers(void)
{
    pcintr_stack_t stack = pcintr_get_stack();
    PC_ASSERT(stack);
    struct list_head *observers = &stack->native_variant_observer_list;
    struct pcintr_observer *p, *n;
    list_for_each_entry_safe(p, n, observers, node) {
        pcintr_revoke_observer(p);
    }
}

static void
revoke_all_common_observers(void)
{
    pcintr_stack_t stack = pcintr_get_stack();
    PC_ASSERT(stack);
    struct list_head *observers = &stack->common_variant_observer_list;
    struct pcintr_observer *p, *n;
    list_for_each_entry_safe(p, n, observers, node) {
        pcintr_revoke_observer(p);
    }
}

bool pcintr_is_ready_for_event(void)
{
    struct pcinst *inst = pcinst_current();
    if (!inst) {
        fprintf(stderr,
                "purc instance not initialized or already cleaned up\n");
        abort();
    }

    pcintr_heap_t heap = pcintr_get_heap();
    if (!heap) {
        PC_DEBUG("purc instance not fully initialized\n");
        abort();
    }

    pcintr_coroutine_t co = pcintr_get_coroutine();
    if (!co) {
        PC_DEBUG(
                "running in a purc thread "
                "but not in a correct coroutine context\n"
                );
        abort();
    }

    switch (co->state) {
        case CO_STATE_READY:
            break;
        case CO_STATE_RUN:
            purc_set_error_with_info(PURC_ERROR_NOT_READY,
                    "coroutine context is not READY but RUN");
            return false;
        case CO_STATE_WAIT:
            purc_set_error_with_info(PURC_ERROR_NOT_READY,
                    "coroutine context is not READY but WAIT");
            return false;
        default:
            PC_ASSERT(0);
    }

    pcintr_stack_t stack = &co->stack;

    struct pcintr_stack_frame *frame;
    frame = pcintr_stack_get_bottom_frame(stack);
    if (frame) {
        purc_set_error_with_info(PURC_ERROR_NOT_READY,
                "coroutine context is not READY for event/msg to be fired");
        return false;
    }

    return true;
}

static void notify_to_stop(pcintr_coroutine_t co)
{
    if (!co)
        return;
    pcintr_cancel_t p, n;
    list_for_each_entry_reverse_safe(p, n, &co->registered_cancels, node) {
        PC_ASSERT(p->list);
        list_del(&p->node);
        p->list = NULL;
        p->cancel(p->ctxt);
    }
}

static void on_msg(void *ctxt)
{
    pcintr_msg_t msg;
    msg = (pcintr_msg_t)ctxt;

    pcintr_stack_t stack = pcintr_get_stack();
    PC_ASSERT(stack);
    pcintr_coroutine_t co = stack->co;
    PC_ASSERT(co);
    PC_ASSERT(co->state == CO_STATE_READY);
    struct pcintr_stack_frame *frame;
    frame = pcintr_stack_get_bottom_frame(stack);
    PC_ASSERT(frame == NULL);

    co->state = CO_STATE_RUN;

    PC_ASSERT(co->msg_pending);
    co->msg_pending = 0;
    msg->on_msg(msg->ctxt);
    free(msg);
    check_after_execution(co);
}

static struct pcintr_msg            last_msg;

static void on_last_msg(void *ctxt)
{
    PC_ASSERT(ctxt == &last_msg);
    pcintr_coroutine_t co = pcintr_get_coroutine();
    PC_ASSERT(co);
    PC_ASSERT(co->stack.exited);
    PC_ASSERT(co->stack.last_msg_sent);
    PC_ASSERT(co->stack.last_msg_read == 0);
    co->stack.last_msg_read = 1;
    PC_ASSERT(co->state == CO_STATE_READY);
    co->state = CO_STATE_RUN;
    struct pcintr_stack_frame *frame;
    frame = pcintr_stack_get_bottom_frame(&co->stack);
    PC_ASSERT(frame == NULL);
    check_after_execution(co);
}

static void check_after_execution(pcintr_coroutine_t co)
{
    struct pcinst *inst = pcinst_current();
    pcintr_stack_t stack = &co->stack;
    struct pcintr_stack_frame *frame;
    frame = pcintr_stack_get_bottom_frame(stack);

    switch (co->state) {
        case CO_STATE_READY:
            break;
        case CO_STATE_RUN:
            co->state = CO_STATE_READY;
            break;
        case CO_STATE_WAIT:
            PC_ASSERT(frame && frame->type == STACK_FRAME_TYPE_NORMAL);
            PC_ASSERT(inst->errcode == 0);
            PC_ASSERT(co->yielded_ctxt);
            PC_ASSERT(co->continuation);
            return;
        default:
            PC_ASSERT(0);
    }

    if (inst->errcode) {
        PC_ASSERT(stack->except == 0);
        exception_copy(&stack->exception);
        stack->except = 1;
        pcinst_clear_error(inst);
        PC_ASSERT(inst->errcode == 0);
#ifndef NDEBUG                     /* { */
        dump_stack(stack);
#endif                             /* } */
        PC_ASSERT(inst->errcode == 0);
    }

    if (frame) {
        if (co->execution_pending == 0) {
            co->execution_pending = 1;
            pcintr_wakeup_target(co, run_ready_co);
        }
        return;
    }

    PC_ASSERT(co->yielded_ctxt == NULL);
    PC_ASSERT(co->continuation == NULL);

    /* send doc to rdr */
    if (stack->stage == STACK_STAGE_FIRST_ROUND &&
            !pcintr_rdr_page_control_load(stack))
    {
        PC_ASSERT(0); // TODO:
        // stack->exited = 1;
        return;
    }

    pcintr_dump_document(stack);
    stack->stage = STACK_STAGE_EVENT_LOOP;

    if (co->stack.except) {
        dump_c_stack(co->stack.exception.bt);
        co->stack.except = 0;
        if (!list_empty(&co->children))
            return;

        if (!co->stack.exited) {
            co->stack.exited = 1;
            notify_to_stop(co);
        }
    }

    if (!list_empty(&co->msgs) && co->msg_pending == 0) {
        PC_ASSERT(co->state == CO_STATE_READY);
        struct pcintr_stack_frame *frame;
        frame = pcintr_stack_get_bottom_frame(stack);
        PC_ASSERT(frame == NULL);
        pcintr_msg_t msg;
        msg = list_first_entry(&co->msgs, struct pcintr_msg, node);
        list_del(&msg->node);
        co->msg_pending = 1;
        pcintr_wakeup_target_with(co, msg, on_msg);
        return;
    }

    if (!list_empty(&co->children))
        return;

    if (co->stack.exited) {
        revoke_all_dynamic_observers();
        PC_ASSERT(list_empty(&co->stack.dynamic_variant_observer_list));
        revoke_all_native_observers();
        PC_ASSERT(list_empty(&co->stack.native_variant_observer_list));
        revoke_all_common_observers();
        PC_ASSERT(list_empty(&co->stack.common_variant_observer_list));
    }

    bool still_observed = co_is_observed(co);
    if (!still_observed) {
        if (!co->stack.exited) {
            co->stack.exited = 1;
            notify_to_stop(co);
        }
    }

    if (!list_empty(&co->msgs) && co->msg_pending == 0) {
        PC_ASSERT(co->state == CO_STATE_READY);
        struct pcintr_stack_frame *frame;
        frame = pcintr_stack_get_bottom_frame(stack);
        PC_ASSERT(frame == NULL);
        pcintr_msg_t msg;
        msg = list_first_entry(&co->msgs, struct pcintr_msg, node);
        list_del(&msg->node);
        co->msg_pending = 1;
        pcintr_wakeup_target_with(co, msg, on_msg);
        return;
    }

    if (still_observed)
        return;

    if (!co->stack.exited) {
        co->stack.exited = 1;
        notify_to_stop(co);
    }

    if (!list_empty(&co->msgs))
        return;

    if (co->msg_pending)
        return;

    if (co->stack.last_msg_sent == 0) {
        co->stack.last_msg_sent = 1;
        PC_DEBUGX("last msg was sent");
        pcintr_wakeup_target_with(co, &last_msg, on_last_msg);
        return;
    }

    if (co->stack.last_msg_read == 0)
        return;

    PC_DEBUGX("last msg was processed");

    PC_ASSERT(co);
    PC_ASSERT(co->state == CO_STATE_READY);
    purc_runloop_dispatch(inst->running_loop, run_exiting_co, co);
}

void pcintr_set_exit(void)
{
    pcintr_coroutine_t co = pcintr_get_coroutine();
    PC_ASSERT(co);
    if (co->stack.exited == 0) {
        co->stack.exited = 1;
        PC_ASSERT(pcintr_get_heap());
        pcintr_remove_heap(&_all_heaps);
        notify_to_stop(co);
    }
}

static void run_ready_co(void)
{
    pcintr_stack_t stack = pcintr_get_stack();
    PC_ASSERT(stack);
    pcintr_coroutine_t co = stack->co;
    PC_ASSERT(co);
    PC_ASSERT(co->execution_pending == 1);
    co->execution_pending = 0;

    switch (co->state) {
        case CO_STATE_READY:
            co->state = CO_STATE_RUN;
            execute_one_step_for_ready_co(co);
            check_after_execution(co);
            break;
        case CO_STATE_RUN:
            PC_ASSERT(0);
            break;
        case CO_STATE_WAIT:
            PC_ASSERT(0);
            break;
        default:
            PC_ASSERT(0);
    }
}

static void
event_timer_fire(pcintr_timer_t timer, const char* id);

static void execute_main_for_ready_co(pcintr_coroutine_t co)
{
    PC_ASSERT(co);
    PC_ASSERT(co->state == CO_STATE_RUN);

    pcintr_stack_t stack = &co->stack;
    struct pcintr_stack_frame *frame;
    frame = pcintr_stack_get_bottom_frame(stack);
    PC_ASSERT(frame == NULL);

    PC_ASSERT(stack);
    PC_ASSERT(stack == pcintr_get_stack());

    bool for_yielded = false;
    stack->event_timer = pcintr_timer_create(NULL, for_yielded,
            NULL, event_timer_fire);
    if (!stack->event_timer)
        return;

    pcintr_timer_set_interval(stack->event_timer, EVENT_TIMER_INTRVAL);
    pcintr_timer_start(stack->event_timer);

    struct pcintr_stack_frame_normal *frame_normal;
    frame_normal = push_stack_frame_normal(stack);
    if (!frame_normal)
        return;

    frame = &frame_normal->frame;

    frame->ops = *pcintr_get_document_ops();
}

static void run_co_main(void)
{
    pcintr_stack_t stack = pcintr_get_stack();
    PC_ASSERT(stack);
    pcintr_coroutine_t co = stack->co;
    PC_ASSERT(co);

    switch (co->state) {
        case CO_STATE_READY:
            co->state = CO_STATE_RUN;
            execute_main_for_ready_co(co);
            check_after_execution(co);
            break;
        case CO_STATE_RUN:
            PC_ASSERT(0);
            break;
        case CO_STATE_WAIT:
            PC_ASSERT(0);
            break;
        default:
            PC_ASSERT(0);
    }
}

static pcintr_coroutine_t coroutine_by_name(const char *name)
{
    pcintr_heap_t heap = pcintr_get_heap();

    pcintr_coroutine_t p;
    list_for_each_entry(p, &heap->coroutines, node) {
        if (strcmp(name, p->name)==0)
            return p;
    }

    return NULL;
}

static int set_coroutine_id(pcintr_coroutine_t coroutine, const char *name)
{
    PC_ASSERT(coroutine->name == NULL);

    pcintr_heap_t heap = pcintr_get_heap();
    PC_ASSERT(heap);
    struct pcinst *inst = pcinst_current();
    PC_ASSERT(inst && inst == heap->owner);
    PC_ASSERT(inst->runner_name);

    char buf[128];

    if (!name) {
again:
        if (heap->next_coroutine_id == 0) {
            purc_set_error(PURC_ERROR_OUT_OF_MEMORY);
            return -1;
        }

        int n = snprintf(buf, sizeof(buf), "_%zd", heap->next_coroutine_id++);
        PC_ASSERT(n >= 0 && (size_t)n < sizeof(buf));
        pcintr_coroutine_t p = coroutine_by_name(buf);
        if (p)
            goto again;

        name = buf;
    }

    char *p = strdup(name);
    if (!p) {
        purc_set_error(PURC_ERROR_OUT_OF_MEMORY);
        return -1;
    }

    coroutine->name = p;

    size_t len = strlen(inst->runner_name) + 1 + strlen(coroutine->name);
    p = (char*)malloc(len + 1);
    if (!p) {
        free(coroutine->name);
        coroutine->name = NULL;
        purc_set_error(PURC_ERROR_OUT_OF_MEMORY);
        return -1;
    }

    snprintf(p, len+1, "%s/%s", inst->runner_name, coroutine->name);
    coroutine->full_name = p;

    coroutine->ident = purc_atom_from_string(coroutine->full_name);

    return 0;
}

static pcintr_coroutine_t
coroutine_create(const char *name,
        purc_variant_t as,
        pcintr_coroutine_t parent,
        purc_rwstream_t stream,
        struct pcintr_supervisor_ops *ops, void *ctxt)
{
    struct pcinst *inst = pcinst_current();
    struct pcintr_heap *heap = inst->intr_heap;
    struct list_head *coroutines = &heap->coroutines;

    pcintr_coroutine_t co = NULL;
    pcintr_stack_t stack = NULL;

    pcintr_coroutine_result_t co_result = NULL;
    if (parent) {
        co_result = (pcintr_coroutine_result_t)calloc(1, sizeof(*co_result));
        if (!co_result) {
            purc_set_error(PURC_ERROR_OUT_OF_MEMORY);
            return NULL;
        }
    }

    struct pcvdom_document *doc = NULL;
    doc = load_document(stream);
    if (!doc)
        goto fail_doc;

    purc_vdom_t vdom = (purc_vdom_t)calloc(1, sizeof(*vdom));
    if (!vdom) {
        purc_set_error(PURC_ERROR_OUT_OF_MEMORY);
        goto fail_vdom;
    }

    vdom->document = doc;
    doc = NULL;

    co = (pcintr_coroutine_t)calloc(1, sizeof(*co));
    if (!co) {
        purc_set_error(PURC_ERROR_OUT_OF_MEMORY);
        goto fail_co;
    }

    if (set_coroutine_id(co, name))
        goto fail_name;

    co->state = CO_STATE_READY;
    INIT_LIST_HEAD(&co->children);
    INIT_LIST_HEAD(&co->registered_cancels);
    INIT_LIST_HEAD(&co->msgs);
    co->msg_pending = 0;

    co->parent = parent;
    if (parent) {
        if (as != PURC_VARIANT_INVALID)
            co_result->as = purc_variant_ref(as);
        list_add_tail(&co_result->node, &parent->children);
        co->result = co_result;
        co_result = NULL;
    }

    stack = &co->stack;
    stack->co = co;
    co->owner = heap;

    list_add_tail(&co->node, coroutines);

    stack_init(stack);

    if (ops) {
        stack->ops  = *ops;
        stack->ctxt = ctxt;
    }

    stack->vdom = vdom;
    vdom = NULL;

    // FIXME: double-free, potentially!!!
    // return stack->vdom;
    return co;

fail_name:
    free(co);

fail_co:
    vdom_destroy(vdom);

fail_vdom:
    pcvdom_document_destroy(doc);

fail_doc:
    free(co_result);

    return NULL;
}

purc_vdom_t
purc_load_hvml_from_rwstream_ex(purc_rwstream_t stream,
        struct pcintr_supervisor_ops *ops, void *ctxt)
{
    pcintr_coroutine_t co = pcintr_get_coroutine();
    PC_ASSERT(co == NULL);
    co = coroutine_create(NULL, NULL, NULL, stream, ops, ctxt);
    if (!co)
        return NULL;

    PC_ASSERT(co->stack.vdom);

    pcintr_wakeup_target(co, run_co_main);

    return co->stack.vdom;
}

bool
purc_run(purc_variant_t request, purc_event_handler handler)
{
    UNUSED_PARAM(request);
    UNUSED_PARAM(handler);

    struct pcinst *inst = pcinst_current();
    PC_ASSERT(inst);
    struct pcintr_heap *heap = inst->intr_heap;
    if (!heap) {
        purc_set_error(PURC_ERROR_NOT_SUPPORTED);
        return false;
    }

    purc_runloop_t runloop = purc_runloop_get_current();
    if (inst->running_loop != runloop) {
        purc_set_error(PURC_ERROR_NOT_SUPPORTED);
        return false;
    }

    heap->owner->running_thread = pthread_self();

    purc_runloop_run();

    return true;
}

static bool
set_object_by(purc_variant_t obj, struct pcintr_dynamic_args *arg)
{
    purc_variant_t dynamic;
    dynamic = purc_variant_make_dynamic(arg->getter, arg->setter);
    if (dynamic == PURC_VARIANT_INVALID)
        return false;

    bool ok = purc_variant_object_set_by_static_ckey(obj, arg->name, dynamic);
    if (!ok) {
        purc_variant_unref(dynamic);
        return false;
    }

    return true;
}

purc_variant_t
pcintr_make_object_of_dynamic_variants(size_t nr_args,
    struct pcintr_dynamic_args *args)
{
    purc_variant_t obj;
    obj = purc_variant_make_object_by_static_ckey(0,
            NULL, PURC_VARIANT_INVALID);

    if (obj == PURC_VARIANT_INVALID)
        return PURC_VARIANT_INVALID;

    for (size_t i=0; i<nr_args; ++i) {
        struct pcintr_dynamic_args *arg = args + i;
        if (!set_object_by(obj, arg)) {
            purc_variant_unref(obj);
            return false;
        }
    }

    return obj;
}

static void
add_observer_into_list(struct list_head *list,
        struct pcintr_observer* observer)
{
    observer->list = list;
    list_add_tail(&observer->node, list);

    // TODO:
    pcintr_stack_t stack = pcintr_get_stack();
    PC_ASSERT(stack);
    PC_ASSERT(stack->co->waits >= 0);
    stack->co->waits++;
}

// type:sub_type
bool
pcintr_parse_event(const char *event, purc_variant_t *type,
        purc_variant_t *sub_type)
{
    if (event == NULL || type == NULL) {
        goto out;
    }

    const char *p = strchr(event, EVENT_SEPARATOR);
    if (p) {
        *type = purc_variant_make_string_ex(event, p - event, true);
        if (*type == PURC_VARIANT_INVALID) {
            goto out;
        }
        if (sub_type) {
            *sub_type = purc_variant_make_string(p + 1, true);
            if (*sub_type == PURC_VARIANT_INVALID) {
                goto out_unref_type;
            }
        }
    }
    else {
        *type = purc_variant_make_string(event, true);
        if (*type == PURC_VARIANT_INVALID) {
            goto out;
        }
    }

    return true;

out_unref_type:
    if (*type) {
        purc_variant_unref(*type);
        *type = NULL;
    }

out:
    return false;
}

struct pcintr_observer*
pcintr_register_observer(purc_variant_t observed,
        purc_variant_t for_value,
        purc_atom_t msg_type_atom, const char *sub_type,
        pcvdom_element_t scope,
        pcdom_element_t *edom_element,
        pcvdom_element_t pos,
        pcintr_on_revoke_observer on_revoke,
        void *on_revoke_data
        )
{
    UNUSED_PARAM(for_value);

    pcintr_stack_t stack = pcintr_get_stack();
    struct list_head *list = NULL;
    if (purc_variant_is_type(observed, PURC_VARIANT_TYPE_DYNAMIC)) {
        list = &stack->dynamic_variant_observer_list;
    }
    else if (purc_variant_is_type(observed, PURC_VARIANT_TYPE_NATIVE)) {
        list = &stack->native_variant_observer_list;
    }
    else {
        list = &stack->common_variant_observer_list;
    }

    struct pcintr_observer* observer =  (struct pcintr_observer*)calloc(1,
            sizeof(struct pcintr_observer));
    if (!observer) {
        purc_set_error(PURC_ERROR_OUT_OF_MEMORY);
        return NULL;
    }

    observer->observed = observed;
    purc_variant_ref(observed);
    observer->scope = scope;
    observer->edom_element = edom_element;
    observer->pos = pos;
    observer->msg_type_atom = msg_type_atom;
    observer->sub_type = sub_type ? strdup(sub_type) : NULL;
    observer->on_revoke = on_revoke;
    observer->on_revoke_data = on_revoke_data;
    add_observer_into_list(list, observer);

    return observer;
}

void
pcintr_revoke_observer(struct pcintr_observer* observer)
{
    if (!observer)
        return;

    free_observer(observer);

    // TODO:
    pcintr_stack_t stack = pcintr_get_stack();
    PC_ASSERT(stack);
    PC_ASSERT(stack->co->waits >= 1);
    stack->co->waits--;
}

static struct list_head*
get_observer_list(pcintr_stack_t stack, purc_variant_t observed)
{
    PC_ASSERT(observed != PURC_VARIANT_INVALID);

    struct list_head *list = NULL;
    if (purc_variant_is_type(observed, PURC_VARIANT_TYPE_DYNAMIC)) {
        list = &stack->dynamic_variant_observer_list;
    }
    else if (purc_variant_is_type(observed, PURC_VARIANT_TYPE_NATIVE)) {
        list = &stack->native_variant_observer_list;
    }
    else {
        list = &stack->common_variant_observer_list;
    }
    return list;
}

static
bool is_variant_match_observe(purc_variant_t observed, purc_variant_t val)
{
    if (observed == val) {
        return true;
    }
    if (purc_variant_is_native(observed)) {
        struct purc_native_ops *ops = purc_variant_native_get_ops(observed);
        if (ops == NULL || ops->match_observe == NULL) {
            return false;
        }
        return ops->match_observe(purc_variant_native_get_entity(observed),
                val);
    }
    return false;
}


bool is_observer_match(struct pcintr_observer *observer,
        purc_variant_t observed, purc_atom_t type_atom, const char *sub_type)
{
    if ((is_variant_match_observe(observer->observed, observed)) &&
                (observer->msg_type_atom == type_atom)) {
        if (observer->sub_type == sub_type ||
                pcregex_is_match(observer->sub_type, sub_type)) {
            return true;
        }
    }
    return false;
}

void
pcintr_revoke_observer_ex(purc_variant_t observed,
        purc_atom_t msg_type_atom, const char *sub_type)
{
    pcintr_stack_t stack = pcintr_get_stack();

    struct list_head* list = get_observer_list(stack, observed); {
        struct pcintr_observer *p, *n;
        list_for_each_entry_safe(p, n, list, node) {
            if (is_observer_match(p, observed, msg_type_atom, sub_type)) {
                pcintr_revoke_observer(p);
                break;
            }
        }
    }
}


struct pcintr_message {
    pcintr_stack_t stack;
    purc_variant_t source;
    purc_variant_t type;
    purc_variant_t sub_type;
    purc_variant_t extra;
};

struct pcintr_message*
pcintr_message_create(pcintr_stack_t stack, purc_variant_t source,
        purc_variant_t type, purc_variant_t sub_type, purc_variant_t extra)
{
    struct pcintr_message* msg = (struct pcintr_message*)malloc(
            sizeof(struct pcintr_message));
    if (!msg) {
        purc_set_error(PURC_ERROR_OUT_OF_MEMORY);
        return NULL;
    }

    msg->stack = stack;

    msg->source = source;
    purc_variant_ref(msg->source);

    msg->type = type;
    purc_variant_ref(msg->type);

    msg->sub_type = sub_type;
    if (sub_type != PURC_VARIANT_INVALID) {
        purc_variant_ref(msg->sub_type);
    }

    msg->extra = extra;
    if (extra != PURC_VARIANT_INVALID) {
        purc_variant_ref(msg->extra);
    }
    return msg;
}

void
pcintr_message_destroy(struct pcintr_message* msg)
{
    if (msg) {
        PURC_VARIANT_SAFE_CLEAR(msg->source);
        PURC_VARIANT_SAFE_CLEAR(msg->type);
        PURC_VARIANT_SAFE_CLEAR(msg->sub_type);
        PURC_VARIANT_SAFE_CLEAR(msg->extra);
        free(msg);
    }
}

struct observer_matched_data {
    pcvdom_element_t              pos;
    pcvdom_element_t              scope;
    struct pcdom_element         *edom_element;
    purc_variant_t               payload;
};

static void on_observer_matched(void *ud)
{
    struct observer_matched_data *p;
    p = (struct observer_matched_data*)ud;
    PC_ASSERT(p);

    pcintr_stack_t stack = pcintr_get_stack();
    PC_ASSERT(stack);
    pcintr_coroutine_t co = stack->co;

    PC_ASSERT(co->state == CO_STATE_RUN);
    co->state = CO_STATE_RUN;

    // FIXME:
    // push stack frame
    struct pcintr_stack_frame_normal *frame_normal;
    frame_normal = push_stack_frame_normal(stack);
    PC_ASSERT(frame_normal);

    struct pcintr_stack_frame *frame;
    frame = &frame_normal->frame;

    frame->ops = pcintr_get_ops_by_element(p->pos);
    frame->scope = p->scope;
    frame->pos = p->pos;
    frame->silently = pcintr_is_element_silently(frame->pos) ? 1 : 0;
    frame->edom_element = p->edom_element;
    frame->next_step = NEXT_STEP_AFTER_PUSHED;

    if (p->payload) {
        pcintr_set_question_var(frame, p->payload);
        purc_variant_unref(p->payload);
    }

    execute_one_step_for_ready_co(co);

    free(p);
}

static void observer_matched(struct pcintr_observer *p, purc_variant_t payload)
{
    pcintr_stack_t stack = pcintr_get_stack();
    PC_ASSERT(stack);
    pcintr_coroutine_t co = stack->co;
    PC_ASSERT(&co->stack == stack);

    struct observer_matched_data *data;
    data = (struct observer_matched_data*)calloc(1, sizeof(*data));
    PC_ASSERT(data);
    data->pos = p->pos;
    data->scope = p->scope;
    data->edom_element = p->edom_element;
    if (payload) {
        data->payload = payload;
        purc_variant_ref(data->payload);
    }

    pcintr_post_msg(data, on_observer_matched);
}

static void handle_vdom_event(pcintr_stack_t stack, purc_vdom_t vdom,
        purc_atom_t type, purc_variant_t sub_type, purc_variant_t data)
{
    UNUSED_PARAM(stack);
    UNUSED_PARAM(vdom);
    UNUSED_PARAM(sub_type);
    UNUSED_PARAM(data);
    if (pchvml_keyword(PCHVML_KEYWORD_ENUM(MSG, CLOSE)) == type) {
        // TODO : quit runner
        fprintf(stderr, "## event msg not handle : close\n");
    }
}

static void
handle_message(void *ctxt)
{
    pcintr_stack_t stack = pcintr_get_stack();
    PC_ASSERT(stack);
    pcintr_coroutine_t co = stack->co;
    PC_ASSERT(co);

    PC_ASSERT(co->state == CO_STATE_RUN);

    struct pcintr_stack_frame *frame;
    frame = pcintr_stack_get_bottom_frame(stack);
    PC_ASSERT(frame == NULL);

    struct pcintr_message* msg = (struct pcintr_message*) ctxt;
    PC_ASSERT(msg);

    PC_ASSERT(stack == msg->stack);

    const char *msg_type = purc_variant_get_string_const(msg->type);
    PC_ASSERT(msg_type);

    const char *sub_type = NULL;
    if (msg->sub_type != PURC_VARIANT_INVALID)
        sub_type = purc_variant_get_string_const(msg->sub_type);

    purc_atom_t msg_type_atom = purc_atom_try_string_ex(ATOM_BUCKET_MSG,
            msg_type);
    PC_ASSERT(msg_type_atom);

    purc_variant_t observed = msg->source;

    bool handle = false;
    struct list_head* list = get_observer_list(stack, observed); {
        struct pcintr_observer *p, *n;
        list_for_each_entry_safe(p, n, list, node) {
            if (is_observer_match(p, observed, msg_type_atom, sub_type)) {
                handle = true;
<<<<<<< HEAD
                observer_matched(p, msg->extra);
=======
                observer_matched(p);
>>>>>>> 5c494898
            }
        }
    }

    if (!handle && purc_variant_is_native(observed)) {
        void *dest = purc_variant_native_get_entity(observed);
        // window close event dispatch to vdom
        if (dest == stack->vdom) {
            handle_vdom_event(stack, stack->vdom, msg_type_atom,
                    msg->sub_type, msg->extra);
        }
    }

    pcintr_message_destroy(msg);

    PC_ASSERT(co->state == CO_STATE_RUN);
}

int
pcintr_dispatch_message(pcintr_stack_t stack, purc_variant_t source,
        purc_variant_t for_value,
        purc_atom_t msg_type_atom, const char *sub_type,
        purc_variant_t extra)
{
    UNUSED_PARAM(for_value);

    const char *s_type = purc_atom_to_string(msg_type_atom);
    PC_ASSERT(s_type);

    purc_variant_t v_type = purc_variant_make_string(s_type, true);
    if (v_type == PURC_VARIANT_INVALID)
        return -1;

    purc_variant_t v_sub_type = PURC_VARIANT_INVALID;
    if (sub_type) {
        v_sub_type = purc_variant_make_string(sub_type, true);
        if (v_sub_type == PURC_VARIANT_INVALID) {
            PURC_VARIANT_SAFE_CLEAR(v_type);
            return -1;
        }
    }

    int r = pcintr_dispatch_message_ex(stack, source, v_type, v_sub_type, extra);
    PURC_VARIANT_SAFE_CLEAR(v_sub_type);
    PURC_VARIANT_SAFE_CLEAR(v_type);

    return r;
}

int
pcintr_dispatch_message_ex(pcintr_stack_t stack, purc_variant_t source,
        purc_variant_t type, purc_variant_t sub_type, purc_variant_t extra)
{
    PC_ASSERT(stack);
    PC_ASSERT(stack == pcintr_get_stack());
    pcintr_coroutine_t co = stack->co;
    PC_ASSERT(co);
    PC_ASSERT(co->state == CO_STATE_RUN);

    struct pcintr_message* msg = pcintr_message_create(stack, source, type,
            sub_type, extra);
    if (!msg) {
        return PURC_ERROR_OUT_OF_MEMORY;
    }

    pcintr_post_msg(msg, handle_message);

    return PURC_ERROR_OK;
}

purc_variant_t
pcintr_load_from_uri(pcintr_stack_t stack, const char* uri)
{
    if (uri == NULL) {
        return PURC_VARIANT_INVALID;
    }

    if (stack->vdom->hvml_ctrl_props->base_url_string) {
        pcfetcher_set_base_url(stack->vdom->hvml_ctrl_props->base_url_string);
    }
    purc_variant_t ret = PURC_VARIANT_INVALID;
    struct pcfetcher_resp_header resp_header = {0};
    uint32_t timeout = stack->vdom->hvml_ctrl_props->timeout.tv_sec;
    purc_rwstream_t resp = pcfetcher_request_sync(
            uri,
            PCFETCHER_REQUEST_METHOD_GET,
            NULL,
            timeout,
            &resp_header);
    if (resp_header.ret_code == 200) {
        size_t sz_content = 0;
        char* buf = (char*)purc_rwstream_get_mem_buffer(resp, &sz_content);
        // FIXME:
        purc_clr_error();
        ret = purc_variant_make_from_json_string(buf, sz_content);
    }

    if (resp_header.mime_type) {
        free(resp_header.mime_type);
    }

    if (resp) {
        purc_rwstream_destroy(resp);
        resp = NULL;
    }

    return ret;
}

struct load_async_data {
    pcfetcher_response_handler handler;
    void* ctxt;
    pthread_t                  requesting_thread;
    pcintr_stack_t             requesting_stack;
    purc_variant_t             request_id;
};

static void
release_load_async_data(struct load_async_data *data)
{
    if (data) {
        PURC_VARIANT_SAFE_CLEAR(data->request_id);
        data->handler           = NULL;
        data->ctxt              = NULL;
        data->requesting_thread = 0;
        data->requesting_stack  = NULL;
    }
}

static void
destroy_load_async_data(struct load_async_data *data)
{
    if (data) {
        release_load_async_data(data);
        free(data);
    }
}

static void
on_load_async_done(
        purc_variant_t request_id, void* ctxt,
        const struct pcfetcher_resp_header *resp_header,
        purc_rwstream_t resp)
{
    PC_ASSERT(request_id != PURC_VARIANT_INVALID);
    PC_ASSERT(ctxt);
    PC_ASSERT(pcintr_is_current_thread());
    struct load_async_data *data;
    data = (struct load_async_data*)ctxt;
    PC_ASSERT(data);
    PC_ASSERT(data->request_id == request_id);
    PC_ASSERT(data->handler);
    PC_ASSERT(data->requesting_thread == pthread_self());
    // pcintr_stack_t stack = pcintr_get_stack();
    // PC_ASSERT(stack);
    // PC_ASSERT(data->requesting_stack == stack);

    data->handler(request_id, data->ctxt, resp_header, resp);

    destroy_load_async_data(data);
}

purc_variant_t
pcintr_load_from_uri_async(pcintr_stack_t stack, const char* uri,
        pcfetcher_response_handler handler, void* ctxt)
{
    PC_ASSERT(stack);
    PC_ASSERT(uri);
    PC_ASSERT(handler);

    PC_ASSERT(pcintr_get_stack() == stack);

    struct load_async_data *data;
    data = (struct load_async_data*)malloc(sizeof(*data));
    if (!data) {
        purc_set_error(PURC_ERROR_OUT_OF_MEMORY);
        return PURC_VARIANT_INVALID;
    }
    data->handler              = handler;
    data->ctxt                 = ctxt;
    data->requesting_thread    = pthread_self();
    data->requesting_stack     = stack;
    data->request_id           = PURC_VARIANT_INVALID;

    if (stack->vdom->hvml_ctrl_props->base_url_string) {
        pcfetcher_set_base_url(stack->vdom->hvml_ctrl_props->base_url_string);
    }

    uint32_t timeout = stack->vdom->hvml_ctrl_props->timeout.tv_sec;
    data->request_id = pcfetcher_request_async(
            uri,
            PCFETCHER_REQUEST_METHOD_GET,
            NULL,
            timeout,
            on_load_async_done,
            data);

    if (data->request_id == PURC_VARIANT_INVALID) {
        destroy_load_async_data(data);
        return PURC_VARIANT_INVALID;
    }

    return data->request_id;
}

bool
pcintr_save_async_request_id(pcintr_stack_t stack, purc_variant_t req_id)
{
    if (!stack || !req_id) {
        return false;
    }

    return purc_variant_array_append(stack->async_request_ids, req_id);
}

bool
pcintr_remove_async_request_id(pcintr_stack_t stack, purc_variant_t req_id)
{
    if (!stack || !req_id) {
        return false;
    }
    size_t sz = purc_variant_array_get_size(stack->async_request_ids);
    for (size_t i = 0; i < sz; i++) {
        if (req_id == purc_variant_array_get(stack->async_request_ids, i)) {
            purc_variant_array_remove(stack->async_request_ids, i);
            break;
        }
    }
    return true;
}

purc_variant_t
pcintr_load_vdom_fragment_from_uri(pcintr_stack_t stack, const char* uri)
{
    if (uri == NULL) {
        return PURC_VARIANT_INVALID;
    }

    if (stack->vdom->hvml_ctrl_props->base_url_string) {
        pcfetcher_set_base_url(stack->vdom->hvml_ctrl_props->base_url_string);
    }
    uint32_t timeout = stack->vdom->hvml_ctrl_props->timeout.tv_sec;
    purc_variant_t ret = PURC_VARIANT_INVALID;
    struct pcfetcher_resp_header resp_header = {0};
    purc_rwstream_t resp = pcfetcher_request_sync(
            uri,
            PCFETCHER_REQUEST_METHOD_GET,
            NULL,
            timeout,
            &resp_header);
    if (resp_header.ret_code == 200) {
        size_t sz_content = 0;
        char* buf = (char*)purc_rwstream_get_mem_buffer(resp, &sz_content);
        (void)buf;
        purc_clr_error();
        // TODO: modify vdom in place????
        // ret = purc_variant_make_from_json_string(buf, sz_content);
        purc_rwstream_destroy(resp);
        PC_ASSERT(0);
    }

    if (resp_header.mime_type) {
        free(resp_header.mime_type);
    }
    return ret;
}

#define DOC_QUERY         "query"

purc_variant_t
pcintr_doc_query(purc_vdom_t vdom, const char* css, bool silently)
{
    purc_variant_t ret = PURC_VARIANT_INVALID;
    if (vdom == NULL || css == NULL) {
        goto end;
    }

    purc_variant_t doc = pcvdom_document_get_variable(vdom, BUILDIN_VAR_DOC);
    if (doc == PURC_VARIANT_INVALID) {
        PC_ASSERT(0);
        goto end;
    }

    struct purc_native_ops *ops = purc_variant_native_get_ops (doc);
    if (ops == NULL) {
        PC_ASSERT(0);
        goto end;
    }

    purc_nvariant_method native_func = ops->property_getter(DOC_QUERY);
    if (!native_func) {
        PC_ASSERT(0);
        goto end;
    }

    purc_variant_t arg = purc_variant_make_string(css, false);
    if (arg == PURC_VARIANT_INVALID) {
        purc_set_error(PURC_ERROR_OUT_OF_MEMORY);
        goto end;
    }

    // TODO: silenly
    ret = native_func (purc_variant_native_get_entity(doc), 1, &arg, silently);
    purc_variant_unref(arg);
end:
    return ret;
}

bool
pcintr_load_dynamic_variant(pcintr_stack_t stack,
    const char *name, size_t len)
{
    char NAME[PATH_MAX+1];
    snprintf(NAME, sizeof(NAME), "%.*s", (int)len, name);

    struct rb_root *root = &stack->loaded_vars;

    struct rb_node **pnode = &root->rb_node;
    struct rb_node *parent = NULL;
    struct rb_node *entry = NULL;
    while (*pnode) {
        struct pcintr_loaded_var *p;
        p = container_of(*pnode, struct pcintr_loaded_var, node);

        int ret = strcmp(NAME, p->name);

        parent = *pnode;

        if (ret < 0)
            pnode = &parent->rb_left;
        else if (ret > 0)
            pnode = &parent->rb_right;
        else{
            return true;
        }
    }

    struct pcintr_loaded_var *p = NULL;

    purc_variant_t v = purc_variant_load_dvobj_from_so(NULL, NAME);
    if (v == PURC_VARIANT_INVALID)
        return false;

    p = (struct pcintr_loaded_var*)calloc(1, sizeof(*p));
    if (!p) {
        purc_set_error(PURC_ERROR_OUT_OF_MEMORY);
        goto error;
    }

    p->val = v;

    p->name = strdup(NAME);
    if (!p->name) {
        purc_set_error(PURC_ERROR_OUT_OF_MEMORY);
        goto error;
    }

    entry = &p->node;

    pcutils_rbtree_link_node(entry, parent, pnode);
    pcutils_rbtree_insert_color(entry, root);

    if (pcintr_bind_document_variable(stack->vdom, NAME, v)) {
        return true;
    }

error:
    destroy_loaded_var(p);

    return false;
}

pcdom_element_t*
pcintr_util_append_element(pcdom_element_t* parent, const char *tag)
{
    pcdom_node_t *node = pcdom_interface_node(parent);
    pcdom_document_t *dom_doc = node->owner_document;
    pcdom_element_t *elem;
    elem = pcdom_document_create_element(dom_doc,
            (const unsigned char*)tag, strlen(tag), NULL);
    if (!elem)
        return NULL;

    pcdom_node_append_child(node, pcdom_interface_node(elem));

    return elem;
}

static pcdom_text_t*
pcintr_util_append_content_inner(pcdom_element_t* parent, const char *txt)
{
    pcdom_document_t *doc = pcdom_interface_node(parent)->owner_document;
    const unsigned char *content = (const unsigned char*)txt;
    size_t content_len = strlen(txt);

    pcdom_text_t *text_node;
    text_node = pcdom_document_create_text_node(doc, content, content_len);
    if (text_node == NULL)
        return NULL;

    pcdom_node_append_child(pcdom_interface_node(parent),
            pcdom_interface_node(text_node));

    return text_node;
}

pcdom_text_t*
pcintr_util_append_content(pcdom_element_t* parent, const char *txt)
{
    pcdom_text_t* text_node = pcintr_util_append_content_inner(parent, txt);
    if (text_node == NULL) {
        return NULL;
    }

    pcintr_rdr_dom_append_content(pcintr_get_stack(), parent, txt);
    return text_node;
}

pcdom_text_t*
pcintr_util_displace_content(pcdom_element_t* parent, const char *txt)
{
    pcdom_node_t *parent_node = pcdom_interface_node(parent);
    while (parent_node->first_child)
        pcdom_node_destroy_deep(parent_node->first_child);

    pcdom_text_t* text_node = pcintr_util_append_content_inner(parent, txt);
    if (text_node == NULL) {
        return NULL;
    }

    pcintr_rdr_dom_displace_content(pcintr_get_stack(), parent, txt);
    return text_node;
}

int
pcintr_util_set_attribute(pcdom_element_t *elem,
        const char *key, const char *val)
{
    pcdom_attr_t *attr;
    attr = pcdom_element_set_attribute(elem,
            (const unsigned char*)key, strlen(key),
            (const unsigned char*)val, strlen(val));
    if (!attr) {
        return -1;
    }
    if (!val) {
        pcintr_rdr_dom_erase_element_property(pcintr_get_stack(), elem, key);
    }
    else {
        pcintr_rdr_dom_update_element_property(pcintr_get_stack(), elem, key,
                val);
    }
    return 0;
}

int
pcintr_util_remove_attribute(pcdom_element_t *elem, const char *key)
{
    unsigned int ret = pcdom_element_remove_attribute(elem,
            (const unsigned char *)key, strlen(key));

    //TODO: send to rdr
    return ret;
}

pchtml_html_document_t*
pcintr_util_load_document(const char *html)
{
    pchtml_html_document_t *doc;
    doc = pchtml_html_document_create();
    if (!doc)
        return NULL;

    unsigned int r;
    r = pchtml_html_document_parse_with_buf(doc,
            (const unsigned char*)html, strlen(html));
    if (r) {
        pchtml_html_document_destroy(doc);
        return NULL;
    }

    return doc;
}

int
pcintr_util_comp_docs(pchtml_html_document_t *docl,
    pchtml_html_document_t *docr, int *diff)
{
    char lbuf[1024], rbuf[1024];
    size_t lsz = sizeof(lbuf), rsz = sizeof(rbuf);
    char *pl = pchtml_doc_snprintf_plain(docl, lbuf, &lsz, "");
    char *pr = pchtml_doc_snprintf_plain(docr, rbuf, &rsz, "");
    int err = -1;
    if (pl && pr) {
        *diff = strcmp(pl, pr);
        if (*diff) {
            PC_DEBUGX("diff:\n%s\n%s", pl, pr);
        }
        err = 0;
    }

    if (pl != lbuf)
        free(pl);
    if (pr != rbuf)
        free(pr);

    return err;
}

bool
pcintr_util_is_ancestor(pcdom_node_t *ancestor, pcdom_node_t *descendant)
{
    pcdom_node_t *node = descendant;
    do {
        if (node->parent && node->parent == ancestor)
            return true;
        node = node->parent;
    } while (node);

    return false;
}

static struct pcvdom_template_node*
template_node_create(struct pcvcm_node *vcm)
{
    PC_ASSERT(vcm);

    struct pcvdom_template_node *node;
    node = (struct pcvdom_template_node*)calloc(1, sizeof(*node));
    if (!node) {
        purc_set_error(PURC_ERROR_OUT_OF_MEMORY);
        return NULL;
    }
    node->vcm = vcm;
    return node;
}

static void
template_node_destroy(struct pcvdom_template_node *node)
{
    node->vcm = NULL;
    free(node);
}

static struct pcvdom_template*
template_create(void)
{
    struct pcvdom_template *tpl;
    tpl = (struct pcvdom_template*)calloc(1, sizeof(*tpl));
    if (!tpl) {
        purc_set_error(PURC_ERROR_OUT_OF_MEMORY);
        return NULL;
    }

    INIT_LIST_HEAD(&tpl->list);

    return tpl;
}

static void
template_cleaner(struct pcvdom_template *tpl)
{
    if (!tpl)
        return;

    struct pcvdom_template_node *p, *n;
    list_for_each_entry_safe(p, n, &tpl->list, node) {
        list_del(&p->node);

        template_node_destroy(p);
    }
}

static void
template_destroy(struct pcvdom_template *tpl)
{
    if (!tpl)
        return;

    template_cleaner(tpl);
    free(tpl);
}

static int
template_append(struct pcvdom_template *tpl, struct pcvcm_node *vcm)
{
    struct pcvdom_template_node *p;
    list_for_each_entry(p, &tpl->list, node) {
        if (p->vcm == vcm) {
            purc_set_error_with_info(PURC_ERROR_INVALID_VALUE,
                "vcm alread in templates");
            return -1;
        }
    }

    p = template_node_create(vcm);
    if (!p)
        return -1;

    p->vcm = vcm;
    list_add_tail(&p->node, &tpl->list);
    return 0;
}

// the cleaner to clear the content represented by the native entity.
static purc_variant_t
cleaner(void* native_entity, bool silently)
{
    struct pcvdom_template *tpl;
    tpl = (struct pcvdom_template*)native_entity;
    PC_ASSERT(tpl);
    template_cleaner(tpl);

    UNUSED_PARAM(silently);
    return purc_variant_make_boolean(true);
}

// the callback to release the native entity.
static void
on_release(void* native_entity)
{
    struct pcvdom_template *tpl;
    tpl = (struct pcvdom_template*)native_entity;
    PC_ASSERT(tpl);
    template_destroy(tpl);
}

static struct purc_native_ops ops_tpl = {
    .cleaner                      = cleaner,
    .on_release                   = on_release,
};

purc_variant_t
pcintr_template_make(void)
{
    struct pcvdom_template *tpl;
    tpl = template_create();
    if (!tpl)
        return PURC_VARIANT_INVALID;

    purc_variant_t v = purc_variant_make_native(tpl, &ops_tpl);
    if (!v) {
        template_destroy(tpl);
        return PURC_VARIANT_INVALID;
    }

    return v;
}

int
is_template_variant(purc_variant_t val)
{
    if (val == PURC_VARIANT_INVALID ||
            purc_variant_is_native(val) == false)
    {
        purc_set_error(PURC_ERROR_INVALID_VALUE);
        return -1;
    }

    struct purc_native_ops *ops;
    ops = (struct purc_native_ops*)val->ptr_ptr[1];

    if (ops != &ops_tpl) {
        purc_set_error(PURC_ERROR_INVALID_VALUE);
        return -1;
    }

    return 0;
}

int
pcintr_template_append(purc_variant_t val, struct pcvcm_node *vcm)
{
    PC_ASSERT(val);
    PC_ASSERT(vcm);

    int r;
    r = is_template_variant(val);
    if (r)
        return -1;

    void *native_entity = purc_variant_native_get_entity(val);
    PC_ASSERT(native_entity);
    struct pcvdom_template *tpl;
    tpl = (struct pcvdom_template*)native_entity;

    return template_append(tpl, vcm);
}

void
pcintr_template_walk(purc_variant_t val, void *ctxt,
        pcintr_template_walk_cb cb)
{
    int r;
    r = is_template_variant(val);
    // FIXME: modify pcintr_template_walk function-signature
    PC_ASSERT(r == 0);

    void *native_entity = purc_variant_native_get_entity(val);
    PC_ASSERT(native_entity);
    struct pcvdom_template *tpl;
    tpl = (struct pcvdom_template*)native_entity;

    struct pcvdom_template_node *p;
    list_for_each_entry(p, &tpl->list, node) {
        PC_ASSERT(p->vcm);
        if (cb(p->vcm, ctxt))
            return;
    }
}

int
pcintr_util_add_child_chunk(pcdom_element_t *parent, const char *chunk)
{
    int r = -1;

    size_t nr = strlen(chunk);

    pcdom_node_t *root = NULL;
    do {
        pchtml_html_document_t *doc;
        doc = pchtml_html_interface_document(
                pcdom_interface_node(parent)->owner_document);
        unsigned int ui;
        ui = pchtml_html_document_parse_fragment_chunk_begin(doc, parent);
        if (ui == 0) {
            do {
                ui = pchtml_html_document_parse_fragment_chunk(doc,
                        (const unsigned char*)"<div>", 5);
                if (ui)
                    break;

                ui = pchtml_html_document_parse_fragment_chunk(doc,
                        (const unsigned char*)chunk, nr);
                if (ui)
                    break;

                ui = pchtml_html_document_parse_fragment_chunk(doc,
                        (const unsigned char*)"</div>", 6);
            } while (0);
        }
        pcdom_node_t *div;
        root = pchtml_html_document_parse_fragment_chunk_end(doc);
        if (root) {
            PC_ASSERT(root->first_child == root->last_child);
            PC_ASSERT(root->first_child);
            PC_ASSERT(root->first_child->type == PCDOM_NODE_TYPE_ELEMENT);
            div = root->first_child;
        }
        if (ui)
            break;

        while (div->first_child) {
            pcdom_node_t *child = div->first_child;
            pcdom_node_remove(child);
            pcdom_node_append_child(pcdom_interface_node(parent), child);
            pcintr_rdr_dom_append_child(pcintr_get_stack(), parent, child);
        }
        r = 0;
    } while (0);

    if (root)
        pcdom_node_destroy(pcdom_interface_node(root));

    return r ? -1 : 0;
}

int
pcintr_util_add_child(pcdom_element_t *parent, const char *fmt, ...)
{
    char buf[1024];
    size_t nr = sizeof(buf);
    char *p;
    va_list ap;
    va_start(ap, fmt);
    p = pcutils_vsnprintf(buf, &nr, fmt, ap);
    va_end(ap);

    if (!p) {
        purc_set_error(PURC_ERROR_OUT_OF_MEMORY);
        return -1;
    }

    int r = pcintr_util_add_child_chunk(parent, p);

    if (p != buf)
        free(p);

    return r ? -1 : 0;
}

int
pcintr_util_set_child_chunk(pcdom_element_t *parent, const char *chunk)
{
    int r = -1;

    size_t nr = strlen(chunk);

    pcdom_node_t *root = NULL;
    do {
        pchtml_html_document_t *doc;
        doc = pchtml_html_interface_document(
                pcdom_interface_node(parent)->owner_document);
        unsigned int ui;
        ui = pchtml_html_document_parse_fragment_chunk_begin(doc, parent);
        if (ui == 0) {
            do {
                ui = pchtml_html_document_parse_fragment_chunk(doc,
                        (const unsigned char*)"<div>", 5);
                if (ui)
                    break;

                ui = pchtml_html_document_parse_fragment_chunk(doc,
                        (const unsigned char*)chunk, nr);
                if (ui)
                    break;

                ui = pchtml_html_document_parse_fragment_chunk(doc,
                        (const unsigned char*)"</div>", 6);
            } while (0);
        }
        pcdom_node_t *div;
        root = pchtml_html_document_parse_fragment_chunk_end(doc);
        if (root) {
            PC_ASSERT(root->first_child == root->last_child);
            PC_ASSERT(root->first_child);
            PC_ASSERT(root->first_child->type == PCDOM_NODE_TYPE_ELEMENT);
            div = root->first_child;
        }
        if (ui)
            break;

        pcdom_node_remove(div);
        while (pcdom_interface_node(parent)->first_child)
            pcdom_node_destroy_deep(pcdom_interface_node(parent)->first_child);

        while (div->first_child) {
            pcdom_node_t *child = div->first_child;
            pcdom_node_remove(child);
            pcdom_node_append_child(pcdom_interface_node(parent), child);
            pcintr_rdr_dom_displace_child(pcintr_get_stack(), parent, child);
        }
        r = 0;
    } while (0);

    if (root)
        pcdom_node_destroy(pcdom_interface_node(root));

    return r ? -1 : 0;
}

int
pcintr_util_set_child(pcdom_element_t *parent, const char *fmt, ...)
{
    char buf[1024];
    size_t nr = sizeof(buf);
    char *p;
    va_list ap;
    va_start(ap, fmt);
    p = pcutils_vsnprintf(buf, &nr, fmt, ap);
    va_end(ap);

    if (!p) {
        purc_set_error(PURC_ERROR_OUT_OF_MEMORY);
        return -1;
    }

    int r = pcintr_util_set_child_chunk(parent, p);

    if (p != buf)
        free(p);

    return r ? -1 : 0;
}

static purc_variant_t
attribute_assign(purc_variant_t left, purc_variant_t right)
{
    UNUSED_PARAM(left);

    purc_variant_ref(right);

    return right;
}

static purc_variant_t
attribute_addition(purc_variant_t left, purc_variant_t right)
{
    return pcvdom_tokenwised_eval_attr(PCHVML_ATTRIBUTE_ADDITION_OPERATOR,
            left, right);
}

static purc_variant_t
attribute_subtraction(purc_variant_t left, purc_variant_t right)
{
    return pcvdom_tokenwised_eval_attr(PCHVML_ATTRIBUTE_SUBTRACTION_OPERATOR,
            left, right);
}

static purc_variant_t
attribute_asterisk(purc_variant_t left, purc_variant_t right)
{
    return pcvdom_tokenwised_eval_attr(PCHVML_ATTRIBUTE_ASTERISK_OPERATOR,
            left, right);
}

static purc_variant_t
attribute_regex(purc_variant_t left, purc_variant_t right)
{
    return pcvdom_tokenwised_eval_attr(PCHVML_ATTRIBUTE_REGEX_OPERATOR,
            left, right);
}

static purc_variant_t
attribute_precise(purc_variant_t left, purc_variant_t right)
{
    return pcvdom_tokenwised_eval_attr(PCHVML_ATTRIBUTE_PRECISE_OPERATOR,
            left, right);
}

static purc_variant_t
attribute_replace(purc_variant_t left, purc_variant_t right)
{
    return pcvdom_tokenwised_eval_attr(PCHVML_ATTRIBUTE_REPLACE_OPERATOR,
            left, right);
}

static purc_variant_t
attribute_head_addition(purc_variant_t left, purc_variant_t right)
{
    return pcvdom_tokenwised_eval_attr(PCHVML_ATTRIBUTE_HEAD_OPERATOR,
            left, right);
}

static purc_variant_t
attribute_tail_addition(purc_variant_t left, purc_variant_t right)
{
    return pcvdom_tokenwised_eval_attr(PCHVML_ATTRIBUTE_TAIL_OPERATOR,
            left, right);
}

pcintr_attribute_op
pcintr_attribute_get_op(enum pchvml_attr_operator op)
{
    switch (op) {
        case PCHVML_ATTRIBUTE_OPERATOR:
            return attribute_assign;

        case PCHVML_ATTRIBUTE_ADDITION_OPERATOR:
            return attribute_addition;

        case PCHVML_ATTRIBUTE_SUBTRACTION_OPERATOR:
            return attribute_subtraction;

        case PCHVML_ATTRIBUTE_ASTERISK_OPERATOR:
            return attribute_asterisk;

        case PCHVML_ATTRIBUTE_REGEX_OPERATOR:
            return attribute_regex;

        case PCHVML_ATTRIBUTE_PRECISE_OPERATOR:
            return attribute_precise;

        case PCHVML_ATTRIBUTE_REPLACE_OPERATOR:
            return attribute_replace;

        case PCHVML_ATTRIBUTE_HEAD_OPERATOR:
            return attribute_head_addition;

        case PCHVML_ATTRIBUTE_TAIL_OPERATOR:
            return attribute_tail_addition;

        default:
            purc_set_error(PURC_ERROR_NOT_IMPLEMENTED);
            return NULL;
    }
}

int
pcintr_set_symbol_var(struct pcintr_stack_frame *frame,
        enum purc_symbol_var symbol, purc_variant_t val)
{
    PC_ASSERT(frame);
    PC_ASSERT(symbol >= 0);
    PC_ASSERT(symbol < PURC_SYMBOL_VAR_MAX);
    PC_ASSERT(val != PURC_VARIANT_INVALID);

    purc_variant_ref(val);
    PURC_VARIANT_SAFE_CLEAR(frame->symbol_vars[symbol]);
    frame->symbol_vars[symbol] = val;

    return 0;
}

purc_variant_t
pcintr_get_symbol_var(struct pcintr_stack_frame *frame,
        enum purc_symbol_var symbol)
{
    PC_ASSERT(frame);
    PC_ASSERT(symbol >= 0);
    PC_ASSERT(symbol < PURC_SYMBOL_VAR_MAX);

    return frame->symbol_vars[symbol];
}

int
pcintr_refresh_at_var(struct pcintr_stack_frame *frame)
{
    purc_variant_t at = pcdvobjs_make_elements(frame->edom_element);
    if (at == PURC_VARIANT_INVALID)
        return -1;

    int r;
    r = pcintr_set_at_var(frame, at);
    purc_variant_unref(at);

    return r ? -1 : 0;
}

int
pcintr_set_at_var(struct pcintr_stack_frame *frame, purc_variant_t val)
{
    return pcintr_set_symbol_var(frame, PURC_SYMBOL_VAR_AT_SIGN, val);
}

int
pcintr_set_question_var(struct pcintr_stack_frame *frame, purc_variant_t val)
{
    return pcintr_set_symbol_var(frame, PURC_SYMBOL_VAR_QUESTION_MARK, val);
}

purc_variant_t
pcintr_get_question_var(struct pcintr_stack_frame *frame)
{
    return pcintr_get_symbol_var(frame, PURC_SYMBOL_VAR_QUESTION_MARK);
}

int
pcintr_set_exclamation_var(struct pcintr_stack_frame *frame,
        purc_variant_t val)
{
    return pcintr_set_symbol_var(frame, PURC_SYMBOL_VAR_EXCLAMATION, val);
}

purc_variant_t
pcintr_get_exclamation_var(struct pcintr_stack_frame *frame)
{
    return pcintr_get_symbol_var(frame, PURC_SYMBOL_VAR_EXCLAMATION);
}

int
pcintr_inc_percent_var(struct pcintr_stack_frame *frame)
{
    purc_variant_t v;
    v = pcintr_get_symbol_var(frame, PURC_SYMBOL_VAR_PERCENT_SIGN);
    PC_ASSERT(v != PURC_VARIANT_INVALID);
    PC_ASSERT(purc_variant_is_ulongint(v));
    v->u64 += 1;

    return 0;
}

purc_variant_t
pcintr_get_percent_var(struct pcintr_stack_frame *frame)
{
    return pcintr_get_symbol_var(frame, PURC_SYMBOL_VAR_PERCENT_SIGN);
}

void
pcintr_observe_vcm_ev(pcintr_stack_t stack, struct pcintr_observer* observer,
        purc_variant_t var, struct purc_native_ops *ops)
{
    UNUSED_PARAM(stack);
    UNUSED_PARAM(observer);
    UNUSED_PARAM(var);
    UNUSED_PARAM(ops);

    void *native_entity = purc_variant_native_get_entity(var);

    // create virtual frame
    struct pcintr_stack_frame_normal *frame_normal;
    frame_normal = push_stack_frame_normal(stack);
    if (!frame_normal)
        return;

    struct pcintr_stack_frame *frame;
    frame = &frame_normal->frame;

    frame->ops = pcintr_get_ops_by_element(observer->pos);
    frame->scope = observer->scope;
    frame->pos = observer->pos;
    frame->silently = pcintr_is_element_silently(frame->pos) ? 1 : 0;
    frame->edom_element = observer->edom_element;

    // eval value
    purc_nvariant_method eval_getter = ops->property_getter(
            PCVCM_EV_PROPERTY_EVAL);
    purc_variant_t new_val = eval_getter(native_entity, 0, NULL,
            frame->silently ? true : false);
    pop_stack_frame(stack);

    if (!new_val) {
        return;
    }

    // get last value
    purc_nvariant_method last_value_getter = ops->property_getter(
            PCVCM_EV_PROPERTY_LAST_VALUE);
    purc_variant_t last_value = last_value_getter(native_entity, 0, NULL,
            frame->silently ? true : false);
    int cmp = purc_variant_compare_ex(new_val, last_value,
            PCVARIANT_COMPARE_OPT_AUTO);
    if (cmp == 0) {
        purc_variant_unref(new_val);
        return;
    }

    purc_nvariant_method last_value_setter = ops->property_setter(
            PCVCM_EV_PROPERTY_LAST_VALUE);
    last_value_setter(native_entity, 1, &new_val,
            frame->silently ? true : false);

    // dispatch change event
    purc_variant_t type = purc_variant_make_string(MSG_TYPE_CHANGE, false);
    purc_variant_t sub_type = PURC_VARIANT_INVALID;

    pcintr_dispatch_message_ex(stack, var, type, sub_type, PURC_VARIANT_INVALID);

    purc_variant_unref(type);
}

purc_runloop_t
pcintr_co_get_runloop(pcintr_coroutine_t co)
{
    if (!co)
        return NULL;

    pcintr_heap_t heap = co->owner;
    if (!heap)
        return NULL;

    struct pcinst *inst = heap->owner;
    if (!inst)
        return NULL;

    return inst->running_loop;
}

void
pcintr_apply_routine(co_routine_f routine, pcintr_coroutine_t target)
{
    struct pcintr_heap *heap = pcintr_get_heap();
    PC_ASSERT(heap);
    struct pcinst *inst = heap->owner;
    PC_ASSERT(inst);
    purc_runloop_t runloop = purc_runloop_get_current();
    PC_ASSERT(runloop);
    PC_ASSERT(inst->running_loop == runloop);
    PC_ASSERT(heap->running_coroutine == NULL);

    coroutine_set_current(target);
    routine();
    coroutine_set_current(NULL);
}

struct timer_data {
    pcintr_timer_t               timer;
    char                        *id;
};

static void
check_and_dispatch_msg(void)
{
    PC_ASSERT(pcintr_get_coroutine());

    int r;
    size_t n;
    r = purc_inst_holding_messages_count(&n);
    PC_ASSERT(r == 0);
    if (n <= 0)
        return;

    pcrdr_msg *msg;
    msg = purc_inst_take_away_message(0);
    if (msg == NULL) {
        PC_ASSERT(purc_get_last_error() == 0);
        return;
    }

    PC_ASSERT(0);
}

static void
event_timer_fire(pcintr_timer_t timer, const char* id)
{
    UNUSED_PARAM(timer);
    UNUSED_PARAM(id);

    PC_ASSERT(pcintr_get_heap());

    struct pcinst *inst = pcinst_current();
    check_and_dispatch_msg();

    if (inst != NULL && inst->rdr_caps != NULL) {
        pcrdr_wait_and_dispatch_message(inst->conn_to_rdr, 1);
        purc_clr_error();
    }

    pcintr_coroutine_t co = pcintr_get_coroutine();
    PC_ASSERT(co);
    PC_ASSERT(co->state == CO_STATE_RUN);

    pcintr_stack_t stack = &co->stack;
    if (stack->exited)
        return;

    struct pcintr_stack_frame *frame;
    frame = pcintr_stack_get_bottom_frame(stack);
    PC_ASSERT(frame == NULL);

    struct list_head *observer_list = &stack->native_variant_observer_list;
    struct pcintr_observer *p, *n;
    list_for_each_entry_safe(p, n, observer_list, node) {
        purc_variant_t var = p->observed;
        struct purc_native_ops *ops = purc_variant_native_get_ops(var);
        if (ops && ops->property_getter) {
            purc_nvariant_method is_vcm_ev = ops->property_getter(
                    PCVCM_EV_PROPERTY_VCM_EV);
            if (is_vcm_ev) {
                pcintr_observe_vcm_ev(stack, p, var, ops);
            }
        }
    }
}

static struct purc_native_ops ops_vdom = {};

purc_variant_t
pcintr_wrap_vdom(pcvdom_element_t vdom)
{
    PC_ASSERT(vdom != NULL);

    purc_variant_t val;
    val = purc_variant_make_native(vdom, &ops_vdom);

    return val;
}

pcvdom_element_t
pcintr_get_vdom_from_variant(purc_variant_t val)
{
    if (val == PURC_VARIANT_INVALID) {
        purc_set_error(PURC_ERROR_INVALID_VALUE);
        return NULL;
    }

    if (purc_variant_is_native(val) == false) {
        purc_set_error(PURC_ERROR_INVALID_VALUE);
        return NULL;
    }

    void *native = purc_variant_native_get_entity(val);
    if (native == NULL) {
        purc_set_error(PURC_ERROR_INVALID_VALUE);
        return NULL;
    }

    struct purc_native_ops *ops;
    ops = (struct purc_native_ops*)val->ptr_ptr[1];
    if (ops != &ops_vdom) {
        purc_set_error(PURC_ERROR_INVALID_VALUE);
        return NULL;
    }

    return (pcvdom_element_t)native;
}

static int
cmp_f(struct rb_node *node, void *ud)
{
    pcvarmgr_t mgr = container_of(node, struct pcvarmgr, node);
    PC_ASSERT(mgr->vdom_node);
    PC_ASSERT(ud);
    struct pcvdom_node *v = (struct pcvdom_node*)ud;
    if (mgr->vdom_node < v)
        return -1;
    if (mgr->vdom_node > v)
        return 1;
    return 0;
}

struct rb_node*
new_varmgr(void *ud)
{
    PC_ASSERT(ud);
    struct pcvdom_node *v = (struct pcvdom_node*)ud;

    pcvarmgr_t mgr = pcvarmgr_create();
    if (!mgr)
        return NULL;

    mgr->vdom_node = v;

    return &mgr->node;
}

pcvarmgr_t
pcintr_create_scoped_variables(struct pcvdom_node *node)
{
    PC_ASSERT(node);
    pcintr_stack_t stack = pcintr_get_stack();
    PC_ASSERT(stack);

    struct rb_node *p;
    int r = pcutils_rbtree_insert_or_get(&stack->scoped_variables, node,
            cmp_f, new_varmgr, &p);
    if (r) {
        purc_set_error(PURC_ERROR_OUT_OF_MEMORY);
        return NULL;
    }

    PC_ASSERT(p);

    return container_of(p, struct pcvarmgr, node);
}

pcvarmgr_t
pcintr_get_scoped_variables(struct pcvdom_node *node)
{
    PC_ASSERT(node);
    pcintr_stack_t stack = pcintr_get_stack();
    PC_ASSERT(stack);

    struct rb_node *p;
    struct rb_node *first = pcutils_rbtree_first(&stack->scoped_variables);
    pcutils_rbtree_for_each(first, p) {
        pcvarmgr_t mgr = container_of(p, struct pcvarmgr, node);
        if (mgr->vdom_node == node)
            return mgr;
    }

    return NULL;
}

void
pcintr_post_msg(void *ctxt, pcintr_msg_callback_f cb)
{
    pcintr_stack_t stack = pcintr_get_stack();
    PC_ASSERT(stack);
    pcintr_coroutine_t co = stack->co;
    PC_ASSERT(co);
    if (1) {
        pcintr_post_msg_to_target(co, ctxt, cb);
        return;
    }

    pcintr_msg_t msg;
    msg = (pcintr_msg_t)calloc(1, sizeof(*msg));
    PC_ASSERT(msg);

    msg->ctxt        = ctxt;
    msg->on_msg      = cb;

    list_add_tail(&msg->node, &co->msgs);
}

void pcintr_cancel_init(pcintr_cancel_t cancel,
        void *ctxt, void (*cancel_routine)(void *ctxt))
{
    PC_ASSERT(ctxt);
    PC_ASSERT(cancel_routine);
    PC_ASSERT(cancel->ctxt   == NULL);
    PC_ASSERT(cancel->cancel == NULL);
    PC_ASSERT(cancel->list == NULL);

    cancel->ctxt   = ctxt;
    cancel->cancel = cancel_routine;
}

void pcintr_register_cancel(pcintr_cancel_t cancel)
{
    PC_ASSERT(cancel);
    pcintr_coroutine_t co = pcintr_get_coroutine();
    PC_ASSERT(co);

    PC_ASSERT(cancel->list == NULL);
    list_add_tail(&cancel->node, &co->registered_cancels);
    cancel->list = &co->registered_cancels;
}

void pcintr_unregister_cancel(pcintr_cancel_t cancel)
{
    PC_ASSERT(cancel);
    if (cancel->list == NULL)
        return;

    pcintr_coroutine_t co = pcintr_get_coroutine();
    PC_ASSERT(co);

    PC_ASSERT(cancel->list == &co->registered_cancels);
    list_del(&cancel->node);
    cancel->list = NULL;
}

void pcintr_yield(void *ctxt, void (*continuation)(void *ctxt, void *extra))
{
    PC_ASSERT(ctxt);
    PC_ASSERT(continuation);
    pcintr_coroutine_t co = pcintr_get_coroutine();
    PC_ASSERT(co);
    PC_ASSERT(co->state == CO_STATE_RUN);
    PC_ASSERT(co->yielded_ctxt == NULL);
    PC_ASSERT(co->continuation == NULL);
    pcintr_stack_t stack = &co->stack;
    struct pcintr_stack_frame *frame;
    frame = pcintr_stack_get_bottom_frame(stack);
    PC_ASSERT(frame);

    co->state = CO_STATE_WAIT;
    co->yielded_ctxt = ctxt;
    co->continuation = continuation;
}

void pcintr_resume(void *extra)
{
    pcintr_coroutine_t co = pcintr_get_coroutine();
    PC_ASSERT(co);
    PC_ASSERT(co->state == CO_STATE_WAIT);
    PC_ASSERT(co->yielded_ctxt);
    PC_ASSERT(co->continuation);
    pcintr_stack_t stack = &co->stack;
    struct pcintr_stack_frame *frame;
    frame = pcintr_stack_get_bottom_frame(stack);
    PC_ASSERT(frame);

    void *ctxt = co->yielded_ctxt;
    void (*continuation)(void *ctxt, void *extra) = co->continuation;

    co->state = CO_STATE_RUN;
    co->yielded_ctxt = NULL;
    co->continuation = NULL;
    continuation(ctxt, extra);
    check_after_execution(co);
}

pcintr_coroutine_t
pcintr_create_child_co(pcvdom_element_t vdom_element,
        purc_variant_t as)
{
    pcintr_coroutine_t co = pcintr_get_coroutine();
    PC_ASSERT(co);

    PC_ASSERT(vdom_element);
    const char *hvml = "<hvml><body/></hvml>";

    purc_rwstream_t rws;
    rws = purc_rwstream_new_from_mem((char*)hvml, strlen(hvml));
    if (!rws)
        return NULL;

    pcintr_coroutine_t child;
    child = coroutine_create(NULL, as, co, rws, NULL, NULL);
    do {
        if (!child)
            break;

        PC_ASSERT(co->stack.vdom);

        child->stack.entry = vdom_element;

        PC_DEBUGX("running parent/child: %p/%p", co, child);
        PRINT_VDOM_NODE(&vdom_element->node);
        pcintr_wakeup_target(child, run_co_main);
    } while (0);

    purc_rwstream_destroy(rws);

    return child;
}

void
pcintr_on_event(purc_atom_t msg_type, purc_variant_t msg_sub_type,
        purc_variant_t src, purc_variant_t payload)
{
    PC_ASSERT(0);
    UNUSED_PARAM(msg_sub_type);
    UNUSED_PARAM(src);
    UNUSED_PARAM(payload);

    if (msg_type == pchvml_keyword(PCHVML_KEYWORD_ENUM(MSG, CALLSTATE))) {
        if (0)
            PC_ASSERT(0);
    }
    else {
        if (0)
            PC_ASSERT(0);
    }
}
<|MERGE_RESOLUTION|>--- conflicted
+++ resolved
@@ -175,11 +175,7 @@
         }
         *dump_buff = strdup(p);
     }
-<<<<<<< HEAD
-#if 0
-=======
 #if 1
->>>>>>> 5c494898
     else {
         fprintf(stderr, "%s[%d]:%s(): #document %p\n%s\n",
                 pcutils_basename((char*)file), line, func, doc, p);
@@ -2869,11 +2865,7 @@
         list_for_each_entry_safe(p, n, list, node) {
             if (is_observer_match(p, observed, msg_type_atom, sub_type)) {
                 handle = true;
-<<<<<<< HEAD
                 observer_matched(p, msg->extra);
-=======
-                observer_matched(p);
->>>>>>> 5c494898
             }
         }
     }
