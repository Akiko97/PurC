/*
 * @file hvml.c
 * @author Xu Xiaohong
 * @date 2021/08/23
 * @brief The implementation of public part for hvml parser.
 *
 * Copyright (C) 2021 FMSoft <https://www.fmsoft.cn>
 *
 * This file is a part of PurC (short for Purring Cat), an HVML interpreter.
 *
 * This program is free software: you can redistribute it and/or modify
 * it under the terms of the GNU Lesser General Public License as published by
 * the Free Software Foundation, either version 3 of the License, or
 * (at your option) any later version.
 *
 * This program is distributed in the hope that it will be useful,
 * but WITHOUT ANY WARRANTY; without even the implied warranty of
 * MERCHANTABILITY or FITNESS FOR A PARTICULAR PURPOSE.  See the
 * GNU Lesser General Public License for more details.
 *
 * You should have received a copy of the GNU Lesser General Public License
 * along with this program.  If not, see <https://www.gnu.org/licenses/>.
 *
 */

#include "private/instance.h"
#include "private/errors.h"
#include "private/debug.h"
#include "private/utils.h"
#include "private/edom.h"
#include "private/hvml.h"

#include "hvml-buffer.h"
#include "hvml-rwswrap.h"
#include "hvml-token.h"
#include "hvml-sbst.h"
#include "config.h"

#include <math.h>

#if HAVE(GLIB)
#include <gmodule.h>
#else
#include <stdlib.h>
#endif

//#define HVML_DEBUG_PRINT

#define PCHVML_END_OF_FILE       0

#if HAVE(GLIB)
#define    PCHVML_ALLOC(sz)   g_slice_alloc0(sz)
#define    PCHVML_FREE(p)     g_slice_free1(sizeof(*p), (gpointer)p)
#else
#define    PCHVML_ALLOC(sz)   calloc(1, sz)
#define    PCHVML_FREE(p)     free(p)
#endif

#ifdef HVML_DEBUG_PRINT
#define PRINT_STATE(state_name)                                             \
    fprintf(stderr, "in %s|wc=%c|hex=0x%X\n",                               \
            pchvml_pchvml_state_desc(state_name), character, character);
#define PCHVML_SET_ERROR(err)    do {                                       \
    fprintf(stderr, "error %s:%d %s\n", __FILE__, __LINE__,                 \
            pchvml_error_desc(err));                                        \
    pcinst_set_error (err);                                                 \
} while (0)
#else
#define PRINT_STATE(state_name)
#define PCHVML_SET_ERROR(err)    pcinst_set_error(err)
#endif

#define BEGIN_STATE(state_name)                                             \
    case state_name:                                                        \
    {                                                                       \
        enum pchvml_state curr_state = state_name;                          \
        UNUSED_PARAM(curr_state);                                           \
        PRINT_STATE(curr_state);

#define END_STATE()                                                         \
        break;                                                              \
    }

#define SET_RETURN_STATE(new_state)                                         \
    do {                                                                    \
        hvml->return_state = new_state;                                     \
    } while (false)

#define RECONSUME_IN(new_state)                                             \
    do {                                                                    \
        hvml->state = new_state;                                            \
        goto next_state;                                                    \
    } while (false)

#define RECONSUME_IN_NEXT(new_state)                                        \
    do {                                                                    \
        hvml->state = new_state;                                            \
        pchvml_rwswrap_buffer_chars(hvml->rwswrap, &character, 1);          \
    } while (false)

#define ADVANCE_TO(new_state)                                               \
    do {                                                                    \
        hvml->state = new_state;                                            \
        goto next_input;                                                    \
    } while (false)

#define SWITCH_TO(new_state)                                                \
    do {                                                                    \
        hvml->state = new_state;                                            \
    } while (false)

#define RETURN_IN_CURRENT_STATE(expression)                                 \
    do {                                                                    \
        hvml->state = curr_state;                                           \
        pchvml_rwswrap_buffer_chars(hvml->rwswrap, &character, 1);          \
        if (expression) {                                                   \
            pchvml_parser_save_appropriate_tag_name(hvml);                  \
            pchvml_token_done(hvml->token);                                 \
            struct pchvml_token* token = hvml->token;                       \
            hvml->token = NULL;                                             \
            return token;                                                   \
        }                                                                   \
        return NULL;                                                        \
    } while (false)

#define RETURN_AND_SWITCH_TO(next_state)                                    \
    do {                                                                    \
        hvml->state = next_state;                                           \
        pchvml_parser_save_appropriate_tag_name(hvml);                      \
        pchvml_token_done(hvml->token);                                     \
        struct pchvml_token* token = hvml->token;                           \
        hvml->token = NULL;                                                 \
        return token;                                                       \
    } while (false)

#define RETURN_AND_RECONSUME_IN(next_state)                                 \
    do {                                                                    \
        hvml->state = next_state;                                           \
        pchvml_parser_save_appropriate_tag_name(hvml);                      \
        pchvml_token_done(hvml->token);                                     \
        struct pchvml_token* token = hvml->token;                           \
        hvml->token = NULL;                                                 \
        return token;                                                       \
    } while (false)

#define RETURN_AND_STOP_PARSE()                                             \
    do {                                                                    \
        return NULL;                                                        \
    } while (false)

#define RETURN_NEW_EOF_TOKEN()                                              \
    do {                                                                    \
        if (hvml->token) {                                                  \
            struct pchvml_token* token = hvml->token;                       \
            hvml->token = pchvml_token_new_eof();                           \
            return token;                                                   \
        }                                                                   \
        return pchvml_token_new_eof();                                      \
    } while (false)

#define RETURN_CACHED_TOKEN()                                               \
    do {                                                                    \
        if (hvml->token) {                                                  \
            struct pchvml_token* token = hvml->token;                       \
            hvml->token = NULL;                                             \
            return token;                                                   \
        }                                                                   \
    } while (false)

#define STATE_DESC(state_name)                                              \
    case state_name:                                                        \
        return ""#state_name;                                               \

#define APPEND_TO_TOKEN_NAME(uc)                                            \
    do {                                                                    \
        pchvml_token_append_to_name(hvml->token, uc);                       \
    } while (false)

#define APPEND_TO_TOKEN_TEXT(uc)                                            \
    do {                                                                    \
        if (hvml->token == NULL) {                                          \
            hvml->token = pchvml_token_new (PCHVML_TOKEN_CHARACTER);        \
        }                                                                   \
        pchvml_token_append_to_text(hvml->token, uc);                       \
    } while (false)

#define APPEND_BYTES_TO_TOKEN_TEXT(c, nr_c)                                 \
    do {                                                                    \
        pchvml_token_append_bytes_to_text(hvml->token, c, nr_c);            \
    } while (false)

#define APPEND_TEMP_BUFFER_TO_TOKEN_TEXT()                                  \
    do {                                                                    \
        const char* c = pchvml_buffer_get_buffer(hvml->temp_buffer);   \
        size_t nr_c = pchvml_buffer_get_size_in_bytes(                 \
                hvml->temp_buffer);                                         \
        pchvml_token_append_bytes_to_text(hvml->token, c, nr_c);            \
        pchvml_buffer_reset(hvml->temp_buffer);                        \
    } while (false)

#define APPEND_TO_TOKEN_PUBLIC_IDENTIFIER(uc)                               \
    do {                                                                    \
        pchvml_token_append_to_public_identifier(hvml->token, uc);          \
    } while (false)

#define RESET_TOKEN_PUBLIC_IDENTIFIER()                                     \
    do {                                                                    \
        pchvml_token_reset_public_identifier(hvml->token);                  \
    } while (false)

#define APPEND_TO_TOKEN_SYSTEM_INFORMATION(uc)                              \
    do {                                                                    \
        pchvml_token_append_to_system_information(hvml->token, uc);         \
    } while (false)

#define RESET_TOKEN_SYSTEM_INFORMATION()                                    \
    do {                                                                    \
        pchvml_token_reset_system_information(hvml->token);                 \
    } while (false)

#define APPEND_TO_TOKEN_ATTR_NAME(uc)                                       \
    do {                                                                    \
        pchvml_token_append_to_attr_name(hvml->token, uc);                  \
    } while (false)

#define APPEND_TEMP_BUFFER_TO_TOKEN_ATTR_NAME()                             \
    do {                                                                    \
        const char* c = pchvml_buffer_get_buffer(hvml->temp_buffer);   \
        size_t nr_c = pchvml_buffer_get_size_in_bytes(                 \
                hvml->temp_buffer);                                         \
        pchvml_token_append_bytes_to_attr_name(hvml->token, c, nr_c);       \
        pchvml_buffer_reset(hvml->temp_buffer);                        \
    } while (false)

#define BEGIN_TOKEN_ATTR()                                                  \
    do {                                                                    \
        pchvml_token_begin_attr(hvml->token);                               \
    } while (false)

#define END_TOKEN_ATTR()                                                    \
    do {                                                                    \
        pchvml_token_end_attr(hvml->token);                                 \
    } while (false)

#define APPEND_TO_TOKEN_ATTR_VALUE(uc)                                      \
    do {                                                                    \
        pchvml_token_append_to_attr_value(hvml->token, uc);                 \
    } while (false)

#define APPEND_BYTES_TO_TOKEN_ATTR_VALUE(c, nr_c)                           \
    do {                                                                    \
        pchvml_token_append_bytes_to_attr_value(hvml->token, c, nr_c);      \
    } while (false)

#define RESET_TEMP_BUFFER()                                                 \
    do {                                                                    \
        pchvml_buffer_reset(hvml->temp_buffer);                        \
    } while (false)

#define APPEND_TO_TEMP_BUFFER(uc)                                           \
    do {                                                                    \
        pchvml_buffer_append(hvml->temp_buffer, uc);                   \
    } while (false)

#define APPEND_BYTES_TO_TEMP_BUFFER(bytes, nr_bytes)                        \
    do {                                                                    \
        pchvml_buffer_append_bytes(hvml->temp_buffer, bytes, nr_bytes);\
    } while (false)

#define APPEND_BUFFER_TO_TEMP_BUFFER(buffer)                                \
    do {                                                                    \
        pchvml_buffer_append_temp_buffer(hvml->temp_buffer, buffer);   \
    } while (false)

#define APPEND_TO_ESCAPE_BUFFER(uc)                                         \
    do {                                                                    \
        pchvml_buffer_append(hvml->escape_buffer, uc);                 \
    } while (false)

#define SET_VCM_NODE(node)                                                  \
    do {                                                                    \
        hvml->vcm_node = node;                                              \
    } while (false)

static const char* hvml_err_msgs[] = {
    /* PCHVML_ERROR_UNEXPECTED_NULL_CHARACTER */
    "pchvml error unexpected null character",
    /* PCHVML_ERROR_UNEXPECTED_QUESTION_MARK_INSTEAD_OF_TAG_NAME */
    "pchvml error unexpected question mark instead of tag name",
    /* PCHVML_ERROR_EOF_BEFORE_TAG_NAME */
    "pchvml error eof before tag name",
    /* PCHVML_ERROR_MISSING_END_TAG_NAME */
    "pchvml error missing end tag name",
    /* PCHVML_ERROR_INVALID_FIRST_CHARACTER_OF_TAG_NAME */
    "pchvml error invalid first character of tag name",
    /* PCHVML_ERROR_EOF_IN_TAG */
    "pchvml error eof in tag",
    /* PCHVML_ERROR_UNEXPECTED_EQUALS_SIGN_BEFORE_ATTRIBUTE_NAME */
    "pchvml error unexpected equals sign before attribute name",
    /* PCHVML_ERROR_UNEXPECTED_CHARACTER_IN_ATTRIBUTE_NAME */
    "pchvml error unexpected character in attribute name",
    /* PCHVML_ERROR_UNEXPECTED_CHARACTER_IN_UNQUOTED_ATTRIBUTE_VALUE */
    "pchvml error unexpected character in unquoted attribute value",
    /* PCHVML_ERROR_MISSING_WHITESPACE_BETWEEN_ATTRIBUTES */
    "pchvml error missing whitespace between attributes",
    /* PCHVML_ERROR_UNEXPECTED_SOLIDUS_IN_TAG */
    "pchvml error unexpected solidus in tag",
    /* PCHVML_ERROR_CDATA_IN_HTML_CONTENT */
    "pchvml error cdata in html content",
    /* PCHVML_ERROR_INCORRECTLY_OPENED_COMMENT */
    "pchvml error incorrectly opened comment",
    /* PCHVML_ERROR_ABRUPT_CLOSING_OF_EMPTY_COMMENT */
    "pchvml error abrupt closing of empty comment",
    /* PCHVML_ERROR_EOF_IN_COMMENT */
    "pchvml error eof in comment",
    /* PCHVML_ERROR_EOF_IN_DOCTYPE */
    "pchvml error eof in doctype",
    /* PCHVML_ERROR_MISSING_WHITESPACE_BEFORE_DOCTYPE_NAME */
    "pchvml error missing whitespace before doctype name",
    /* PCHVML_ERROR_MISSING_DOCTYPE_NAME */
    "pchvml error missing doctype name",
    /* PCHVML_ERROR_INVALID_CHARACTER_SEQUENCE_AFTER_DOCTYPE_NAME */
    "pchvml error invalid character sequence after doctype name",
    /* PCHVML_ERROR_MISSING_WHITESPACE_AFTER_DOCTYPE_PUBLIC_KEYWORD */
    "pchvml error missing whitespace after doctype public keyword",
    /* PCHVML_ERROR_MISSING_DOCTYPE_PUBLIC_IDENTIFIER */
    "pchvml error missing doctype public identifier",
    /* PCHVML_ERROR_MISSING_QUOTE_BEFORE_DOCTYPE_PUBLIC_IDENTIFIER */
    "pchvml error missing quote before doctype public identifier",
    /* PCHVML_ERROR_ABRUPT_DOCTYPE_PUBLIC_IDENTIFIER */
    "pchvml error abrupt doctype public identifier",
    /* PCHVML_ERROR_MISSING_WHITESPACE_BETWEEN_DOCTYPE_PUBLIC_AND_SYSTEM\
     _INFORMATIONS */
    "pchvml error missing whitespace between doctype public and system\
        informations",
    /* PCHVML_ERROR_MISSING_WHITESPACE_AFTER_DOCTYPE_SYSTEM_KEYWORD */
    "pchvml error missing whitespace after doctype system keyword",
    /* PCHVML_ERROR_MISSING_DOCTYPE_SYSTEM_INFORMATION */
    "pchvml error missing doctype system information",
    /* PCHVML_ERROR_ABRUPT_DOCTYPE_SYSTEM_INFORMATION */
    "pchvml error abrupt doctype system information",
    /* PCHVML_ERROR_UNEXPECTED_CHARACTER_AFTER_DOCTYPE_SYSTEM_INFORMATION */
    "pchvml error unexpected character after doctype system information",
    /* PCHVML_ERROR_EOF_IN_CDATA */
    "pchvml error eof in cdata",
    /* PCHVML_ERROR_UNKNOWN_NAMED_CHARACTER_REFERENCE */
    "pchvml error unknown named character reference",
    /* PCHVML_ERROR_ABSENCE_OF_DIGITS_IN_NUMERIC_CHARACTER_REFERENCE */
    "pchvml error absence of digits in numeric character reference",
    /* PCHVML_ERROR_UNEXPECTED_CHARACTER */
    "pchvml error unexpected character",
    /* PCHVML_ERROR_UNEXPECTED_JSON_NUMBER_EXPONENT */
    "pchvml error unexpected json number exponent",
    /* PCHVML_ERROR_UNEXPECTED_JSON_NUMBER_FRACTION */
    "pchvml error unexpected json number fraction",
    /* PCHVML_ERROR_UNEXPECTED_JSON_NUMBER_INTEGER */
    "pchvml error unexpected json number integer",
    /* PCHVML_ERROR_UNEXPECTED_JSON_NUMBER */
    "pchvml error unexpected json number",
    /* PCHVML_ERROR_UNEXPECTED_RIGHT_BRACE */
    "pchvml error unexpected right brace",
    /* PCHVML_ERROR_UNEXPECTED_RIGHT_BRACKET */
    "pchvml error unexpected right bracket",
    /* PCHVML_ERROR_UNEXPECTED_JSON_KEY_NAME */
    "pchvml error unexpected json key name",
    /* PCHVML_ERROR_UNEXPECTED_COMMA */
    "pchvml error unexpected comma",
    /* PCHVML_ERROR_UNEXPECTED_JSON_KEYWORD */
    "pchvml error unexpected json keyword",
    /* PCHVML_ERROR_UNEXPECTED_BASE64 */
    "pchvml error unexpected base64",
    /* PCHVML_ERROR_BAD_JSON_NUMBER */
    "pchvml error bad json number",
    /* PCHVML_ERROR_BAD_JSON_STRING_ESCAPE_ENTITY */
    "pchvml error bad json string escape entity",
    /* PCHVML_ERROR_BAD_JSONEE */
    "pchvml error bad jsonee",
    /* PCHVML_ERROR_BAD_JSONEE_ESCAPE_ENTITY */
    "pchvml error bad jsonee escape entity",
    /* PCHVML_ERROR_BAD_JSONEE_VARIABLE_NAME */
    "pchvml error bad jsonee variable name",
    /* PCHVML_ERROR_EMPTY_JSONEE_NAME */
    "pchvml error empty jsonee name",
    /* PCHVML_ERROR_BAD_JSONEE_NAME */
    "pchvml error bad jsonee name",
    /* PCHVML_ERROR_BAD_JSONEE_KEYWORD */
    "pchvml error bad jsonee keyword",
    /* PCHVML_ERROR_EMPTY_JSONEE_KEYWORD */
    "pchvml error empty jsonee keyword",
    /* PCHVML_ERROR_BAD_JSONEE_UNEXPECTED_COMMA */
    "pchvml error bad jsonee unexpected comma",
    /* PCHVML_ERROR_BAD_JSONEE_UNEXPECTED_PARENTHESIS */
    "pchvml error bad jsonee unexpected parenthesis",
    /* PCHVML_ERROR_BAD_JSONEE_UNEXPECTED_LEFT_ANGLE_BRACKET */
    "pchvml error bad jsonee unexpected left angle bracket",
    /* PCHVML_ERROR_MISSING_MISSING_ATTRIBUTE_VALUE */
    "pchvml error missing missing attribute value",
    /* PCHVML_ERROR_NESTED_COMMENT */
    "pchvml error nested comment",
    /* PCHVML_ERROR_INCORRECTLY_CLOSED_COMMENT */
    "pchvml error incorrectly closed comment",
    /* PCHVML_ERROR_MISSING_QUOTE_BEFORE_DOCTYPE_SYSTEM_INFORMATION */
    "pchvml error missing quote before doctype system information",
    /* PCHVML_ERROR_MISSING_SEMICOLON_AFTER_CHARACTER_REFERENCE */
    "pchvml error missing semicolon after character reference",
    /* PCHVML_ERROR_CHARACTER_REFERENCE_OUTSIDE_UNICODE_RANGE */
    "pchvml error character reference outside unicode range",
    /* PCHVML_ERROR_SURROGATE_CHARACTER_REFERENCE */
    "pchvml error surrogate character reference",
    /* PCHVML_ERROR_NONCHARACTER_CHARACTER_REFERENCE */
    "pchvml error noncharacter character reference",
    /* PCHVML_ERROR_NULL_CHARACTER_REFERENCE */
    "pchvml error null character reference",
    /* PCHVML_ERROR_CONTROL_CHARACTER_REFERENCE*/
    "pchvml error control character reference",
    /* PCHVML_ERROR_INVALID_UTF8_CHARACTER */
    "pchvml error invalid utf8 character",
};

static struct err_msg_seg _hvml_err_msgs_seg = {
    { NULL, NULL },
    PURC_ERROR_FIRST_HVML,
    PURC_ERROR_FIRST_HVML + PCA_TABLESIZE(hvml_err_msgs) - 1,
    hvml_err_msgs
};

static const uint32_t numeric_char_ref_extension_array[32] = {
    0x20AC, 0x0081, 0x201A, 0x0192, 0x201E, 0x2026, 0x2020, 0x2021, // 80-87
    0x02C6, 0x2030, 0x0160, 0x2039, 0x0152, 0x008D, 0x017D, 0x008F, // 88-8F
    0x0090, 0x2018, 0x2019, 0x201C, 0x201D, 0x2022, 0x2013, 0x2014, // 90-97
    0x02DC, 0x2122, 0x0161, 0x203A, 0x0153, 0x009D, 0x017E, 0x0178, // 98-9F
};

PCA_INLINE UNUSED_FUNCTION bool is_whitespace (uint32_t uc)
{
    return uc == ' ' || uc == '\x0A' || uc == '\x09' || uc == '\x0C';
}

PCA_INLINE UNUSED_FUNCTION uint32_t to_ascii_lower_unchecked (uint32_t uc)
{
    return uc | 0x20;
}

PCA_INLINE UNUSED_FUNCTION bool is_ascii (uint32_t uc)
{
    return !(uc & ~0x7F);
}

PCA_INLINE UNUSED_FUNCTION bool is_ascii_lower (uint32_t uc)
{
    return uc >= 'a' && uc <= 'z';
}

PCA_INLINE UNUSED_FUNCTION bool is_ascii_upper (uint32_t uc)
{
     return uc >= 'A' && uc <= 'Z';
}

PCA_INLINE UNUSED_FUNCTION bool is_ascii_space (uint32_t uc)
{
    return uc <= ' ' && (uc == ' ' || (uc <= 0xD && uc >= 0x9));
}

PCA_INLINE UNUSED_FUNCTION bool is_ascii_digit (uint32_t uc)
{
    return uc >= '0' && uc <= '9';
}

PCA_INLINE UNUSED_FUNCTION bool is_ascii_binary_digit (uint32_t uc)
{
     return uc == '0' || uc == '1';
}

PCA_INLINE UNUSED_FUNCTION bool is_ascii_hex_digit (uint32_t uc)
{
     return is_ascii_digit(uc) || (
             to_ascii_lower_unchecked(uc) >= 'a' &&
             to_ascii_lower_unchecked(uc) <= 'f'
             );
}

PCA_INLINE UNUSED_FUNCTION bool is_ascii_upper_hex_digit (uint32_t uc)
{
     return is_ascii_digit(uc) || (uc >= 'A' && uc <= 'F');
}

PCA_INLINE UNUSED_FUNCTION bool is_ascii_lower_hex_digit (uint32_t uc)
{
     return is_ascii_digit(uc) || (uc >= 'a' && uc <= 'f');
}

PCA_INLINE UNUSED_FUNCTION bool is_ascii_octal_digit (uint32_t uc)
{
     return uc >= '0' && uc <= '7';
}

PCA_INLINE UNUSED_FUNCTION bool is_ascii_alpha (uint32_t uc)
{
    return is_ascii_lower(to_ascii_lower_unchecked(uc));
}

PCA_INLINE UNUSED_FUNCTION bool is_ascii_alpha_numeric (uint32_t uc)
{
    return is_ascii_digit(uc) || is_ascii_alpha(uc);
}

PCA_INLINE UNUSED_FUNCTION bool is_eof (uint32_t uc)
{
    return uc == PCHVML_END_OF_FILE;
}

void pchvml_init_once(void)
{
    pcinst_register_error_message_segment(&_hvml_err_msgs_seg);
}

struct pchvml_parser* pchvml_create(uint32_t flags, size_t queue_size)
{
    UNUSED_PARAM(flags);
    UNUSED_PARAM(queue_size);

    struct pchvml_parser* parser = (struct pchvml_parser*) PCHVML_ALLOC(
            sizeof(struct pchvml_parser));
    parser->state = PCHVML_DATA_STATE;
    parser->rwswrap = pchvml_rwswrap_new ();
    parser->temp_buffer = pchvml_buffer_new ();
    parser->appropriate_tag_name = pchvml_buffer_new ();
    parser->escape_buffer = pchvml_buffer_new ();
    parser->vcm_stack = pcvcm_stack_new();
    parser->ejson_stack = pcutils_stack_new(0);
    return parser;
}

void pchvml_reset(struct pchvml_parser* parser, uint32_t flags,
        size_t queue_size)
{
    UNUSED_PARAM(flags);
    UNUSED_PARAM(queue_size);

    parser->state = PCHVML_DATA_STATE;
    pchvml_rwswrap_destroy (parser->rwswrap);
    parser->rwswrap = pchvml_rwswrap_new ();
    pchvml_buffer_reset (parser->temp_buffer);
    pchvml_buffer_reset (parser->appropriate_tag_name);
    pchvml_buffer_reset (parser->escape_buffer);

    struct pcvcm_node* n = parser->vcm_node;
    parser->vcm_node = NULL;
    while (!pcvcm_stack_is_empty(parser->vcm_stack)) {
        struct pcvcm_node* node = pcvcm_stack_pop(parser->vcm_stack);
        if (n) {
            pctree_node_append_child((struct pctree_node*)node,
                    (struct pctree_node*)n);
        }
        n = node;
    }
    pcvcm_node_destroy(n);
    pcvcm_stack_destroy(parser->vcm_stack);
    parser->vcm_stack = pcvcm_stack_new();
    pcutils_stack_destroy(parser->ejson_stack);
    parser->ejson_stack = pcutils_stack_new(0);
    if (parser->token) {
        pchvml_token_destroy(parser->token);
        parser->token = NULL;
    }
}

void pchvml_destroy(struct pchvml_parser* parser)
{
    if (parser) {
        pchvml_rwswrap_destroy (parser->rwswrap);
        pchvml_buffer_destroy (parser->temp_buffer);
        pchvml_buffer_destroy (parser->appropriate_tag_name);
        pchvml_buffer_destroy (parser->escape_buffer);
        if (parser->sbst) {
            pchvml_sbst_destroy(parser->sbst);
        }
        struct pcvcm_node* n = parser->vcm_node;
        parser->vcm_node = NULL;
        while (!pcvcm_stack_is_empty(parser->vcm_stack)) {
            struct pcvcm_node* node = pcvcm_stack_pop(parser->vcm_stack);
            if (n) {
                pctree_node_append_child((struct pctree_node*)node,
                        (struct pctree_node*)n);
            }
            n = node;
        }
        pcvcm_node_destroy(n);
        pcvcm_stack_destroy(parser->vcm_stack);
        pcutils_stack_destroy(parser->ejson_stack);
<<<<<<< HEAD
        if (parser->token)
            pchvml_token_destroy(parser->token);
=======
        if (parser->token) {
            pchvml_token_destroy(parser->token);
        }
>>>>>>> 9902ad91
        PCHVML_FREE(parser);
    }
}

const char* pchvml_error_desc (enum pchvml_error err)
{
    switch (err) {
    STATE_DESC(PCHVML_SUCCESS)
    STATE_DESC(PCHVML_ERROR_UNEXPECTED_NULL_CHARACTER)
    STATE_DESC(PCHVML_ERROR_UNEXPECTED_QUESTION_MARK_INSTEAD_OF_TAG_NAME)
    STATE_DESC(PCHVML_ERROR_EOF_BEFORE_TAG_NAME)
    STATE_DESC(PCHVML_ERROR_MISSING_END_TAG_NAME)
    STATE_DESC(PCHVML_ERROR_INVALID_FIRST_CHARACTER_OF_TAG_NAME)
    STATE_DESC(PCHVML_ERROR_EOF_IN_TAG)
    STATE_DESC(PCHVML_ERROR_UNEXPECTED_EQUALS_SIGN_BEFORE_ATTRIBUTE_NAME)
    STATE_DESC(PCHVML_ERROR_UNEXPECTED_CHARACTER_IN_ATTRIBUTE_NAME)
    STATE_DESC(PCHVML_ERROR_UNEXPECTED_CHARACTER_IN_UNQUOTED_ATTRIBUTE_VALUE)
    STATE_DESC(PCHVML_ERROR_MISSING_WHITESPACE_BETWEEN_ATTRIBUTES)
    STATE_DESC(PCHVML_ERROR_UNEXPECTED_SOLIDUS_IN_TAG)
    STATE_DESC(PCHVML_ERROR_CDATA_IN_HTML_CONTENT)
    STATE_DESC(PCHVML_ERROR_INCORRECTLY_OPENED_COMMENT)
    STATE_DESC(PCHVML_ERROR_ABRUPT_CLOSING_OF_EMPTY_COMMENT)
    STATE_DESC(PCHVML_ERROR_EOF_IN_COMMENT)
    STATE_DESC(PCHVML_ERROR_EOF_IN_DOCTYPE)
    STATE_DESC(PCHVML_ERROR_MISSING_WHITESPACE_BEFORE_DOCTYPE_NAME)
    STATE_DESC(PCHVML_ERROR_MISSING_DOCTYPE_NAME)
    STATE_DESC(PCHVML_ERROR_INVALID_CHARACTER_SEQUENCE_AFTER_DOCTYPE_NAME)
    STATE_DESC(PCHVML_ERROR_MISSING_WHITESPACE_AFTER_DOCTYPE_PUBLIC_KEYWORD)
    STATE_DESC(PCHVML_ERROR_MISSING_DOCTYPE_PUBLIC_IDENTIFIER)
    STATE_DESC(PCHVML_ERROR_MISSING_QUOTE_BEFORE_DOCTYPE_PUBLIC_IDENTIFIER)
    STATE_DESC(PCHVML_ERROR_ABRUPT_DOCTYPE_PUBLIC_IDENTIFIER)
    STATE_DESC(PCHVML_ERROR_MISSING_WHITESPACE_BETWEEN_DOCTYPE_PUBLIC_AND_SYSTEM_INFORMATIONS)
    STATE_DESC(PCHVML_ERROR_MISSING_WHITESPACE_AFTER_DOCTYPE_SYSTEM_KEYWORD)
    STATE_DESC(PCHVML_ERROR_MISSING_DOCTYPE_SYSTEM_INFORMATION)
    STATE_DESC(PCHVML_ERROR_ABRUPT_DOCTYPE_SYSTEM_INFORMATION)
    STATE_DESC(PCHVML_ERROR_UNEXPECTED_CHARACTER_AFTER_DOCTYPE_SYSTEM_INFORMATION)
    STATE_DESC(PCHVML_ERROR_EOF_IN_CDATA)
    STATE_DESC(PCHVML_ERROR_UNKNOWN_NAMED_CHARACTER_REFERENCE)
    STATE_DESC(PCHVML_ERROR_ABSENCE_OF_DIGITS_IN_NUMERIC_CHARACTER_REFERENCE)
    STATE_DESC(PCHVML_ERROR_UNEXPECTED_CHARACTER)
    STATE_DESC(PCHVML_ERROR_UNEXPECTED_JSON_NUMBER_EXPONENT)
    STATE_DESC(PCHVML_ERROR_UNEXPECTED_JSON_NUMBER_FRACTION)
    STATE_DESC(PCHVML_ERROR_UNEXPECTED_JSON_NUMBER_INTEGER)
    STATE_DESC(PCHVML_ERROR_UNEXPECTED_JSON_NUMBER)
    STATE_DESC(PCHVML_ERROR_UNEXPECTED_RIGHT_BRACE)
    STATE_DESC(PCHVML_ERROR_UNEXPECTED_RIGHT_BRACKET)
    STATE_DESC(PCHVML_ERROR_UNEXPECTED_JSON_KEY_NAME)
    STATE_DESC(PCHVML_ERROR_UNEXPECTED_COMMA)
    STATE_DESC(PCHVML_ERROR_UNEXPECTED_JSON_KEYWORD)
    STATE_DESC(PCHVML_ERROR_UNEXPECTED_BASE64)
    STATE_DESC(PCHVML_ERROR_BAD_JSON_NUMBER)
    STATE_DESC(PCHVML_ERROR_BAD_JSON_STRING_ESCAPE_ENTITY)
    STATE_DESC(PCHVML_ERROR_BAD_JSONEE)
    STATE_DESC(PCHVML_ERROR_BAD_JSONEE_ESCAPE_ENTITY)
    STATE_DESC(PCHVML_ERROR_BAD_JSONEE_VARIABLE_NAME)
    STATE_DESC(PCHVML_ERROR_EMPTY_JSONEE_NAME)
    STATE_DESC(PCHVML_ERROR_BAD_JSONEE_NAME)
    STATE_DESC(PCHVML_ERROR_BAD_JSONEE_KEYWORD)
    STATE_DESC(PCHVML_ERROR_EMPTY_JSONEE_KEYWORD)
    STATE_DESC(PCHVML_ERROR_BAD_JSONEE_UNEXPECTED_COMMA)
    STATE_DESC(PCHVML_ERROR_BAD_JSONEE_UNEXPECTED_PARENTHESIS)
    STATE_DESC(PCHVML_ERROR_BAD_JSONEE_UNEXPECTED_LEFT_ANGLE_BRACKET)
    STATE_DESC(PCHVML_ERROR_MISSING_MISSING_ATTRIBUTE_VALUE)
    STATE_DESC(PCHVML_ERROR_NESTED_COMMENT)
    STATE_DESC(PCHVML_ERROR_INCORRECTLY_CLOSED_COMMENT)
    STATE_DESC(PCHVML_ERROR_MISSING_QUOTE_BEFORE_DOCTYPE_SYSTEM_INFORMATION)
    STATE_DESC(PCHVML_ERROR_MISSING_SEMICOLON_AFTER_CHARACTER_REFERENCE)
    STATE_DESC(PCHVML_ERROR_CHARACTER_REFERENCE_OUTSIDE_UNICODE_RANGE)
    STATE_DESC(PCHVML_ERROR_SURROGATE_CHARACTER_REFERENCE)
    STATE_DESC(PCHVML_ERROR_NONCHARACTER_CHARACTER_REFERENCE)
    STATE_DESC(PCHVML_ERROR_NULL_CHARACTER_REFERENCE)
    STATE_DESC(PCHVML_ERROR_CONTROL_CHARACTER_REFERENCE)
    STATE_DESC(PCHVML_ERROR_INVALID_UTF8_CHARACTER)
    }
    return NULL;
}

const char* pchvml_pchvml_state_desc (enum pchvml_state state)
{
    switch (state) {
        STATE_DESC(PCHVML_DATA_STATE)
        STATE_DESC(PCHVML_RCDATA_STATE)
        STATE_DESC(PCHVML_RAWTEXT_STATE)
        STATE_DESC(PCHVML_PLAINTEXT_STATE)
        STATE_DESC(PCHVML_TAG_OPEN_STATE)
        STATE_DESC(PCHVML_END_TAG_OPEN_STATE)
        STATE_DESC(PCHVML_TAG_NAME_STATE)
        STATE_DESC(PCHVML_RCDATA_LESS_THAN_SIGN_STATE)
        STATE_DESC(PCHVML_RCDATA_END_TAG_OPEN_STATE)
        STATE_DESC(PCHVML_RCDATA_END_TAG_NAME_STATE)
        STATE_DESC(PCHVML_RAWTEXT_LESS_THAN_SIGN_STATE)
        STATE_DESC(PCHVML_RAWTEXT_END_TAG_OPEN_STATE)
        STATE_DESC(PCHVML_RAWTEXT_END_TAG_NAME_STATE)
        STATE_DESC(PCHVML_BEFORE_ATTRIBUTE_NAME_STATE)
        STATE_DESC(PCHVML_ATTRIBUTE_NAME_STATE)
        STATE_DESC(PCHVML_AFTER_ATTRIBUTE_NAME_STATE)
        STATE_DESC(PCHVML_BEFORE_ATTRIBUTE_VALUE_STATE)
        STATE_DESC(PCHVML_ATTRIBUTE_VALUE_DOUBLE_QUOTED_STATE)
        STATE_DESC(PCHVML_ATTRIBUTE_VALUE_SINGLE_QUOTED_STATE)
        STATE_DESC(PCHVML_ATTRIBUTE_VALUE_UNQUOTED_STATE)
        STATE_DESC(PCHVML_AFTER_ATTRIBUTE_VALUE_QUOTED_STATE)
        STATE_DESC(PCHVML_SELF_CLOSING_START_TAG_STATE)
        STATE_DESC(PCHVML_BOGUS_COMMENT_STATE)
        STATE_DESC(PCHVML_MARKUP_DECLARATION_OPEN_STATE)
        STATE_DESC(PCHVML_COMMENT_START_STATE)
        STATE_DESC(PCHVML_COMMENT_START_DASH_STATE)
        STATE_DESC(PCHVML_COMMENT_STATE)
        STATE_DESC(PCHVML_COMMENT_LESS_THAN_SIGN_STATE)
        STATE_DESC(PCHVML_COMMENT_LESS_THAN_SIGN_BANG_STATE)
        STATE_DESC(PCHVML_COMMENT_LESS_THAN_SIGN_BANG_DASH_STATE)
        STATE_DESC(PCHVML_COMMENT_LESS_THAN_SIGN_BANG_DASH_DASH_STATE)
        STATE_DESC(PCHVML_COMMENT_END_DASH_STATE)
        STATE_DESC(PCHVML_COMMENT_END_STATE)
        STATE_DESC(PCHVML_COMMENT_END_BANG_STATE)
        STATE_DESC(PCHVML_DOCTYPE_STATE)
        STATE_DESC(PCHVML_BEFORE_DOCTYPE_NAME_STATE)
        STATE_DESC(PCHVML_DOCTYPE_NAME_STATE)
        STATE_DESC(PCHVML_AFTER_DOCTYPE_NAME_STATE)
        STATE_DESC(PCHVML_AFTER_DOCTYPE_PUBLIC_KEYWORD_STATE)
        STATE_DESC(PCHVML_BEFORE_DOCTYPE_PUBLIC_IDENTIFIER_STATE)
        STATE_DESC(PCHVML_DOCTYPE_PUBLIC_IDENTIFIER_DOUBLE_QUOTED_STATE)
        STATE_DESC(PCHVML_DOCTYPE_PUBLIC_IDENTIFIER_SINGLE_QUOTED_STATE)
        STATE_DESC(PCHVML_AFTER_DOCTYPE_PUBLIC_IDENTIFIER_STATE)
        STATE_DESC(
          PCHVML_BETWEEN_DOCTYPE_PUBLIC_IDENTIFIER_AND_SYSTEM_INFORMATION_STATE
        )
        STATE_DESC(PCHVML_AFTER_DOCTYPE_SYSTEM_KEYWORD_STATE)
        STATE_DESC(PCHVML_BEFORE_DOCTYPE_SYSTEM_INFORMATION_STATE)
        STATE_DESC(PCHVML_DOCTYPE_SYSTEM_INFORMATION_DOUBLE_QUOTED_STATE)
        STATE_DESC(PCHVML_DOCTYPE_SYSTEM_INFORMATION_SINGLE_QUOTED_STATE)
        STATE_DESC(PCHVML_AFTER_DOCTYPE_SYSTEM_INFORMATION_STATE)
        STATE_DESC(PCHVML_BOGUS_DOCTYPE_STATE)
        STATE_DESC(PCHVML_CDATA_SECTION_STATE)
        STATE_DESC(PCHVML_CDATA_SECTION_BRACKET_STATE)
        STATE_DESC(PCHVML_CDATA_SECTION_END_STATE)
        STATE_DESC(PCHVML_CHARACTER_REFERENCE_STATE)
        STATE_DESC(PCHVML_NAMED_CHARACTER_REFERENCE_STATE)
        STATE_DESC(PCHVML_AMBIGUOUS_AMPERSAND_STATE)
        STATE_DESC(PCHVML_NUMERIC_CHARACTER_REFERENCE_STATE)
        STATE_DESC(PCHVML_HEXADECIMAL_CHARACTER_REFERENCE_START_STATE)
        STATE_DESC(PCHVML_DECIMAL_CHARACTER_REFERENCE_START_STATE)
        STATE_DESC(PCHVML_HEXADECIMAL_CHARACTER_REFERENCE_STATE)
        STATE_DESC(PCHVML_DECIMAL_CHARACTER_REFERENCE_STATE)
        STATE_DESC(PCHVML_NUMERIC_CHARACTER_REFERENCE_END_STATE)
        STATE_DESC(PCHVML_SPECIAL_ATTRIBUTE_OPERATOR_IN_ATTRIBUTE_NAME_STATE)
        STATE_DESC(PCHVML_SPECIAL_ATTRIBUTE_OPERATOR_AFTER_ATTRIBUTE_NAME_STATE)
        STATE_DESC(PCHVML_EJSON_DATA_STATE)
        STATE_DESC(PCHVML_EJSON_FINISHED_STATE)
        STATE_DESC(PCHVML_EJSON_CONTROL_STATE)
        STATE_DESC(PCHVML_EJSON_LEFT_BRACE_STATE)
        STATE_DESC(PCHVML_EJSON_RIGHT_BRACE_STATE)
        STATE_DESC(PCHVML_EJSON_LEFT_BRACKET_STATE)
        STATE_DESC(PCHVML_EJSON_RIGHT_BRACKET_STATE)
        STATE_DESC(PCHVML_EJSON_LESS_THAN_SIGN_STATE)
        STATE_DESC(PCHVML_EJSON_GREATER_THAN_SIGN_STATE)
        STATE_DESC(PCHVML_EJSON_LEFT_PARENTHESIS_STATE)
        STATE_DESC(PCHVML_EJSON_RIGHT_PARENTHESIS_STATE)
        STATE_DESC(PCHVML_EJSON_DOLLAR_STATE)
        STATE_DESC(PCHVML_EJSON_AFTER_VALUE_STATE)
        STATE_DESC(PCHVML_EJSON_BEFORE_NAME_STATE)
        STATE_DESC(PCHVML_EJSON_AFTER_NAME_STATE)
        STATE_DESC(PCHVML_EJSON_NAME_UNQUOTED_STATE)
        STATE_DESC(PCHVML_EJSON_NAME_SINGLE_QUOTED_STATE)
        STATE_DESC(PCHVML_EJSON_NAME_DOUBLE_QUOTED_STATE)
        STATE_DESC(PCHVML_EJSON_VALUE_SINGLE_QUOTED_STATE)
        STATE_DESC(PCHVML_EJSON_VALUE_DOUBLE_QUOTED_STATE)
        STATE_DESC(PCHVML_EJSON_AFTER_VALUE_DOUBLE_QUOTED_STATE)
        STATE_DESC(PCHVML_EJSON_VALUE_TWO_DOUBLE_QUOTED_STATE)
        STATE_DESC(PCHVML_EJSON_VALUE_THREE_DOUBLE_QUOTED_STATE)
        STATE_DESC(PCHVML_EJSON_KEYWORD_STATE)
        STATE_DESC(PCHVML_EJSON_AFTER_KEYWORD_STATE)
        STATE_DESC(PCHVML_EJSON_BYTE_SEQUENCE_STATE)
        STATE_DESC(PCHVML_EJSON_AFTER_BYTE_SEQUENCE_STATE)
        STATE_DESC(PCHVML_EJSON_HEX_BYTE_SEQUENCE_STATE)
        STATE_DESC(PCHVML_EJSON_BINARY_BYTE_SEQUENCE_STATE)
        STATE_DESC(PCHVML_EJSON_BASE64_BYTE_SEQUENCE_STATE)
        STATE_DESC(PCHVML_EJSON_VALUE_NUMBER_STATE)
        STATE_DESC(PCHVML_EJSON_AFTER_VALUE_NUMBER_STATE)
        STATE_DESC(PCHVML_EJSON_VALUE_NUMBER_INTEGER_STATE)
        STATE_DESC(PCHVML_EJSON_VALUE_NUMBER_FRACTION_STATE)
        STATE_DESC(PCHVML_EJSON_VALUE_NUMBER_EXPONENT_STATE)
        STATE_DESC(PCHVML_EJSON_VALUE_NUMBER_EXPONENT_INTEGER_STATE)
        STATE_DESC(PCHVML_EJSON_VALUE_NUMBER_SUFFIX_INTEGER_STATE)
        STATE_DESC(PCHVML_EJSON_VALUE_NUMBER_INFINITY_STATE)
        STATE_DESC(PCHVML_EJSON_VALUE_NAN_STATE)
        STATE_DESC(PCHVML_EJSON_STRING_ESCAPE_STATE)
        STATE_DESC(PCHVML_EJSON_STRING_ESCAPE_FOUR_HEXADECIMAL_DIGITS_STATE)
        STATE_DESC(PCHVML_EJSON_JSONEE_VARIABLE_STATE)
        STATE_DESC(PCHVML_EJSON_JSONEE_FULL_STOP_SIGN_STATE)
        STATE_DESC(PCHVML_EJSON_JSONEE_KEYWORD_STATE)
        STATE_DESC(PCHVML_EJSON_JSONEE_STRING_STATE)
        STATE_DESC(PCHVML_EJSON_AFTER_JSONEE_STRING_STATE)
    }
    return NULL;
}

void pchvml_parser_save_appropriate_tag_name (struct pchvml_parser* hvml)
{
    if (pchvml_token_is_type (hvml->token, PCHVML_TOKEN_START_TAG)) {
        const char* name = pchvml_token_get_name(hvml->token);
        pchvml_buffer_append_bytes(hvml->appropriate_tag_name,
                name, strlen(name));
    }
}

void pchvml_parser_reset_appropriate_tag_name (struct pchvml_parser* hvml)
{
    pchvml_buffer_reset(hvml->appropriate_tag_name);
}

bool pchvml_parser_is_appropriate_end_tag (struct pchvml_parser* hvml)
{
    const char* name = pchvml_token_get_name(hvml->token);
    return pchvml_buffer_equal_to (hvml->appropriate_tag_name, name,
            strlen(name));
}

bool pchvml_parser_is_operation_tag_token (struct pchvml_token* token)
{
    UNUSED_PARAM(token);
    // TODO
    return true;
}

bool pchvml_parser_is_ordinary_attribute (struct pchvml_token_attr* attr)
{
    UNUSED_PARAM(attr);
    // TODO
    return true;
}

bool pchvml_parser_is_preposition_attribute (
        struct pchvml_token_attr* attr)
{
    UNUSED_PARAM(attr);
    // TODO
    return true;
}

bool pchvml_parse_is_adjusted_current_node (struct pchvml_parser* hvml)
{
    UNUSED_PARAM(hvml);
    // TODO
    return false;
}

bool pchvml_parse_is_not_in_hvml_namespace (struct pchvml_parser* hvml)
{
    UNUSED_PARAM(hvml);
    // TODO
    return false;
}

struct pcvcm_node* pchvml_parser_new_byte_sequence (struct pchvml_parser* hvml,
    struct pchvml_buffer* buffer)
{
    UNUSED_PARAM(hvml);
    UNUSED_PARAM(buffer);
    size_t nr_bytes = pchvml_buffer_get_size_in_bytes(buffer);
    const char* bytes = pchvml_buffer_get_buffer(buffer);
    if (bytes[1] == 'x') {
        return pcvcm_node_new_byte_sequence_from_bx(bytes + 2, nr_bytes - 2);
    }
    else if (bytes[1] == 'b') {
        return pcvcm_node_new_byte_sequence_from_bb(bytes + 2, nr_bytes - 2);
    }
    else if (bytes[1] == '6') {
        return pcvcm_node_new_byte_sequence_from_b64(bytes + 3, nr_bytes - 3);
    }
    return NULL;
}

bool pchvml_parser_is_in_attribute (struct pchvml_parser* parser)
{
    return parser->token && pchvml_token_is_in_attr(parser->token);
}

struct pchvml_token* pchvml_next_token (struct pchvml_parser* hvml,
                                          purc_rwstream_t rws)
{
    uint32_t character = 0;
    RETURN_CACHED_TOKEN();

    pchvml_rwswrap_set_rwstream (hvml->rwswrap, rws);

next_input:
    character = pchvml_rwswrap_next_char (hvml->rwswrap);
    if (character == 0xFFFFFFFF) {
        PCHVML_SET_ERROR(PCHVML_ERROR_INVALID_UTF8_CHARACTER);
        RETURN_AND_STOP_PARSE();
    }

next_state:
    switch (hvml->state) {
        BEGIN_STATE(PCHVML_DATA_STATE)
            if (character == '&') {
                SET_RETURN_STATE(PCHVML_DATA_STATE);
                ADVANCE_TO(PCHVML_CHARACTER_REFERENCE_STATE);
            }
            if (character == '<') {
                if (pchvml_token_is_type(hvml->token,
                            PCHVML_TOKEN_CHARACTER)) {
                    RETURN_IN_CURRENT_STATE(true);
                }
                ADVANCE_TO(PCHVML_TAG_OPEN_STATE);
            }
            if (is_eof(character)) {
                RETURN_NEW_EOF_TOKEN();
            }
            APPEND_TO_TOKEN_TEXT(character);
            ADVANCE_TO(PCHVML_DATA_STATE);
        END_STATE()

        BEGIN_STATE(PCHVML_RCDATA_STATE)
            if (character == '&') {
                SET_RETURN_STATE(PCHVML_RCDATA_STATE);
                ADVANCE_TO(PCHVML_CHARACTER_REFERENCE_STATE);
            }
            if (character == '<') {
                ADVANCE_TO(PCHVML_RCDATA_LESS_THAN_SIGN_STATE);
            }
            if (is_eof(character)) {
                RECONSUME_IN(PCHVML_DATA_STATE);
            }
            APPEND_TO_TOKEN_TEXT(character);
            ADVANCE_TO(PCHVML_TOKEN_CHARACTER);
        END_STATE()

        BEGIN_STATE(PCHVML_RAWTEXT_STATE)
            if (character == '<') {
                ADVANCE_TO(PCHVML_RAWTEXT_LESS_THAN_SIGN_STATE);
            }
            if (is_eof(character)) {
                RETURN_NEW_EOF_TOKEN();
            }

            APPEND_TO_TOKEN_TEXT(character);
            ADVANCE_TO(PCHVML_RAWTEXT_STATE);
        END_STATE()

        BEGIN_STATE(PCHVML_PLAINTEXT_STATE)
            if (is_eof(character)) {
                RETURN_NEW_EOF_TOKEN();
            }

            APPEND_TO_TOKEN_TEXT(character);
            ADVANCE_TO(PCHVML_PLAINTEXT_STATE);
        END_STATE()

        BEGIN_STATE(PCHVML_TAG_OPEN_STATE)
            if (character == '!') {
                ADVANCE_TO(PCHVML_MARKUP_DECLARATION_OPEN_STATE);
            }
            if (character == '/') {
                ADVANCE_TO(PCHVML_END_TAG_OPEN_STATE);
            }
            if (is_ascii_alpha(character)) {
                hvml->token = pchvml_token_new_start_tag ();
                RECONSUME_IN(PCHVML_TAG_NAME_STATE);
            }
            if (character == '?') {
                PCHVML_SET_ERROR(
                    PCHVML_ERROR_UNEXPECTED_QUESTION_MARK_INSTEAD_OF_TAG_NAME);
                hvml->token = pchvml_token_new_comment();
                RECONSUME_IN(PCHVML_BOGUS_COMMENT_STATE);
            }
            if (is_eof(character)) {
                PCHVML_SET_ERROR(PCHVML_ERROR_EOF_BEFORE_TAG_NAME);
                APPEND_TO_TOKEN_TEXT('<');
                RETURN_AND_RECONSUME_IN(PCHVML_DATA_STATE);
            }
            PCHVML_SET_ERROR(PCHVML_ERROR_INVALID_FIRST_CHARACTER_OF_TAG_NAME);
            APPEND_TO_TOKEN_TEXT('<');
            RECONSUME_IN(PCHVML_DATA_STATE);
        END_STATE()

        BEGIN_STATE(PCHVML_END_TAG_OPEN_STATE)
            if (is_ascii_alpha(character)) {
                hvml->token = pchvml_token_new_end_tag();
                pchvml_parser_reset_appropriate_tag_name(hvml);
                RECONSUME_IN(PCHVML_TAG_NAME_STATE);
            }
            if (character == '>') {
                PCHVML_SET_ERROR(PCHVML_ERROR_MISSING_END_TAG_NAME);
                ADVANCE_TO(PCHVML_DATA_STATE);
            }
            if (is_eof(character)) {
                PCHVML_SET_ERROR(PCHVML_ERROR_EOF_BEFORE_TAG_NAME);
                APPEND_TO_TOKEN_TEXT('<');
                APPEND_TO_TOKEN_TEXT('/');
                RETURN_AND_RECONSUME_IN(PCHVML_DATA_STATE);
            }
            PCHVML_SET_ERROR(PCHVML_ERROR_INVALID_FIRST_CHARACTER_OF_TAG_NAME);
            hvml->token = pchvml_token_new_comment();
            RECONSUME_IN(PCHVML_BOGUS_COMMENT_STATE);
        END_STATE()

        BEGIN_STATE(PCHVML_TAG_NAME_STATE)
            if (is_whitespace(character)) {
                ADVANCE_TO(PCHVML_BEFORE_ATTRIBUTE_NAME_STATE);
            }
            if (character == '/') {
                ADVANCE_TO(PCHVML_SELF_CLOSING_START_TAG_STATE);
            }
            if (character == '>') {
                RETURN_AND_SWITCH_TO(PCHVML_DATA_STATE);
            }
            if (is_eof(character)) {
                PCHVML_SET_ERROR(PCHVML_ERROR_EOF_IN_TAG);
                RECONSUME_IN(PCHVML_DATA_STATE);
            }
            APPEND_TO_TOKEN_NAME(character);
            ADVANCE_TO(PCHVML_TAG_NAME_STATE);
        END_STATE()

        BEGIN_STATE(PCHVML_RCDATA_LESS_THAN_SIGN_STATE)
            if (character == '/') {
                RESET_TEMP_BUFFER();
                ADVANCE_TO(PCHVML_RCDATA_END_TAG_OPEN_STATE);
            }
            APPEND_TO_TOKEN_TEXT('<');
            RECONSUME_IN(PCHVML_RCDATA_STATE);
        END_STATE()

        BEGIN_STATE(PCHVML_RCDATA_END_TAG_OPEN_STATE)
            if (is_ascii_alpha(character)) {
                hvml->token = pchvml_token_new_end_tag();
                RECONSUME_IN(PCHVML_RCDATA_END_TAG_NAME_STATE);
            }
            APPEND_TO_TOKEN_TEXT('<');
            APPEND_TO_TOKEN_TEXT('/');
            RECONSUME_IN(PCHVML_RCDATA_STATE);
        END_STATE()

        BEGIN_STATE(PCHVML_RCDATA_END_TAG_NAME_STATE)
            if (is_ascii_alpha(character)) {
                APPEND_TO_TOKEN_NAME(character);
                APPEND_TO_TEMP_BUFFER(character);
                ADVANCE_TO(PCHVML_RCDATA_END_TAG_NAME_STATE);
            }
            if (is_whitespace(character)) {
                if (pchvml_parser_is_appropriate_end_tag(hvml)) {
                    SWITCH_TO(PCHVML_BEFORE_ATTRIBUTE_NAME_STATE);
                }
            }
            else if (character == '/') {
                if (pchvml_parser_is_appropriate_end_tag(hvml)) {
                    SWITCH_TO(PCHVML_SELF_CLOSING_START_TAG_STATE);
                }
            }
            else if (character == '>') {
                if (pchvml_parser_is_appropriate_end_tag(hvml)) {
                    RETURN_AND_SWITCH_TO(PCHVML_DATA_STATE);
                }
            }
            APPEND_TO_TOKEN_TEXT('<');
            APPEND_TO_TOKEN_TEXT('/');
            APPEND_TEMP_BUFFER_TO_TOKEN_TEXT();
            RECONSUME_IN(PCHVML_RCDATA_STATE);
        END_STATE()

        BEGIN_STATE(PCHVML_RAWTEXT_LESS_THAN_SIGN_STATE)
            if (character == '/') {
                RESET_TEMP_BUFFER();
                ADVANCE_TO(PCHVML_RAWTEXT_END_TAG_OPEN_STATE);
            }
            APPEND_TO_TOKEN_TEXT('<');
            RECONSUME_IN(PCHVML_RAWTEXT_STATE);
        END_STATE()

        BEGIN_STATE(PCHVML_RAWTEXT_END_TAG_OPEN_STATE)
            if (is_ascii_alpha(character)) {
                hvml->token = pchvml_token_new_end_tag();
                RECONSUME_IN(PCHVML_RAWTEXT_END_TAG_NAME_STATE);
            }
            APPEND_TO_TOKEN_TEXT('<');
            APPEND_TO_TOKEN_TEXT('/');
            RECONSUME_IN(PCHVML_RAWTEXT_STATE);
        END_STATE()

        BEGIN_STATE(PCHVML_RAWTEXT_END_TAG_NAME_STATE)
            if (is_ascii_alpha(character)) {
                APPEND_TO_TOKEN_NAME(character);
                APPEND_TO_TEMP_BUFFER(character);
                ADVANCE_TO(PCHVML_RAWTEXT_END_TAG_NAME_STATE);
            }
            if (is_whitespace(character)) {
                if (pchvml_parser_is_appropriate_end_tag(hvml)) {
                    SWITCH_TO(PCHVML_BEFORE_ATTRIBUTE_NAME_STATE);
                }
            }
            else if (character == '/') {
                if (pchvml_parser_is_appropriate_end_tag(hvml)) {
                    SWITCH_TO(PCHVML_SELF_CLOSING_START_TAG_STATE);
                }
            }
            else if (character == '>') {
                if (pchvml_parser_is_appropriate_end_tag(hvml)) {
                    RETURN_AND_SWITCH_TO(PCHVML_DATA_STATE);
                }
            }
            APPEND_TO_TOKEN_TEXT('<');
            APPEND_TO_TOKEN_TEXT('/');
            APPEND_TEMP_BUFFER_TO_TOKEN_TEXT();
            RECONSUME_IN(PCHVML_RAWTEXT_STATE);
        END_STATE()

        BEGIN_STATE(PCHVML_BEFORE_ATTRIBUTE_NAME_STATE)
            if (is_whitespace(character)) {
                ADVANCE_TO(PCHVML_BEFORE_ATTRIBUTE_NAME_STATE);
            }
            if (character == '/' || character == '>'
                    || is_eof(character)) {
                RECONSUME_IN(PCHVML_AFTER_ATTRIBUTE_NAME_STATE);
            }
            if (character == '=') {
                PCHVML_SET_ERROR(
                    PCHVML_ERROR_UNEXPECTED_EQUALS_SIGN_BEFORE_ATTRIBUTE_NAME);
                BEGIN_TOKEN_ATTR();
                APPEND_TO_TOKEN_ATTR_NAME(character);
                ADVANCE_TO(PCHVML_ATTRIBUTE_NAME_STATE);
            }
            BEGIN_TOKEN_ATTR();
            RECONSUME_IN(PCHVML_ATTRIBUTE_NAME_STATE);
        END_STATE()

        BEGIN_STATE(PCHVML_ATTRIBUTE_NAME_STATE)
            if (is_whitespace(character) || character == '/'
                    || character == '>' || is_eof(character)) {
                RECONSUME_IN(PCHVML_AFTER_ATTRIBUTE_NAME_STATE);
            }
            if (character == '=') {
                ADVANCE_TO(PCHVML_BEFORE_ATTRIBUTE_VALUE_STATE);
            }
            if (character == '"' || character == '\'' || character == '<') {
                PCHVML_SET_ERROR(
                        PCHVML_ERROR_UNEXPECTED_CHARACTER_IN_ATTRIBUTE_NAME);
                APPEND_TO_TOKEN_ATTR_NAME(character);
            }
            if (character == '$' || character == '%' || character == '+'
                    || character == '-' || character == '^'
                    || character == '~') {
                if (pchvml_parser_is_operation_tag_token(hvml->token)
                        && pchvml_parser_is_ordinary_attribute(
                            pchvml_token_get_curr_attr(hvml->token))) {
                    RESET_TEMP_BUFFER();
                    APPEND_TO_TOKEN_TEXT(character);
                    SWITCH_TO(
                    PCHVML_SPECIAL_ATTRIBUTE_OPERATOR_IN_ATTRIBUTE_NAME_STATE);
                }
            }
            APPEND_TO_TOKEN_ATTR_NAME(character);
            ADVANCE_TO(PCHVML_ATTRIBUTE_NAME_STATE);
        END_STATE()

        BEGIN_STATE(PCHVML_AFTER_ATTRIBUTE_NAME_STATE)
            if (is_whitespace(character)) {
                ADVANCE_TO(PCHVML_AFTER_ATTRIBUTE_NAME_STATE);
            }
            if (character == '/') {
                ADVANCE_TO(PCHVML_SELF_CLOSING_START_TAG_STATE);
            }
            if (character == '=') {
                ADVANCE_TO(PCHVML_BEFORE_ATTRIBUTE_VALUE_STATE);
            }
            if (character == '>') {
                END_TOKEN_ATTR();
                RETURN_AND_SWITCH_TO(PCHVML_DATA_STATE);
            }
            if (is_eof(character)) {
                PCHVML_SET_ERROR(PCHVML_ERROR_EOF_IN_TAG);
                RETURN_NEW_EOF_TOKEN();
            }
            if (character == '$' || character == '%' || character == '+'
                    || character == '-' || character == '^'
                    || character == '~') {
                if (pchvml_parser_is_operation_tag_token(hvml->token)
                        && pchvml_parser_is_ordinary_attribute(
                            pchvml_token_get_curr_attr(hvml->token))) {
                    RESET_TEMP_BUFFER();
                    APPEND_TO_TOKEN_TEXT(character);
                    SWITCH_TO(
                    PCHVML_SPECIAL_ATTRIBUTE_OPERATOR_AFTER_ATTRIBUTE_NAME_STATE
                    );
                }
            }
            if (pchvml_parser_is_operation_tag_token(hvml->token)
                && pchvml_parser_is_preposition_attribute(
                        pchvml_token_get_curr_attr(hvml->token))) {
                ADVANCE_TO(PCHVML_BEFORE_ATTRIBUTE_VALUE_STATE);
            }
            BEGIN_TOKEN_ATTR();
            RECONSUME_IN(PCHVML_ATTRIBUTE_NAME_STATE);
        END_STATE()

        BEGIN_STATE(PCHVML_BEFORE_ATTRIBUTE_VALUE_STATE)
            if (is_whitespace(character)) {
                ADVANCE_TO(PCHVML_BEFORE_ATTRIBUTE_VALUE_STATE);
            }
            if (character == '"') {
                ADVANCE_TO(PCHVML_ATTRIBUTE_VALUE_DOUBLE_QUOTED_STATE);
            }
            if (character == '&') {
                RECONSUME_IN(PCHVML_ATTRIBUTE_VALUE_UNQUOTED_STATE);
            }
            if (character == '\'') {
                ADVANCE_TO(PCHVML_ATTRIBUTE_VALUE_SINGLE_QUOTED_STATE);
            }
            if (character == '>') {
                PCHVML_SET_ERROR(PCHVML_ERROR_MISSING_MISSING_ATTRIBUTE_VALUE);
                RETURN_AND_SWITCH_TO(PCHVML_DATA_STATE);
            }
            if (character == '{' || character == '[' || character == '$') {
                RECONSUME_IN(PCHVML_EJSON_DATA_STATE);
            }
            if (is_eof(character)) {
                RECONSUME_IN(PCHVML_DATA_STATE);
            }
            RECONSUME_IN(PCHVML_ATTRIBUTE_VALUE_UNQUOTED_STATE);
        END_STATE()

        BEGIN_STATE(PCHVML_ATTRIBUTE_VALUE_DOUBLE_QUOTED_STATE)
            if (character == '"') {
                END_TOKEN_ATTR();
                ADVANCE_TO(PCHVML_AFTER_ATTRIBUTE_VALUE_QUOTED_STATE);
            }
            if (character == '&') {
                SET_RETURN_STATE(PCHVML_ATTRIBUTE_VALUE_DOUBLE_QUOTED_STATE);
                ADVANCE_TO(PCHVML_CHARACTER_REFERENCE_STATE);
            }
            if (character == '$') {
                SET_VCM_NODE(pcvcm_node_new_concat_string(0, NULL));
                pcutils_stack_push(hvml->ejson_stack, '"');
                if (!pchvml_buffer_is_empty(hvml->temp_buffer)) {
                    struct pcvcm_node* node = pcvcm_node_new_string(
                            pchvml_buffer_get_buffer(hvml->temp_buffer)
                            );
                    pctree_node_append_child(
                            (struct pctree_node*)hvml->vcm_node,
                            (struct pctree_node*)node);
                    RESET_TEMP_BUFFER();
                }
                RECONSUME_IN(PCHVML_EJSON_DATA_STATE);
            }
            if (is_eof(character)) {
                END_TOKEN_ATTR();
                PCHVML_SET_ERROR(PCHVML_ERROR_EOF_IN_TAG);
                RECONSUME_IN(PCHVML_DATA_STATE);
            }
            APPEND_TO_TOKEN_ATTR_VALUE(character);
            ADVANCE_TO(PCHVML_ATTRIBUTE_VALUE_DOUBLE_QUOTED_STATE);
        END_STATE()

        BEGIN_STATE(PCHVML_ATTRIBUTE_VALUE_SINGLE_QUOTED_STATE)
            if (character == '\'') {
                END_TOKEN_ATTR();
                ADVANCE_TO(PCHVML_AFTER_ATTRIBUTE_VALUE_QUOTED_STATE);
            }
            if (character == '&') {
                SET_RETURN_STATE(PCHVML_ATTRIBUTE_VALUE_SINGLE_QUOTED_STATE);
                ADVANCE_TO(PCHVML_CHARACTER_REFERENCE_STATE);
            }
            if (is_eof(character)) {
                END_TOKEN_ATTR();
                PCHVML_SET_ERROR(PCHVML_ERROR_EOF_IN_TAG);
                RECONSUME_IN(PCHVML_DATA_STATE);
            }
            APPEND_TO_TOKEN_ATTR_VALUE(character);
            ADVANCE_TO(PCHVML_ATTRIBUTE_VALUE_SINGLE_QUOTED_STATE);
        END_STATE()

        BEGIN_STATE(PCHVML_ATTRIBUTE_VALUE_UNQUOTED_STATE)
            if (is_whitespace(character)) {
                END_TOKEN_ATTR();
                ADVANCE_TO(PCHVML_BEFORE_ATTRIBUTE_NAME_STATE);
            }
            if (character == '&') {
                SET_RETURN_STATE(PCHVML_ATTRIBUTE_VALUE_UNQUOTED_STATE);
                ADVANCE_TO(PCHVML_CHARACTER_REFERENCE_STATE);
            }
            if (character == '>') {
                END_TOKEN_ATTR();
                RETURN_AND_SWITCH_TO(PCHVML_DATA_STATE);
            }
            if (is_eof(character)) {
                END_TOKEN_ATTR();
                PCHVML_SET_ERROR(PCHVML_ERROR_EOF_IN_TAG);
                RECONSUME_IN(PCHVML_DATA_STATE);
            }
            if (character == '$') {
                SET_VCM_NODE(pcvcm_node_new_concat_string(0, NULL));
                pcutils_stack_push(hvml->ejson_stack, 'U');
                if (!pchvml_buffer_is_empty(hvml->temp_buffer)) {
                    struct pcvcm_node* node = pcvcm_node_new_string(
                            pchvml_buffer_get_buffer(hvml->temp_buffer)
                            );
                    pctree_node_append_child(
                            (struct pctree_node*)hvml->vcm_node,
                            (struct pctree_node*)node);
                    RESET_TEMP_BUFFER();
                }
                RECONSUME_IN(PCHVML_EJSON_DATA_STATE);
            }
            if (character == '"' || character == '\'' || character == '<'
                    || character == '=' || character == '`') {
                PCHVML_SET_ERROR(
                PCHVML_ERROR_UNEXPECTED_CHARACTER_IN_UNQUOTED_ATTRIBUTE_VALUE);
            }
            APPEND_TO_TOKEN_ATTR_VALUE(character);
            ADVANCE_TO(PCHVML_ATTRIBUTE_VALUE_UNQUOTED_STATE);
        END_STATE()

        BEGIN_STATE(PCHVML_AFTER_ATTRIBUTE_VALUE_QUOTED_STATE)
            if (is_whitespace(character)) {
                ADVANCE_TO(PCHVML_BEFORE_ATTRIBUTE_NAME_STATE);
            }
            if (character == '/') {
                ADVANCE_TO(PCHVML_SELF_CLOSING_START_TAG_STATE);
            }
            if (character == '>') {
                RETURN_AND_SWITCH_TO(PCHVML_DATA_STATE);
            }
            if (is_eof(character)) {
                PCHVML_SET_ERROR(PCHVML_ERROR_EOF_IN_TAG);
                RECONSUME_IN(PCHVML_DATA_STATE);
            }
            PCHVML_SET_ERROR(
                    PCHVML_ERROR_MISSING_WHITESPACE_BETWEEN_ATTRIBUTES);
            RECONSUME_IN(PCHVML_BEFORE_ATTRIBUTE_NAME_STATE);
        END_STATE()

        BEGIN_STATE(PCHVML_SELF_CLOSING_START_TAG_STATE)
            if (character == '>') {
                pchvml_token_set_self_closing(hvml->token, true);
                RETURN_AND_SWITCH_TO(PCHVML_DATA_STATE);
            }
            if (is_eof(character)) {
                PCHVML_SET_ERROR(PCHVML_ERROR_EOF_IN_TAG);
                RECONSUME_IN(PCHVML_DATA_STATE);
            }
            PCHVML_SET_ERROR(PCHVML_ERROR_UNEXPECTED_SOLIDUS_IN_TAG);
            RECONSUME_IN(PCHVML_BEFORE_ATTRIBUTE_NAME_STATE);
        END_STATE()

        BEGIN_STATE(PCHVML_BOGUS_COMMENT_STATE)
            if (character == '>') {
                RETURN_AND_SWITCH_TO(PCHVML_DATA_STATE);
            }
            if (is_eof(character)) {
                RETURN_AND_RECONSUME_IN(PCHVML_DATA_STATE);
            }
            APPEND_TO_TOKEN_TEXT(character);
            ADVANCE_TO(PCHVML_BOGUS_COMMENT_STATE);
        END_STATE()

        BEGIN_STATE(PCHVML_MARKUP_DECLARATION_OPEN_STATE)
            if (hvml->sbst == NULL) {
                hvml->sbst = pchvml_sbst_new_markup_declaration_open_state();
            }
            bool ret = pchvml_sbst_advance_ex(hvml->sbst, character, true);
            if (!ret) {
                PCHVML_SET_ERROR(PCHVML_ERROR_INCORRECTLY_OPENED_COMMENT);
                pchvml_rwswrap_buffer_arrlist(hvml->rwswrap,
                        pchvml_sbst_get_buffered_ucs(hvml->sbst));
                hvml->token = pchvml_token_new_comment();
                pchvml_sbst_destroy(hvml->sbst);
                hvml->sbst = NULL;
                ADVANCE_TO(PCHVML_BOGUS_COMMENT_STATE);
            }

            const char* value = pchvml_sbst_get_match(hvml->sbst);
            if (value == NULL) {
                ADVANCE_TO(PCHVML_MARKUP_DECLARATION_OPEN_STATE);
            }

            if (strcmp(value, "--") == 0) {
                hvml->token = pchvml_token_new_comment();
                pchvml_sbst_destroy(hvml->sbst);
                hvml->sbst = NULL;
                ADVANCE_TO(PCHVML_COMMENT_START_STATE);
            }
            if (strcmp(value, "DOCTYPE") == 0) {
                pchvml_sbst_destroy(hvml->sbst);
                hvml->sbst = NULL;
                ADVANCE_TO(PCHVML_DOCTYPE_STATE);
            }
            if (strcmp(value, "[CDATA[") == 0) {
                pchvml_sbst_destroy(hvml->sbst);
                hvml->sbst = NULL;
                if (pchvml_parse_is_adjusted_current_node(hvml)
                       && pchvml_parse_is_not_in_hvml_namespace(hvml) ) {
                    ADVANCE_TO(PCHVML_CDATA_SECTION_STATE);
                }
                else {
                    PCHVML_SET_ERROR(PCHVML_ERROR_CDATA_IN_HTML_CONTENT);
                    hvml->token = pchvml_token_new_comment();
                    APPEND_BYTES_TO_TOKEN_TEXT("[CDATA[", 7);
                    ADVANCE_TO(PCHVML_BOGUS_COMMENT_STATE);
                }
            }
            PCHVML_SET_ERROR(PCHVML_ERROR_INCORRECTLY_OPENED_COMMENT);
            pchvml_rwswrap_buffer_arrlist(hvml->rwswrap,
                    pchvml_sbst_get_buffered_ucs(hvml->sbst));
            hvml->token = pchvml_token_new_comment();
            pchvml_sbst_destroy(hvml->sbst);
            hvml->sbst = NULL;
            ADVANCE_TO(PCHVML_BOGUS_COMMENT_STATE);
        END_STATE()

        BEGIN_STATE(PCHVML_COMMENT_START_STATE)
            if (character == '-') {
                ADVANCE_TO(PCHVML_COMMENT_START_DASH_STATE);
            }
            if (character == '>') {
                PCHVML_SET_ERROR(PCHVML_ERROR_ABRUPT_CLOSING_OF_EMPTY_COMMENT);
                RETURN_AND_SWITCH_TO(PCHVML_DATA_STATE);
            }
            RECONSUME_IN(PCHVML_COMMENT_STATE);
        END_STATE()

        BEGIN_STATE(PCHVML_COMMENT_START_DASH_STATE)
            if (character == '-') {
                ADVANCE_TO(PCHVML_COMMENT_END_STATE);
            }
            if (character == '>') {
                PCHVML_SET_ERROR(PCHVML_ERROR_ABRUPT_CLOSING_OF_EMPTY_COMMENT);
                RETURN_AND_SWITCH_TO(PCHVML_DATA_STATE);
            }
            if (is_eof(character)) {
                PCHVML_SET_ERROR(PCHVML_ERROR_EOF_IN_COMMENT);
                RETURN_AND_RECONSUME_IN(PCHVML_DATA_STATE);
            }
            APPEND_TO_TOKEN_TEXT('-');
            RECONSUME_IN(PCHVML_COMMENT_STATE);
        END_STATE()

        BEGIN_STATE(PCHVML_COMMENT_STATE)
            if (character == '<') {
                APPEND_TO_TOKEN_TEXT(character);
                SWITCH_TO(PCHVML_COMMENT_LESS_THAN_SIGN_STATE);
            }
            if (character == '-') {
                ADVANCE_TO(PCHVML_COMMENT_END_DASH_STATE);
            }
            if (is_eof(character)) {
                PCHVML_SET_ERROR(PCHVML_ERROR_EOF_IN_COMMENT);
                RETURN_AND_RECONSUME_IN(PCHVML_DATA_STATE);
            }
            APPEND_TO_TOKEN_TEXT(character);
            ADVANCE_TO(PCHVML_COMMENT_STATE);
        END_STATE()

        BEGIN_STATE(PCHVML_COMMENT_LESS_THAN_SIGN_STATE)
            if (character == '!') {
                APPEND_TO_TOKEN_TEXT(character);
                ADVANCE_TO(PCHVML_COMMENT_LESS_THAN_SIGN_BANG_STATE);
            }
            if (character == '<') {
                APPEND_TO_TOKEN_TEXT(character);
                ADVANCE_TO(PCHVML_COMMENT_LESS_THAN_SIGN_STATE);
            }
            RECONSUME_IN(PCHVML_COMMENT_STATE);
        END_STATE()

        BEGIN_STATE(PCHVML_COMMENT_LESS_THAN_SIGN_BANG_STATE)
            if (character == '-') {
                SWITCH_TO(PCHVML_COMMENT_LESS_THAN_SIGN_BANG_DASH_STATE);
            }
            RECONSUME_IN(PCHVML_COMMENT_STATE);
        END_STATE()

        BEGIN_STATE(PCHVML_COMMENT_LESS_THAN_SIGN_BANG_DASH_STATE)
            if (character == '-') {
                SWITCH_TO(PCHVML_COMMENT_LESS_THAN_SIGN_BANG_DASH_DASH_STATE);
            }
            RECONSUME_IN(PCHVML_COMMENT_END_DASH_STATE);
        END_STATE()

        BEGIN_STATE(PCHVML_COMMENT_LESS_THAN_SIGN_BANG_DASH_DASH_STATE)
            if (character == '>' || is_eof(character)) {
                RECONSUME_IN(PCHVML_COMMENT_END_STATE);
            }
            PCHVML_SET_ERROR(PCHVML_ERROR_NESTED_COMMENT);
            RECONSUME_IN(PCHVML_COMMENT_END_STATE);
        END_STATE()

        BEGIN_STATE(PCHVML_COMMENT_END_DASH_STATE)
            if (character == '-') {
                ADVANCE_TO(PCHVML_COMMENT_END_STATE);
            }
            if (is_eof(character)) {
                PCHVML_SET_ERROR(PCHVML_ERROR_EOF_IN_COMMENT);
                RETURN_AND_RECONSUME_IN(PCHVML_DATA_STATE);
            }
            APPEND_TO_TOKEN_TEXT('-');
            RECONSUME_IN(PCHVML_COMMENT_STATE);
        END_STATE()

        BEGIN_STATE(PCHVML_COMMENT_END_STATE)
            if (character == '>') {
                RETURN_AND_RECONSUME_IN(PCHVML_DATA_STATE);
            }
            if (character == '!') {
                ADVANCE_TO(PCHVML_COMMENT_END_BANG_STATE);
            }
            if (character == '-') {
                APPEND_TO_TOKEN_TEXT('-');
                ADVANCE_TO(PCHVML_COMMENT_END_STATE);
            }
            if (is_eof(character)) {
                PCHVML_SET_ERROR(PCHVML_ERROR_EOF_IN_COMMENT);
                RETURN_AND_RECONSUME_IN(PCHVML_DATA_STATE);
            }
            APPEND_TO_TOKEN_TEXT('-');
            APPEND_TO_TOKEN_TEXT('-');
            RECONSUME_IN(PCHVML_COMMENT_STATE);
        END_STATE()

        BEGIN_STATE(PCHVML_COMMENT_END_BANG_STATE)
            if (character == '-') {
                APPEND_TO_TOKEN_TEXT('-');
                APPEND_TO_TOKEN_TEXT('-');
                APPEND_TO_TOKEN_TEXT('!');
                ADVANCE_TO(PCHVML_COMMENT_END_DASH_STATE);
            }
            if (character == '>') {
                PCHVML_SET_ERROR(PCHVML_ERROR_INCORRECTLY_CLOSED_COMMENT);
                RETURN_AND_RECONSUME_IN(PCHVML_DATA_STATE);
            }
            if (is_eof(character)) {
                PCHVML_SET_ERROR(PCHVML_ERROR_EOF_IN_COMMENT);
                RETURN_AND_RECONSUME_IN(PCHVML_DATA_STATE);
            }
            APPEND_TO_TOKEN_TEXT('-');
            APPEND_TO_TOKEN_TEXT('-');
            APPEND_TO_TOKEN_TEXT('!');
            RECONSUME_IN(PCHVML_COMMENT_STATE);
        END_STATE()

        BEGIN_STATE(PCHVML_DOCTYPE_STATE)
            if (is_whitespace(character)) {
                ADVANCE_TO(PCHVML_BEFORE_DOCTYPE_NAME_STATE);
            }
            if (character == '>') {
                RECONSUME_IN(PCHVML_BEFORE_DOCTYPE_NAME_STATE);
            }
            if (is_eof(character)) {
                PCHVML_SET_ERROR(PCHVML_ERROR_EOF_IN_DOCTYPE);
                hvml->token = pchvml_token_new_doctype();
                pchvml_token_set_force_quirks(hvml->token, true);
                RETURN_AND_RECONSUME_IN(PCHVML_DATA_STATE);
            }
            PCHVML_SET_ERROR(
                    PCHVML_ERROR_MISSING_WHITESPACE_BEFORE_DOCTYPE_NAME);
            RECONSUME_IN(PCHVML_BEFORE_DOCTYPE_NAME_STATE);
        END_STATE()

        BEGIN_STATE(PCHVML_BEFORE_DOCTYPE_NAME_STATE)
            if (is_whitespace(character)) {
                ADVANCE_TO(PCHVML_BEFORE_DOCTYPE_NAME_STATE);
            }
            if (character == '>') {
                PCHVML_SET_ERROR(PCHVML_ERROR_MISSING_DOCTYPE_NAME);
                hvml->token = pchvml_token_new_doctype();
                pchvml_token_set_force_quirks(hvml->token, true);
                RETURN_AND_RECONSUME_IN(PCHVML_DATA_STATE);
            }
            if (is_eof(character)) {
                PCHVML_SET_ERROR(PCHVML_ERROR_EOF_IN_DOCTYPE);
                hvml->token = pchvml_token_new_doctype();
                pchvml_token_set_force_quirks(hvml->token, true);
                RETURN_AND_RECONSUME_IN(PCHVML_DATA_STATE);
            }
            hvml->token = pchvml_token_new_doctype();
            APPEND_TO_TOKEN_NAME(character);
            ADVANCE_TO(PCHVML_DOCTYPE_NAME_STATE);
        END_STATE()

        BEGIN_STATE(PCHVML_DOCTYPE_NAME_STATE)
            if (is_whitespace(character)) {
                ADVANCE_TO(PCHVML_AFTER_DOCTYPE_NAME_STATE);
            }
            if (character == '>') {
                RETURN_AND_SWITCH_TO(PCHVML_DATA_STATE);
            }
            if (is_eof(character)) {
                PCHVML_SET_ERROR(PCHVML_ERROR_EOF_IN_DOCTYPE);
                RETURN_AND_RECONSUME_IN(PCHVML_DATA_STATE);
            }
            APPEND_TO_TOKEN_NAME(character);
            ADVANCE_TO(PCHVML_DOCTYPE_NAME_STATE);
        END_STATE()

        BEGIN_STATE(PCHVML_AFTER_DOCTYPE_NAME_STATE)
            if (is_whitespace(character)) {
                ADVANCE_TO(PCHVML_AFTER_DOCTYPE_NAME_STATE);
            }
            if (character == '>') {
                RETURN_AND_SWITCH_TO(PCHVML_DATA_STATE);
            }
            if (is_eof(character)) {
                PCHVML_SET_ERROR(PCHVML_ERROR_EOF_IN_DOCTYPE);
                pchvml_token_set_force_quirks(hvml->token, true);
                RETURN_AND_RECONSUME_IN(PCHVML_DATA_STATE);
            }
            if (hvml->sbst == NULL) {
                hvml->sbst = pchvml_sbst_new_after_doctype_name_state();
            }
            bool ret = pchvml_sbst_advance_ex(hvml->sbst, character, true);
            if (!ret) {
                PCHVML_SET_ERROR(
                    PCHVML_ERROR_INVALID_CHARACTER_SEQUENCE_AFTER_DOCTYPE_NAME);
                pchvml_rwswrap_buffer_arrlist(hvml->rwswrap,
                        pchvml_sbst_get_buffered_ucs(hvml->sbst));
                pchvml_sbst_destroy(hvml->sbst);
                hvml->sbst = NULL;
                pchvml_token_set_force_quirks(hvml->token, true);
                ADVANCE_TO(PCHVML_BOGUS_COMMENT_STATE);
            }

            const char* value = pchvml_sbst_get_match(hvml->sbst);
            if (value == NULL) {
                ADVANCE_TO(PCHVML_MARKUP_DECLARATION_OPEN_STATE);
            }

            if (strcmp(value, "PUBLIC") == 0) {
                pchvml_sbst_destroy(hvml->sbst);
                hvml->sbst = NULL;
                ADVANCE_TO(PCHVML_AFTER_DOCTYPE_PUBLIC_KEYWORD_STATE);
            }
            if (strcmp(value, "SYSTEM") == 0) {
                pchvml_sbst_destroy(hvml->sbst);
                hvml->sbst = NULL;
                ADVANCE_TO(PCHVML_AFTER_DOCTYPE_SYSTEM_KEYWORD_STATE);
            }
            PCHVML_SET_ERROR(
                PCHVML_ERROR_INVALID_CHARACTER_SEQUENCE_AFTER_DOCTYPE_NAME);
            pchvml_rwswrap_buffer_arrlist(hvml->rwswrap,
                    pchvml_sbst_get_buffered_ucs(hvml->sbst));
            pchvml_sbst_destroy(hvml->sbst);
            hvml->sbst = NULL;
            pchvml_token_set_force_quirks(hvml->token, true);
            ADVANCE_TO(PCHVML_BOGUS_COMMENT_STATE);
        END_STATE()

        BEGIN_STATE(PCHVML_AFTER_DOCTYPE_PUBLIC_KEYWORD_STATE)
            if (is_whitespace(character)) {
                ADVANCE_TO(PCHVML_BEFORE_DOCTYPE_PUBLIC_IDENTIFIER_STATE);
            }
            if (character == '"') {
                PCHVML_SET_ERROR(
                  PCHVML_ERROR_MISSING_WHITESPACE_AFTER_DOCTYPE_PUBLIC_KEYWORD);
                RESET_TOKEN_PUBLIC_IDENTIFIER();
                ADVANCE_TO(PCHVML_DOCTYPE_PUBLIC_IDENTIFIER_DOUBLE_QUOTED_STATE);
            }
            if (character == '\'') {
                PCHVML_SET_ERROR(
                  PCHVML_ERROR_MISSING_WHITESPACE_AFTER_DOCTYPE_PUBLIC_KEYWORD);
                RESET_TOKEN_PUBLIC_IDENTIFIER();
                ADVANCE_TO(PCHVML_DOCTYPE_PUBLIC_IDENTIFIER_SINGLE_QUOTED_STATE);
            }
            if (character == '>') {
                PCHVML_SET_ERROR(
                  PCHVML_ERROR_MISSING_DOCTYPE_PUBLIC_IDENTIFIER);
                pchvml_token_set_force_quirks(hvml->token, true);
                RETURN_AND_SWITCH_TO(PCHVML_DATA_STATE);
            }
            if (is_eof(character)) {
                PCHVML_SET_ERROR(PCHVML_ERROR_EOF_IN_DOCTYPE);
                pchvml_token_set_force_quirks(hvml->token, true);
                RETURN_AND_RECONSUME_IN(PCHVML_DATA_STATE);
            }
            PCHVML_SET_ERROR(
                PCHVML_ERROR_MISSING_QUOTE_BEFORE_DOCTYPE_PUBLIC_IDENTIFIER);
            pchvml_token_set_force_quirks(hvml->token, true);
            ADVANCE_TO(PCHVML_BOGUS_DOCTYPE_STATE);
        END_STATE()

        BEGIN_STATE(PCHVML_BEFORE_DOCTYPE_PUBLIC_IDENTIFIER_STATE)
            if (is_whitespace(character)) {
                ADVANCE_TO(PCHVML_BEFORE_DOCTYPE_PUBLIC_IDENTIFIER_STATE);
            }
            if (character == '"') {
                RESET_TOKEN_PUBLIC_IDENTIFIER();
                ADVANCE_TO(PCHVML_DOCTYPE_PUBLIC_IDENTIFIER_DOUBLE_QUOTED_STATE);
            }
            if (character == '\'') {
                RESET_TOKEN_PUBLIC_IDENTIFIER();
                ADVANCE_TO(PCHVML_DOCTYPE_PUBLIC_IDENTIFIER_SINGLE_QUOTED_STATE);
            }
            if (character == '>') {
                PCHVML_SET_ERROR(
                  PCHVML_ERROR_MISSING_DOCTYPE_PUBLIC_IDENTIFIER);
                pchvml_token_set_force_quirks(hvml->token, true);
                RETURN_AND_SWITCH_TO(PCHVML_DATA_STATE);
            }
            if (is_eof(character)) {
                PCHVML_SET_ERROR(PCHVML_ERROR_EOF_IN_DOCTYPE);
                pchvml_token_set_force_quirks(hvml->token, true);
                RETURN_AND_RECONSUME_IN(PCHVML_DATA_STATE);
            }
            PCHVML_SET_ERROR(
                PCHVML_ERROR_MISSING_QUOTE_BEFORE_DOCTYPE_PUBLIC_IDENTIFIER);
            pchvml_token_set_force_quirks(hvml->token, true);
            ADVANCE_TO(PCHVML_BOGUS_DOCTYPE_STATE);
        END_STATE()

        BEGIN_STATE(PCHVML_DOCTYPE_PUBLIC_IDENTIFIER_DOUBLE_QUOTED_STATE)
            if (character == '"') {
                ADVANCE_TO(PCHVML_AFTER_DOCTYPE_PUBLIC_IDENTIFIER_STATE);
            }
            if (character == '>') {
                PCHVML_SET_ERROR(PCHVML_ERROR_ABRUPT_DOCTYPE_PUBLIC_IDENTIFIER);
                pchvml_token_set_force_quirks(hvml->token, true);
                RETURN_AND_SWITCH_TO(PCHVML_DATA_STATE);
            }
            if (is_eof(character)) {
                PCHVML_SET_ERROR(PCHVML_ERROR_EOF_IN_DOCTYPE);
                pchvml_token_set_force_quirks(hvml->token, true);
                RETURN_AND_RECONSUME_IN(PCHVML_DATA_STATE);
            }
            APPEND_TO_TOKEN_PUBLIC_IDENTIFIER(character);
            ADVANCE_TO(PCHVML_DOCTYPE_PUBLIC_IDENTIFIER_DOUBLE_QUOTED_STATE);
        END_STATE()

        BEGIN_STATE(PCHVML_DOCTYPE_PUBLIC_IDENTIFIER_SINGLE_QUOTED_STATE)
            if (character == '\'') {
                ADVANCE_TO(PCHVML_AFTER_DOCTYPE_PUBLIC_IDENTIFIER_STATE);
            }
            if (character == '>') {
                PCHVML_SET_ERROR(PCHVML_ERROR_ABRUPT_DOCTYPE_PUBLIC_IDENTIFIER);
                pchvml_token_set_force_quirks(hvml->token, true);
                RETURN_AND_SWITCH_TO(PCHVML_DATA_STATE);
            }
            if (is_eof(character)) {
                PCHVML_SET_ERROR(PCHVML_ERROR_EOF_IN_DOCTYPE);
                pchvml_token_set_force_quirks(hvml->token, true);
                RETURN_AND_RECONSUME_IN(PCHVML_DATA_STATE);
            }
            APPEND_TO_TOKEN_PUBLIC_IDENTIFIER(character);
            ADVANCE_TO(PCHVML_DOCTYPE_PUBLIC_IDENTIFIER_SINGLE_QUOTED_STATE);
        END_STATE()

        BEGIN_STATE(PCHVML_AFTER_DOCTYPE_PUBLIC_IDENTIFIER_STATE)
            if (is_whitespace(character)) {
                ADVANCE_TO(
                PCHVML_BETWEEN_DOCTYPE_PUBLIC_IDENTIFIER_AND_SYSTEM_INFORMATION_STATE);
            }
            if (character == '>') {
                RETURN_AND_SWITCH_TO(PCHVML_DATA_STATE);
            }
            if (character == '"') {
                PCHVML_SET_ERROR(
                  PCHVML_ERROR_MISSING_WHITESPACE_BETWEEN_DOCTYPE_PUBLIC_AND_SYSTEM_INFORMATIONS
                  );
                RESET_TOKEN_SYSTEM_INFORMATION();
                ADVANCE_TO(PCHVML_DOCTYPE_SYSTEM_INFORMATION_DOUBLE_QUOTED_STATE);
            }
            if (character == '\'') {
                PCHVML_SET_ERROR(
                  PCHVML_ERROR_MISSING_WHITESPACE_BETWEEN_DOCTYPE_PUBLIC_AND_SYSTEM_INFORMATIONS
                  );
                RESET_TOKEN_SYSTEM_INFORMATION();
                ADVANCE_TO(PCHVML_DOCTYPE_SYSTEM_INFORMATION_SINGLE_QUOTED_STATE);
            }
            if (is_eof(character)) {
                PCHVML_SET_ERROR(PCHVML_ERROR_EOF_IN_DOCTYPE);
                pchvml_token_set_force_quirks(hvml->token, true);
                RETURN_AND_RECONSUME_IN(PCHVML_DATA_STATE);
            }
            PCHVML_SET_ERROR(
                PCHVML_ERROR_MISSING_QUOTE_BEFORE_DOCTYPE_SYSTEM_INFORMATION);
            pchvml_token_set_force_quirks(hvml->token, true);
            ADVANCE_TO(PCHVML_BOGUS_DOCTYPE_STATE);
        END_STATE()

        BEGIN_STATE(PCHVML_BETWEEN_DOCTYPE_PUBLIC_IDENTIFIER_AND_SYSTEM_INFORMATION_STATE)
            if (is_whitespace(character)) {
                ADVANCE_TO(PCHVML_BETWEEN_DOCTYPE_PUBLIC_IDENTIFIER_AND_SYSTEM_INFORMATION_STATE);
            }
            if (character == '>') {
                RETURN_AND_SWITCH_TO(PCHVML_DATA_STATE);
            }
            if (character == '"') {
                RESET_TOKEN_SYSTEM_INFORMATION();
                ADVANCE_TO(PCHVML_DOCTYPE_SYSTEM_INFORMATION_DOUBLE_QUOTED_STATE);
            }
            if (character == '\'') {
                RESET_TOKEN_SYSTEM_INFORMATION();
                ADVANCE_TO(PCHVML_DOCTYPE_SYSTEM_INFORMATION_SINGLE_QUOTED_STATE);
            }
            if (is_eof(character)) {
                PCHVML_SET_ERROR(PCHVML_ERROR_EOF_IN_DOCTYPE);
                pchvml_token_set_force_quirks(hvml->token, true);
                RETURN_AND_RECONSUME_IN(PCHVML_DATA_STATE);
            }
            PCHVML_SET_ERROR(
                PCHVML_ERROR_MISSING_QUOTE_BEFORE_DOCTYPE_SYSTEM_INFORMATION);
            pchvml_token_set_force_quirks(hvml->token, true);
            ADVANCE_TO(PCHVML_BOGUS_DOCTYPE_STATE);
        END_STATE()

        BEGIN_STATE(PCHVML_AFTER_DOCTYPE_SYSTEM_KEYWORD_STATE)
            if (is_whitespace(character)) {
                ADVANCE_TO(PCHVML_BEFORE_DOCTYPE_SYSTEM_INFORMATION_STATE);
            }
            if (character == '"') {
                PCHVML_SET_ERROR(
                  PCHVML_ERROR_MISSING_WHITESPACE_AFTER_DOCTYPE_SYSTEM_KEYWORD);
                RESET_TOKEN_SYSTEM_INFORMATION();
                ADVANCE_TO(PCHVML_DOCTYPE_SYSTEM_INFORMATION_DOUBLE_QUOTED_STATE);
            }
            if (character == '\'') {
                PCHVML_SET_ERROR(
                  PCHVML_ERROR_MISSING_WHITESPACE_AFTER_DOCTYPE_SYSTEM_KEYWORD);
                RESET_TOKEN_SYSTEM_INFORMATION();
                ADVANCE_TO(PCHVML_DOCTYPE_SYSTEM_INFORMATION_SINGLE_QUOTED_STATE);
            }
            if (character == '>') {
                PCHVML_SET_ERROR(PCHVML_ERROR_MISSING_DOCTYPE_SYSTEM_INFORMATION);
                pchvml_token_set_force_quirks(hvml->token, true);
                RETURN_AND_SWITCH_TO(PCHVML_DATA_STATE);
            }
            if (is_eof(character)) {
                PCHVML_SET_ERROR(PCHVML_ERROR_EOF_IN_DOCTYPE);
                RETURN_AND_RECONSUME_IN(PCHVML_DATA_STATE);
            }
            PCHVML_SET_ERROR(
                PCHVML_ERROR_MISSING_QUOTE_BEFORE_DOCTYPE_SYSTEM_INFORMATION);
            pchvml_token_set_force_quirks(hvml->token, true);
            ADVANCE_TO(PCHVML_BOGUS_DOCTYPE_STATE);
        END_STATE()

        BEGIN_STATE(PCHVML_BEFORE_DOCTYPE_SYSTEM_INFORMATION_STATE)
            if (is_whitespace(character)) {
                ADVANCE_TO(PCHVML_BEFORE_DOCTYPE_SYSTEM_INFORMATION_STATE);
            }
            if (character == '"') {
                RESET_TOKEN_SYSTEM_INFORMATION();
                ADVANCE_TO(PCHVML_DOCTYPE_SYSTEM_INFORMATION_DOUBLE_QUOTED_STATE);
            }
            if (character == '\'') {
                RESET_TOKEN_SYSTEM_INFORMATION();
                ADVANCE_TO(PCHVML_DOCTYPE_SYSTEM_INFORMATION_SINGLE_QUOTED_STATE);
            }
            if (character == '>') {
                PCHVML_SET_ERROR(
                        PCHVML_ERROR_MISSING_DOCTYPE_SYSTEM_INFORMATION);
                pchvml_token_set_force_quirks(hvml->token, true);
                RETURN_AND_SWITCH_TO(PCHVML_DATA_STATE);
            }
            if (is_eof(character)) {
                PCHVML_SET_ERROR(PCHVML_ERROR_EOF_IN_DOCTYPE);
                pchvml_token_set_force_quirks(hvml->token, true);
                RETURN_AND_RECONSUME_IN(PCHVML_DATA_STATE);
            }
            PCHVML_SET_ERROR(
                PCHVML_ERROR_MISSING_QUOTE_BEFORE_DOCTYPE_SYSTEM_INFORMATION);
            pchvml_token_set_force_quirks(hvml->token, true);
            ADVANCE_TO(PCHVML_BOGUS_DOCTYPE_STATE);
        END_STATE()

        BEGIN_STATE(PCHVML_DOCTYPE_SYSTEM_INFORMATION_DOUBLE_QUOTED_STATE)
            if (character == '"') {
                ADVANCE_TO(PCHVML_AFTER_DOCTYPE_SYSTEM_INFORMATION_STATE);
            }
            if (character == '>') {
                PCHVML_SET_ERROR(PCHVML_ERROR_ABRUPT_DOCTYPE_SYSTEM_INFORMATION);
                pchvml_token_set_force_quirks(hvml->token, true);
                RETURN_AND_SWITCH_TO(PCHVML_DATA_STATE);
            }
            if (is_eof(character)) {
                PCHVML_SET_ERROR(PCHVML_ERROR_EOF_IN_DOCTYPE);
                pchvml_token_set_force_quirks(hvml->token, true);
                RETURN_AND_RECONSUME_IN(PCHVML_DATA_STATE);
            }
            APPEND_TO_TOKEN_SYSTEM_INFORMATION(character);
            ADVANCE_TO(PCHVML_DOCTYPE_SYSTEM_INFORMATION_DOUBLE_QUOTED_STATE);
        END_STATE()

        BEGIN_STATE(PCHVML_DOCTYPE_SYSTEM_INFORMATION_SINGLE_QUOTED_STATE)
            if (character == '\'') {
                ADVANCE_TO(PCHVML_AFTER_DOCTYPE_SYSTEM_INFORMATION_STATE);
            }
            if (character == '>') {
                PCHVML_SET_ERROR(PCHVML_ERROR_ABRUPT_DOCTYPE_SYSTEM_INFORMATION);
                pchvml_token_set_force_quirks(hvml->token, true);
                RETURN_AND_SWITCH_TO(PCHVML_DATA_STATE);
            }
            if (is_eof(character)) {
                PCHVML_SET_ERROR(PCHVML_ERROR_EOF_IN_DOCTYPE);
                pchvml_token_set_force_quirks(hvml->token, true);
                RETURN_AND_RECONSUME_IN(PCHVML_DATA_STATE);
            }
            APPEND_TO_TOKEN_SYSTEM_INFORMATION(character);
            ADVANCE_TO(PCHVML_DOCTYPE_SYSTEM_INFORMATION_SINGLE_QUOTED_STATE);
        END_STATE()

        BEGIN_STATE(PCHVML_AFTER_DOCTYPE_SYSTEM_INFORMATION_STATE)
            if (is_whitespace(character)) {
                ADVANCE_TO(PCHVML_AFTER_DOCTYPE_SYSTEM_INFORMATION_STATE);
            }
            if (character == '>') {
                RETURN_AND_SWITCH_TO(PCHVML_DATA_STATE);
            }
            if (is_eof(character)) {
                PCHVML_SET_ERROR(PCHVML_ERROR_EOF_IN_DOCTYPE);
                pchvml_token_set_force_quirks(hvml->token, true);
                RETURN_AND_RECONSUME_IN(PCHVML_DATA_STATE);
            }
            PCHVML_SET_ERROR(
             PCHVML_ERROR_UNEXPECTED_CHARACTER_AFTER_DOCTYPE_SYSTEM_INFORMATION);
            ADVANCE_TO(PCHVML_BOGUS_DOCTYPE_STATE);
        END_STATE()

        BEGIN_STATE(PCHVML_BOGUS_DOCTYPE_STATE)
            if (character == '>') {
                RETURN_AND_SWITCH_TO(PCHVML_DATA_STATE);
            }
            if (is_eof(character)) {
                RETURN_AND_RECONSUME_IN(PCHVML_DATA_STATE);
            }
            ADVANCE_TO(PCHVML_BOGUS_DOCTYPE_STATE);
        END_STATE()

        BEGIN_STATE(PCHVML_CDATA_SECTION_STATE)
            if (character == ']') {
                ADVANCE_TO(PCHVML_CDATA_SECTION_BRACKET_STATE);
            }
            if (is_eof(character)) {
                PCHVML_SET_ERROR(PCHVML_ERROR_EOF_IN_CDATA);
                RECONSUME_IN(PCHVML_DATA_STATE);
            }
            APPEND_TO_TOKEN_TEXT(character);
            ADVANCE_TO(PCHVML_CDATA_SECTION_STATE);
        END_STATE()

        BEGIN_STATE(PCHVML_CDATA_SECTION_BRACKET_STATE)
            if (character == ']') {
                ADVANCE_TO(PCHVML_CDATA_SECTION_END_STATE);
            }
            APPEND_TO_TOKEN_TEXT(']');
            RECONSUME_IN(PCHVML_CDATA_SECTION_STATE);
        END_STATE()

        BEGIN_STATE(PCHVML_CDATA_SECTION_END_STATE)
            if (character == ']') {
                APPEND_TO_TOKEN_TEXT(']');
                ADVANCE_TO(PCHVML_CDATA_SECTION_END_STATE);
            }
            if (character == '>') {
                ADVANCE_TO(PCHVML_DATA_STATE);
            }
            APPEND_TO_TOKEN_TEXT(']');
            APPEND_TO_TOKEN_TEXT(']');
            RECONSUME_IN(PCHVML_CDATA_SECTION_STATE);
        END_STATE()

        BEGIN_STATE(PCHVML_CHARACTER_REFERENCE_STATE)
            RESET_TEMP_BUFFER();
            APPEND_TO_TEMP_BUFFER('&');
            if (is_ascii_alpha_numeric(character)) {
                RECONSUME_IN(PCHVML_NAMED_CHARACTER_REFERENCE_STATE);
            }
            if (character == '#') {
                APPEND_TO_TEMP_BUFFER(character);
                ADVANCE_TO(PCHVML_NUMERIC_CHARACTER_REFERENCE_STATE);
            }
            APPEND_TEMP_BUFFER_TO_TOKEN_TEXT();
            RESET_TEMP_BUFFER();
            RECONSUME_IN(hvml->return_state);
        END_STATE()

        BEGIN_STATE(PCHVML_NAMED_CHARACTER_REFERENCE_STATE)
            if (hvml->sbst == NULL) {
                hvml->sbst = pchvml_sbst_new_char_ref();
            }
            bool ret = pchvml_sbst_advance(hvml->sbst, character);
            if (!ret) {
                struct pcutils_arrlist* ucs = pchvml_sbst_get_buffered_ucs(
                        hvml->sbst);
                size_t length = pcutils_arrlist_length(ucs);
                for (size_t i = 0; i < length; i++) {
                    uint32_t uc = (uint32_t)(uintptr_t) pcutils_arrlist_get_idx(
                            ucs, i);
                    APPEND_TO_TEMP_BUFFER(uc);
                }
                pchvml_sbst_destroy(hvml->sbst);
                hvml->sbst = NULL;
                APPEND_TEMP_BUFFER_TO_TOKEN_TEXT();
                RESET_TEMP_BUFFER();
                ADVANCE_TO(PCHVML_AMBIGUOUS_AMPERSAND_STATE);
            }

            const char* value = pchvml_sbst_get_match(hvml->sbst);
            if (value == NULL) {
                ADVANCE_TO(PCHVML_NAMED_CHARACTER_REFERENCE_STATE);
            }
            if (character != ';') {
                ADVANCE_TO(PCHVML_NAMED_CHARACTER_REFERENCE_STATE);
            }
            RESET_TEMP_BUFFER();
            APPEND_BYTES_TO_TOKEN_TEXT(value, strlen(value));

            pchvml_sbst_destroy(hvml->sbst);
            hvml->sbst = NULL;
            ADVANCE_TO(hvml->return_state);
        END_STATE()

        BEGIN_STATE(PCHVML_AMBIGUOUS_AMPERSAND_STATE)
            if (is_ascii_alpha_numeric(character)) {
                if (pchvml_parser_is_in_attribute(hvml)) {
                    APPEND_TO_TOKEN_ATTR_VALUE(character);
                    ADVANCE_TO(PCHVML_AMBIGUOUS_AMPERSAND_STATE);
                }
                else {
                    RECONSUME_IN(hvml->return_state);
                }
            }
            if (character == ';') {
                PCHVML_SET_ERROR(PCHVML_ERROR_UNKNOWN_NAMED_CHARACTER_REFERENCE);
                RECONSUME_IN(hvml->return_state);
            }
            RECONSUME_IN(hvml->return_state);
        END_STATE()

        BEGIN_STATE(PCHVML_NUMERIC_CHARACTER_REFERENCE_STATE)
            hvml->char_ref_code = 0;
            if (character == 'x' || character == 'X') {
                APPEND_TO_TEMP_BUFFER(character);
                ADVANCE_TO(PCHVML_HEXADECIMAL_CHARACTER_REFERENCE_START_STATE);
            }
            RECONSUME_IN(PCHVML_DECIMAL_CHARACTER_REFERENCE_START_STATE);
        END_STATE()

        BEGIN_STATE(PCHVML_HEXADECIMAL_CHARACTER_REFERENCE_START_STATE)
            if (is_ascii_hex_digit(character)) {
                RECONSUME_IN(PCHVML_HEXADECIMAL_CHARACTER_REFERENCE_STATE);
            }
            PCHVML_SET_ERROR(
                PCHVML_ERROR_ABSENCE_OF_DIGITS_IN_NUMERIC_CHARACTER_REFERENCE);
            APPEND_TEMP_BUFFER_TO_TOKEN_TEXT();
            RECONSUME_IN(hvml->return_state);
        END_STATE()

        BEGIN_STATE(PCHVML_DECIMAL_CHARACTER_REFERENCE_START_STATE)
            if (is_ascii_digit(character)) {
                RECONSUME_IN(PCHVML_DECIMAL_CHARACTER_REFERENCE_STATE);
            }
            PCHVML_SET_ERROR(
                PCHVML_ERROR_ABSENCE_OF_DIGITS_IN_NUMERIC_CHARACTER_REFERENCE);
            APPEND_TEMP_BUFFER_TO_TOKEN_TEXT();
            RECONSUME_IN(hvml->return_state);
        END_STATE()

        BEGIN_STATE(PCHVML_HEXADECIMAL_CHARACTER_REFERENCE_STATE)
            if (is_ascii_digit(character)) {
                hvml->char_ref_code *= 16;
                hvml->char_ref_code += character - 0x30;
            }
            if (is_ascii_upper_hex_digit(character)) {
                hvml->char_ref_code *= 16;
                hvml->char_ref_code += character - 0x37;
            }
            if (is_ascii_lower_hex_digit(character)) {
                hvml->char_ref_code *= 16;
                hvml->char_ref_code += character - 0x57;
            }
            if (character == ';') {
                ADVANCE_TO(PCHVML_NUMERIC_CHARACTER_REFERENCE_END_STATE);
            }
            PCHVML_SET_ERROR(
                    PCHVML_ERROR_MISSING_SEMICOLON_AFTER_CHARACTER_REFERENCE);
            RECONSUME_IN(PCHVML_NUMERIC_CHARACTER_REFERENCE_END_STATE);
        END_STATE()

        BEGIN_STATE(PCHVML_DECIMAL_CHARACTER_REFERENCE_STATE)
            if (is_ascii_digit(character)) {
                hvml->char_ref_code *= 10;
                hvml->char_ref_code += character - 0x30;
                ADVANCE_TO(PCHVML_DECIMAL_CHARACTER_REFERENCE_STATE);
            }
            if (character == ';') {
                ADVANCE_TO(PCHVML_NUMERIC_CHARACTER_REFERENCE_END_STATE);
            }
            PCHVML_SET_ERROR(
                    PCHVML_ERROR_MISSING_SEMICOLON_AFTER_CHARACTER_REFERENCE);
            RECONSUME_IN(PCHVML_NUMERIC_CHARACTER_REFERENCE_END_STATE);
        END_STATE()

        BEGIN_STATE(PCHVML_NUMERIC_CHARACTER_REFERENCE_END_STATE)
            uint32_t uc = hvml->char_ref_code;
            if (uc == 0x00) {
                PCHVML_SET_ERROR(PCHVML_ERROR_NULL_CHARACTER_REFERENCE);
                hvml->char_ref_code = 0xFFFD;
            }
            if (uc > 0x10FFFF) {
                PCHVML_SET_ERROR(
                    PCHVML_ERROR_CHARACTER_REFERENCE_OUTSIDE_UNICODE_RANGE);
                hvml->char_ref_code = 0xFFFD;
            }
            if ((uc & 0xFFFFF800) == 0xD800) {
                PCHVML_SET_ERROR(
                        PCHVML_ERROR_SURROGATE_CHARACTER_REFERENCE);
            }
            if (uc >= 0xFDD0 && (uc <= 0xFDEF || (uc&0xFFFE) == 0xFFFE) &&
                    uc <= 0x10FFFF) {
                PCHVML_SET_ERROR(
                        PCHVML_ERROR_NONCHARACTER_CHARACTER_REFERENCE);
            }
            if (uc <= 0x1F &&
                    !(uc == 0x09 || uc == 0x0A || uc == 0x0C)){
                PCHVML_SET_ERROR(
                    PCHVML_ERROR_CONTROL_CHARACTER_REFERENCE);
            }
            if (uc >= 0x7F && uc <= 0x9F) {
                PCHVML_SET_ERROR(
                    PCHVML_ERROR_CONTROL_CHARACTER_REFERENCE);
                if (uc >= 0x80) {
                    hvml->char_ref_code =
                        numeric_char_ref_extension_array[uc - 0x80];
                }
            }
            RESET_TEMP_BUFFER();
            uc = hvml->char_ref_code;
            APPEND_TO_TOKEN_TEXT(uc);
            RECONSUME_IN(hvml->return_state);
        END_STATE()

        BEGIN_STATE(PCHVML_SPECIAL_ATTRIBUTE_OPERATOR_IN_ATTRIBUTE_NAME_STATE)
            if (character == '=') {
                if (pchvml_buffer_is_empty(hvml->temp_buffer)) {
                    pchvml_token_set_assignment_to_attr(
                            hvml->token,
                            PCHVML_ATTRIBUTE_ASSIGNMENT);
                }
                else {
                    uint32_t op = pchvml_buffer_get_last_char(
                            hvml->temp_buffer);
                    switch (op) {
                        case '+':
                            pchvml_token_set_assignment_to_attr(
                                    hvml->token,
                                    PCHVML_ATTRIBUTE_ADDITION_ASSIGNMENT);
                            break;
                        case '-':
                            pchvml_token_set_assignment_to_attr(
                                    hvml->token,
                                    PCHVML_ATTRIBUTE_SUBTRACTION_ASSIGNMENT);
                            break;
                        case '%':
                            pchvml_token_set_assignment_to_attr(
                                    hvml->token,
                                    PCHVML_ATTRIBUTE_REMAINDER_ASSIGNMENT);
                            break;
                        case '~':
                            pchvml_token_set_assignment_to_attr(
                                    hvml->token,
                                    PCHVML_ATTRIBUTE_REPLACE_ASSIGNMENT);
                            break;
                        case '^':
                            pchvml_token_set_assignment_to_attr(
                                    hvml->token,
                                    PCHVML_ATTRIBUTE_HEAD_ASSIGNMENT);
                            break;
                        case '$':
                            pchvml_token_set_assignment_to_attr(
                                    hvml->token,
                                    PCHVML_ATTRIBUTE_TAIL_ASSIGNMENT);
                            break;
                        default:
                            pchvml_token_set_assignment_to_attr(
                                    hvml->token,
                                    PCHVML_ATTRIBUTE_ASSIGNMENT);
                            break;
                    }
                }
                SWITCH_TO(PCHVML_BEFORE_ATTRIBUTE_VALUE_STATE);
            }
            APPEND_TEMP_BUFFER_TO_TOKEN_ATTR_NAME();
            RECONSUME_IN(PCHVML_ATTRIBUTE_NAME_STATE);
        END_STATE()

        BEGIN_STATE(PCHVML_SPECIAL_ATTRIBUTE_OPERATOR_AFTER_ATTRIBUTE_NAME_STATE)
            if (character == '=') {
                if (pchvml_buffer_is_empty(hvml->temp_buffer)) {
                    pchvml_token_set_assignment_to_attr(
                            hvml->token,
                            PCHVML_ATTRIBUTE_ASSIGNMENT);
                }
                else {
                    uint32_t op = pchvml_buffer_get_last_char(
                            hvml->temp_buffer);
                    switch (op) {
                        case '+':
                            pchvml_token_set_assignment_to_attr(
                                    hvml->token,
                                    PCHVML_ATTRIBUTE_ADDITION_ASSIGNMENT);
                            break;
                        case '-':
                            pchvml_token_set_assignment_to_attr(
                                    hvml->token,
                                    PCHVML_ATTRIBUTE_SUBTRACTION_ASSIGNMENT);
                            break;
                        case '%':
                            pchvml_token_set_assignment_to_attr(
                                    hvml->token,
                                    PCHVML_ATTRIBUTE_REMAINDER_ASSIGNMENT);
                            break;
                        case '~':
                            pchvml_token_set_assignment_to_attr(
                                    hvml->token,
                                    PCHVML_ATTRIBUTE_REPLACE_ASSIGNMENT);
                            break;
                        case '^':
                            pchvml_token_set_assignment_to_attr(
                                    hvml->token,
                                    PCHVML_ATTRIBUTE_HEAD_ASSIGNMENT);
                            break;
                        case '$':
                            pchvml_token_set_assignment_to_attr(
                                    hvml->token,
                                    PCHVML_ATTRIBUTE_TAIL_ASSIGNMENT);
                            break;
                        default:
                            pchvml_token_set_assignment_to_attr(
                                    hvml->token,
                                    PCHVML_ATTRIBUTE_ASSIGNMENT);
                            break;
                    }
                }
                SWITCH_TO(PCHVML_BEFORE_ATTRIBUTE_VALUE_STATE);
            }
            BEGIN_TOKEN_ATTR();
            APPEND_TEMP_BUFFER_TO_TOKEN_ATTR_NAME();
            RECONSUME_IN(PCHVML_ATTRIBUTE_NAME_STATE);
        END_STATE()

        BEGIN_STATE(PCHVML_EJSON_DATA_STATE)
            if (is_whitespace (character) || character == 0xFEFF) {
                ADVANCE_TO(PCHVML_EJSON_DATA_STATE);
            }
            if (is_eof(character)) {
                PCHVML_SET_ERROR(PCHVML_ERROR_EOF_IN_TAG);
                RETURN_NEW_EOF_TOKEN();
            }
            hvml->vcm_tree = NULL;
            RECONSUME_IN(PCHVML_EJSON_CONTROL_STATE);
        END_STATE()

        BEGIN_STATE(PCHVML_EJSON_FINISHED_STATE)
            if (is_whitespace(character) || character == '}' ||
                    character == '"' || character == '>') {
                while (!pcvcm_stack_is_empty(hvml->vcm_stack)) {
                    pcutils_stack_pop (hvml->ejson_stack);
                    struct pcvcm_node* node = pcvcm_stack_pop(
                            hvml->vcm_stack);

                    if (hvml->vcm_node) {
                        pctree_node_append_child((struct pctree_node*)node,
                                (struct pctree_node*)hvml->vcm_node);
                    }
                    SET_VCM_NODE(node);
                }

                if (hvml->vcm_node) {
                    if (hvml->vcm_tree) {
                        pctree_node_append_child(
                                (struct pctree_node*)hvml->vcm_tree,
                                (struct pctree_node*)hvml->vcm_node);
                    }
                    else {
                        hvml->vcm_tree = hvml->vcm_node;
                    }
                }
                if (pchvml_token_is_type(hvml->token, PCHVML_TOKEN_START_TAG)
                        ) {
                    pchvml_token_append_vcm_to_attr(hvml->token,
                            hvml->vcm_tree);
                    END_TOKEN_ATTR();
                    SET_VCM_NODE(NULL);
                    RECONSUME_IN(PCHVML_AFTER_ATTRIBUTE_VALUE_QUOTED_STATE);
                }
                hvml->token = pchvml_token_new_vcm(hvml->vcm_tree);
                hvml->vcm_tree = NULL;
                SET_VCM_NODE(NULL);
                RETURN_AND_SWITCH_TO(PCHVML_DATA_STATE);
            }
            if (character == '<') {
                while (!pcvcm_stack_is_empty(hvml->vcm_stack)) {
                    pcutils_stack_pop (hvml->ejson_stack);
                    struct pcvcm_node* node = pcvcm_stack_pop(
                            hvml->vcm_stack);

                    if (hvml->vcm_node) {
                        pctree_node_append_child((struct pctree_node*)node,
                                (struct pctree_node*)hvml->vcm_node);
                    }
                    SET_VCM_NODE(node);
                }
                if (hvml->vcm_node) {
                    if (hvml->vcm_tree) {
                        pctree_node_append_child(
                                (struct pctree_node*)hvml->vcm_tree,
                                (struct pctree_node*)hvml->vcm_node);
                    }
                    else {
                        hvml->vcm_tree = hvml->vcm_node;
                    }
                }
                hvml->token = pchvml_token_new_vcm(hvml->vcm_tree);
                hvml->vcm_tree = NULL;
                SET_VCM_NODE(NULL);
                RETURN_AND_SWITCH_TO(PCHVML_TAG_OPEN_STATE);
            }
            if (is_eof(character)) {
                PCHVML_SET_ERROR(PCHVML_ERROR_EOF_IN_TAG);
                RETURN_NEW_EOF_TOKEN();
            }
            PCHVML_SET_ERROR(PCHVML_ERROR_UNEXPECTED_CHARACTER);
            RETURN_AND_STOP_PARSE();
        END_STATE()

        BEGIN_STATE(PCHVML_EJSON_CONTROL_STATE)
            uint32_t uc = pcutils_stack_top (hvml->ejson_stack);
            if (is_whitespace(character)) {
                if (hvml->vcm_node->type ==
                        PCVCM_NODE_TYPE_FUNC_CONCAT_STRING
                        && (uc == '"' || uc == '\'' || uc == 'U')) {
                    RECONSUME_IN(PCHVML_EJSON_AFTER_JSONEE_STRING_STATE);
                }
                ADVANCE_TO(PCHVML_EJSON_CONTROL_STATE);
            }
            if (character == '{') {
                RECONSUME_IN(PCHVML_EJSON_LEFT_BRACE_STATE);
            }
            if (character == '}') {
                if (hvml->vcm_node->type ==
                        PCVCM_NODE_TYPE_FUNC_CONCAT_STRING
                        && (uc == '"' || uc == '\'' || uc == 'U')) {
                    RECONSUME_IN(PCHVML_EJSON_AFTER_JSONEE_STRING_STATE);
                }
                RECONSUME_IN(PCHVML_EJSON_RIGHT_BRACE_STATE);
            }
            if (character == '[') {
                RECONSUME_IN(PCHVML_EJSON_LEFT_BRACKET_STATE);
            }
            if (character == ']') {
                if (hvml->vcm_node->type ==
                        PCVCM_NODE_TYPE_FUNC_CONCAT_STRING
                        && (uc == '"' || uc == '\'' || uc == 'U')) {
                    RECONSUME_IN(PCHVML_EJSON_AFTER_JSONEE_STRING_STATE);
                }
                RECONSUME_IN(PCHVML_EJSON_RIGHT_BRACKET_STATE);
            }
            if (character == '<' || character == '>') {
                RECONSUME_IN(PCHVML_EJSON_FINISHED_STATE);
            }
            if (character == '(') {
                ADVANCE_TO(PCHVML_EJSON_LEFT_PARENTHESIS_STATE);
            }
            if (character == ')') {
                if (uc == '"' || uc == '\'' || uc == 'U') {
                    RECONSUME_IN(PCHVML_EJSON_AFTER_JSONEE_STRING_STATE);
                }
                RECONSUME_IN(PCHVML_EJSON_RIGHT_PARENTHESIS_STATE);
            }
            if (character == '$') {
                RECONSUME_IN(PCHVML_EJSON_DOLLAR_STATE);
            }
            if (character == '"') {
                if (uc == '"') {
                    RECONSUME_IN(PCHVML_EJSON_AFTER_JSONEE_STRING_STATE);
                }
                else {
                    RESET_TEMP_BUFFER();
                    RECONSUME_IN(PCHVML_EJSON_VALUE_DOUBLE_QUOTED_STATE);
                }
            }
            if (character == '\'') {
                RESET_TEMP_BUFFER();
                RECONSUME_IN(PCHVML_EJSON_VALUE_SINGLE_QUOTED_STATE);
            }
            if (character == 'b') {
                RESET_TEMP_BUFFER();
                RECONSUME_IN(PCHVML_EJSON_BYTE_SEQUENCE_STATE);
            }
            if (character == 't' || character == 'f' || character == 'n') {
                RESET_TEMP_BUFFER();
                RECONSUME_IN(PCHVML_EJSON_KEYWORD_STATE);
            }
            if (character == 'I') {
                RESET_TEMP_BUFFER();
                RECONSUME_IN(PCHVML_EJSON_VALUE_NUMBER_INFINITY_STATE);
            }
            if (character == 'N') {
                RESET_TEMP_BUFFER();
                RECONSUME_IN(PCHVML_EJSON_VALUE_NAN_STATE);
            }
            if (is_ascii_digit(character) || character == '-') {
                RESET_TEMP_BUFFER();
                RECONSUME_IN(PCHVML_EJSON_VALUE_NUMBER_STATE);
            }
            if (is_eof(character)) {
                PCHVML_SET_ERROR(PCHVML_ERROR_EOF_IN_TAG);
                RETURN_NEW_EOF_TOKEN();
            }
            if (character == ',') {
                if (uc == '{') {
                    pcutils_stack_pop(hvml->ejson_stack);
                    ADVANCE_TO(PCHVML_EJSON_BEFORE_NAME_STATE);
                }
                if (uc == '[') {
                    ADVANCE_TO(PCHVML_EJSON_CONTROL_STATE);
                }
                if (uc == '(') {
                    ADVANCE_TO(PCHVML_EJSON_CONTROL_STATE);
                }
                if (uc == '<') {
                    ADVANCE_TO(PCHVML_EJSON_CONTROL_STATE);
                }
                if (uc == ':') {
                    pcutils_stack_pop(hvml->ejson_stack);
                    if (!pchvml_buffer_is_empty(hvml->temp_buffer)) {
                        struct pcvcm_node* node = pcvcm_node_new_string(
                        pchvml_buffer_get_buffer(hvml->temp_buffer));
                        pctree_node_append_child(
                                (struct pctree_node*)hvml->vcm_node,
                                (struct pctree_node*)node);
                        RESET_TEMP_BUFFER();
                    }
                    if (hvml->vcm_node &&
                            hvml->vcm_node->type != PCVCM_NODE_TYPE_OBJECT) {
                        struct pcvcm_node* node = pcvcm_stack_pop(
                                hvml->vcm_stack);
                        pctree_node_append_child(
                                (struct pctree_node*)node,
                                (struct pctree_node*)hvml->vcm_node);
                        SET_VCM_NODE(node);
                    }
                    ADVANCE_TO(PCHVML_EJSON_BEFORE_NAME_STATE);
                }
                PCHVML_SET_ERROR(PCHVML_ERROR_UNEXPECTED_CHARACTER);
                RETURN_AND_STOP_PARSE();
            }
            if (character == '.') {
                RECONSUME_IN(PCHVML_EJSON_JSONEE_FULL_STOP_SIGN_STATE);
            }
            if (uc == '[') {
                PCHVML_SET_ERROR(PCHVML_ERROR_UNEXPECTED_CHARACTER);
                RETURN_AND_STOP_PARSE();
            }
            RECONSUME_IN(PCHVML_EJSON_JSONEE_STRING_STATE);
        END_STATE()

        BEGIN_STATE(PCHVML_EJSON_LEFT_BRACE_STATE)
            if (character == '{') {
                pcutils_stack_push(hvml->ejson_stack, 'P');
                ADVANCE_TO(PCHVML_EJSON_LEFT_BRACE_STATE);
            }
            if (character == '$') {
                RECONSUME_IN(PCHVML_EJSON_DOLLAR_STATE);
            }
            uint32_t uc = pcutils_stack_top (hvml->ejson_stack);
            if (uc == 'P') {
                pcutils_stack_pop(hvml->ejson_stack);
                pcutils_stack_push(hvml->ejson_stack, '{');
                if (hvml->vcm_node) {
                    pcvcm_stack_push(hvml->vcm_stack, hvml->vcm_node);
                }
                struct pcvcm_node* node = pcvcm_node_new_object(0, NULL);
                SET_VCM_NODE(node);
                RECONSUME_IN(PCHVML_EJSON_BEFORE_NAME_STATE);
            }
            PCHVML_SET_ERROR(PCHVML_ERROR_UNEXPECTED_CHARACTER);
            RETURN_AND_STOP_PARSE();
        END_STATE()

        BEGIN_STATE(PCHVML_EJSON_RIGHT_BRACE_STATE)
            if (is_whitespace(character)) {
                ADVANCE_TO(PCHVML_EJSON_RIGHT_BRACE_STATE);
            }
            if (is_eof(character)) {
                PCHVML_SET_ERROR(PCHVML_ERROR_EOF_IN_TAG);
                RETURN_NEW_EOF_TOKEN();
            }
            uint32_t uc = pcutils_stack_top (hvml->ejson_stack);
            if (character == '}') {
                if (uc == ':') {
                    pcutils_stack_pop(hvml->ejson_stack);
                    uc = pcutils_stack_top(hvml->ejson_stack);
                }
                if (uc == '{') {
                    pcutils_stack_pop(hvml->ejson_stack);
                    struct pcvcm_node* node = pcvcm_stack_pop(
                            hvml->vcm_stack);
                    if (node && hvml->vcm_node) {
                        pctree_node_append_child(
                                (struct pctree_node*)node,
                                (struct pctree_node*)hvml->vcm_node);
                        SET_VCM_NODE(node);
                    }
                    if (pcutils_stack_is_empty(hvml->ejson_stack)) {
                        ADVANCE_TO(PCHVML_EJSON_FINISHED_STATE);
                    }
                    ADVANCE_TO(PCHVML_EJSON_AFTER_VALUE_STATE);
                }
                else if (uc == 'P') {
                    pcutils_stack_pop(hvml->ejson_stack);
                    if (hvml->vcm_node->extra & EXTRA_PROTECT_FLAG) {
                        hvml->vcm_node->extra &= EXTRA_SUGAR_FLAG;
                    }
                    else {
                        hvml->vcm_node->extra &= EXTRA_PROTECT_FLAG;
                    }
                    ADVANCE_TO(PCHVML_EJSON_RIGHT_BRACE_STATE);
                }
                else if (uc == '(' || uc == '<') {
                    ADVANCE_TO(PCHVML_EJSON_CONTROL_STATE);
                }
                PCHVML_SET_ERROR(PCHVML_ERROR_UNEXPECTED_RIGHT_BRACE);
                RETURN_AND_STOP_PARSE();
            }
            if (character == ':') {
                if (uc == '{') {
                    struct pcvcm_node* node = pcvcm_stack_pop(
                            hvml->vcm_stack);
                    if (hvml->vcm_node) {
                        pctree_node_append_child(
                                (struct pctree_node*)node,
                                (struct pctree_node*)hvml->vcm_node);
                    }
                    pcvcm_stack_push(hvml->vcm_stack, node);
                    SET_VCM_NODE(NULL);
                    ADVANCE_TO(PCHVML_EJSON_CONTROL_STATE);
                }
                if (uc == 'P') {
                    pcutils_stack_pop(hvml->ejson_stack);
                    pcutils_stack_push(hvml->ejson_stack, '{');
                    struct pcvcm_node* node = pcvcm_node_new_object(0, NULL);
                    if (hvml->vcm_node) {
                        pctree_node_append_child(
                                (struct pctree_node*)node,
                                (struct pctree_node*)hvml->vcm_node);
                    }
                    pcvcm_stack_push(hvml->vcm_stack, node);
                    SET_VCM_NODE(NULL);
                    ADVANCE_TO(PCHVML_EJSON_CONTROL_STATE);
                }
                PCHVML_SET_ERROR(PCHVML_ERROR_UNEXPECTED_CHARACTER);
                RETURN_AND_STOP_PARSE();
            }
            if (character == '.' && uc == '$') {
                pcutils_stack_pop(hvml->ejson_stack);
                struct pcvcm_node* node = pcvcm_stack_pop(hvml->vcm_stack);
                if (hvml->vcm_node) {
                    pctree_node_append_child(
                            (struct pctree_node*)node,
                            (struct pctree_node*)hvml->vcm_node);
                }
                SET_VCM_NODE(node);
            }
            RECONSUME_IN(PCHVML_EJSON_CONTROL_STATE);
        END_STATE()

        BEGIN_STATE(PCHVML_EJSON_LEFT_BRACKET_STATE)
            if (character == '[') {
                if (pcutils_stack_is_empty(hvml->ejson_stack)) {
                    pcutils_stack_push(hvml->ejson_stack, '[');
                    struct pcvcm_node* node = pcvcm_node_new_get_element(NULL,
                            NULL);
                    if (hvml->vcm_node) {
                        pctree_node_append_child(
                                (struct pctree_node*)node,
                                (struct pctree_node*)hvml->vcm_node);
                    }
                    SET_VCM_NODE(node);
                    ADVANCE_TO(PCHVML_EJSON_CONTROL_STATE);
                }
                if (hvml->vcm_node->type ==
                        PCVCM_NODE_TYPE_FUNC_GET_VARIABLE ||
                        hvml->vcm_node->type ==
                        PCVCM_NODE_TYPE_FUNC_GET_ELEMENT) {
                    pcutils_stack_push(hvml->ejson_stack, '.');
                    struct pcvcm_node* node = pcvcm_node_new_get_element(NULL,
                            NULL);
                    if (hvml->vcm_node) {
                        pctree_node_append_child(
                                (struct pctree_node*)node,
                                (struct pctree_node*)hvml->vcm_node);
                    }
                    SET_VCM_NODE(node);
                    ADVANCE_TO(PCHVML_EJSON_JSONEE_VARIABLE_STATE);
                }
                uint32_t uc = pcutils_stack_top (hvml->ejson_stack);
                if (uc == '(' || uc == '<' || uc == '[' || uc == ':') {
                    pcutils_stack_push(hvml->ejson_stack, '[');
                    if (hvml->vcm_node) {
                        pcvcm_stack_push(hvml->vcm_stack, hvml->vcm_node);
                    }
                    struct pcvcm_node* node = pcvcm_node_new_array(0, NULL);
                    SET_VCM_NODE(node);
                    ADVANCE_TO(PCHVML_EJSON_CONTROL_STATE);
                }
                PCHVML_SET_ERROR(PCHVML_ERROR_UNEXPECTED_CHARACTER);
                RETURN_AND_STOP_PARSE();
            }
            if (is_eof(character)) {
                PCHVML_SET_ERROR(PCHVML_ERROR_EOF_IN_TAG);
                RETURN_NEW_EOF_TOKEN();
            }
            PCHVML_SET_ERROR(PCHVML_ERROR_UNEXPECTED_CHARACTER);
            RETURN_AND_STOP_PARSE();
        END_STATE()

        BEGIN_STATE(PCHVML_EJSON_RIGHT_BRACKET_STATE)
            if (is_whitespace(character)) {
                ADVANCE_TO(PCHVML_EJSON_RIGHT_BRACE_STATE);
            }
            if (is_eof(character)) {
                PCHVML_SET_ERROR(PCHVML_ERROR_EOF_IN_TAG);
                RETURN_NEW_EOF_TOKEN();
            }
            uint32_t uc = pcutils_stack_top(hvml->ejson_stack);
            if (character == ']') {
                if (uc == '.') {
                    pcutils_stack_pop(hvml->ejson_stack);
                    struct pcvcm_node* node = pcvcm_stack_pop(
                            hvml->vcm_stack);

                    if (node && hvml->vcm_node) {
                        pctree_node_append_child((struct pctree_node*)node,
                                (struct pctree_node*)hvml->vcm_node);
                        SET_VCM_NODE(node);
                    }
                    ADVANCE_TO(PCHVML_EJSON_AFTER_VALUE_STATE);
                }
                if (uc == '[') {
                    pcutils_stack_pop(hvml->ejson_stack);
                    struct pcvcm_node* node = pcvcm_stack_pop(
                            hvml->vcm_stack);
                    if (node && hvml->vcm_node) {
                        pctree_node_append_child((struct pctree_node*)node,
                                (struct pctree_node*)hvml->vcm_node);
                        SET_VCM_NODE(node);
                    }
                    struct pcvcm_node* parent = (struct pcvcm_node*)
                        pctree_node_parent((struct pctree_node*)hvml->vcm_node);
                    if (parent) {
                        SET_VCM_NODE(parent);
                    }
                    if (pcutils_stack_is_empty(hvml->ejson_stack)) {
                        ADVANCE_TO(PCHVML_EJSON_FINISHED_STATE);
                    }
                    ADVANCE_TO(PCHVML_EJSON_AFTER_VALUE_STATE);
                }
                PCHVML_SET_ERROR(PCHVML_ERROR_UNEXPECTED_RIGHT_BRACKET);
                RETURN_AND_STOP_PARSE();
            }
            if (pcutils_stack_is_empty(hvml->ejson_stack)
                    || uc == '(' || uc == '<') {
                RECONSUME_IN(PCHVML_EJSON_CONTROL_STATE);
            }
            ADVANCE_TO(PCHVML_EJSON_CONTROL_STATE);
        END_STATE()

        BEGIN_STATE(PCHVML_EJSON_LESS_THAN_SIGN_STATE)
        // TODO: remove
        END_STATE()

        BEGIN_STATE(PCHVML_EJSON_GREATER_THAN_SIGN_STATE)
        // TODO: remove
        END_STATE()

        BEGIN_STATE(PCHVML_EJSON_LEFT_PARENTHESIS_STATE)
            if (character == '!') {
                if (hvml->vcm_node->type ==
                        PCVCM_NODE_TYPE_FUNC_GET_VARIABLE ||
                        hvml->vcm_node->type ==
                        PCVCM_NODE_TYPE_FUNC_GET_ELEMENT) {
                    struct pcvcm_node* node = pcvcm_node_new_call_setter(NULL,
                            0, NULL);
                    if (hvml->vcm_node) {
                        pctree_node_append_child(
                                (struct pctree_node*)node,
                                (struct pctree_node*)hvml->vcm_node);
                    }
                    SET_VCM_NODE(node);
                    pcutils_stack_push(hvml->ejson_stack, '<');
                    ADVANCE_TO(PCHVML_EJSON_CONTROL_STATE);
                }
                PCHVML_SET_ERROR(PCHVML_ERROR_UNEXPECTED_CHARACTER);
                RETURN_AND_STOP_PARSE();
            }
            if (is_eof(character)) {
                PCHVML_SET_ERROR(PCHVML_ERROR_EOF_IN_TAG);
                RETURN_NEW_EOF_TOKEN();
            }
            if (hvml->vcm_node->type ==
                    PCVCM_NODE_TYPE_FUNC_GET_VARIABLE ||
                    hvml->vcm_node->type ==
                    PCVCM_NODE_TYPE_FUNC_GET_ELEMENT) {
                struct pcvcm_node* node = pcvcm_node_new_call_getter(NULL,
                        0, NULL);
                if (hvml->vcm_node) {
                    pctree_node_append_child(
                            (struct pctree_node*)node,
                            (struct pctree_node*)hvml->vcm_node);
                }
                SET_VCM_NODE(node);
                pcutils_stack_push(hvml->ejson_stack, '(');
                RECONSUME_IN(PCHVML_EJSON_CONTROL_STATE);
            }
            if (pcutils_stack_is_empty(hvml->ejson_stack)) {
                RECONSUME_IN(PCHVML_EJSON_FINISHED_STATE);
            }
            PCHVML_SET_ERROR(PCHVML_ERROR_UNEXPECTED_CHARACTER);
            RETURN_AND_STOP_PARSE();
        END_STATE()

        BEGIN_STATE(PCHVML_EJSON_RIGHT_PARENTHESIS_STATE)
            if (character == ')') {
                uint32_t uc = pcutils_stack_top(hvml->ejson_stack);
                if (uc == '(' || uc == '<') {
                    pcutils_stack_pop(hvml->ejson_stack);
                    if (!pcvcm_stack_is_empty(hvml->vcm_stack)) {
                        struct pcvcm_node* node = pcvcm_stack_pop(
                                hvml->vcm_stack);
                        if (hvml->vcm_node) {
                            pctree_node_append_child((struct pctree_node*)node,
                                    (struct pctree_node*)hvml->vcm_node);
                        }
                        SET_VCM_NODE(node);
                    }
                    ADVANCE_TO(PCHVML_EJSON_CONTROL_STATE);
                }
                if (pcutils_stack_is_empty(hvml->ejson_stack)) {
                    PCHVML_SET_ERROR(PCHVML_ERROR_UNEXPECTED_CHARACTER);
                    RETURN_AND_STOP_PARSE();
                }
                ADVANCE_TO(PCHVML_EJSON_CONTROL_STATE);
            }
        END_STATE()

        BEGIN_STATE(PCHVML_EJSON_DOLLAR_STATE)
            if (is_whitespace(character)) {
                PCHVML_SET_ERROR(PCHVML_ERROR_UNEXPECTED_CHARACTER);
                RETURN_AND_STOP_PARSE();
            }
            if (is_eof(character)) {
                PCHVML_SET_ERROR(PCHVML_ERROR_EOF_IN_TAG);
                RETURN_NEW_EOF_TOKEN();
            }
            if (character == '$') {
                if (hvml->vcm_node) {
                    pcvcm_stack_push(hvml->vcm_stack, hvml->vcm_node);
                }
                pcutils_stack_push(hvml->ejson_stack, '$');
                SET_VCM_NODE(pcvcm_node_new_get_variable(NULL));
                ADVANCE_TO(PCHVML_EJSON_DOLLAR_STATE);
            }
            if (character == '{') {
                pcutils_stack_push(hvml->ejson_stack, 'P');
                RESET_TEMP_BUFFER();
                ADVANCE_TO(PCHVML_EJSON_JSONEE_VARIABLE_STATE);
            }
            RESET_TEMP_BUFFER();
            RECONSUME_IN(PCHVML_EJSON_JSONEE_VARIABLE_STATE);
        END_STATE()

        BEGIN_STATE(PCHVML_EJSON_AFTER_VALUE_STATE)
            if (is_whitespace(character)) {
                ADVANCE_TO(PCHVML_EJSON_AFTER_VALUE_STATE);
            }
            if (is_eof(character)) {
                PCHVML_SET_ERROR(PCHVML_ERROR_EOF_IN_TAG);
                RETURN_NEW_EOF_TOKEN();
            }
            if (character == '"' || character == '\'') {
                struct pcvcm_node* node = pcvcm_node_new_string(
                        pchvml_buffer_get_buffer(hvml->temp_buffer));
                pctree_node_append_child((struct pctree_node*)hvml->vcm_node,
                        (struct pctree_node*)node);
                RESET_TEMP_BUFFER();
                ADVANCE_TO(PCHVML_EJSON_AFTER_VALUE_STATE);
            }
            if (character == '}') {
                RECONSUME_IN(PCHVML_EJSON_RIGHT_BRACE_STATE);
            }
            if (character == ']') {
                RECONSUME_IN(PCHVML_EJSON_RIGHT_BRACKET_STATE);
            }
            if (character == ')') {
                RECONSUME_IN(PCHVML_EJSON_RIGHT_PARENTHESIS_STATE);
            }
            if (character == ',') {
                uint32_t uc = pcutils_stack_top(hvml->ejson_stack);
                if (uc == '{') {
                    pcutils_stack_pop(hvml->ejson_stack);
                    ADVANCE_TO(PCHVML_EJSON_BEFORE_NAME_STATE);
                }
                if (uc == '[') {
                    if (!pchvml_buffer_is_empty(hvml->temp_buffer)) {
                        struct pcvcm_node* node = pcvcm_node_new_string(
                        pchvml_buffer_get_buffer(hvml->temp_buffer));
                        pctree_node_append_child(
                                (struct pctree_node*)hvml->vcm_node,
                                (struct pctree_node*)node);
                        RESET_TEMP_BUFFER();
                    }
                    if (hvml->vcm_node &&
                            hvml->vcm_node->type != PCVCM_NODE_TYPE_ARRAY) {
                        struct pcvcm_node* node = pcvcm_stack_pop(
                                hvml->vcm_stack);
                        pctree_node_append_child(
                                (struct pctree_node*)node,
                                (struct pctree_node*)hvml->vcm_node);
                        SET_VCM_NODE(node);
                    }
                    ADVANCE_TO(PCHVML_EJSON_CONTROL_STATE);
                }
                if (uc == '(') {
                    ADVANCE_TO(PCHVML_EJSON_CONTROL_STATE);
                }
                if (uc == '<') {
                    ADVANCE_TO(PCHVML_EJSON_CONTROL_STATE);
                }
                if (uc == ':') {
                    pcutils_stack_pop(hvml->ejson_stack);
                    if (!pchvml_buffer_is_empty(hvml->temp_buffer)) {
                        struct pcvcm_node* node = pcvcm_node_new_string(
                        pchvml_buffer_get_buffer(hvml->temp_buffer));
                        pctree_node_append_child(
                                (struct pctree_node*)hvml->vcm_node,
                                (struct pctree_node*)node);
                        RESET_TEMP_BUFFER();
                    }
                    if (hvml->vcm_node &&
                            hvml->vcm_node->type != PCVCM_NODE_TYPE_OBJECT) {
                        struct pcvcm_node* node = pcvcm_stack_pop(
                                hvml->vcm_stack);
                        pctree_node_append_child(
                                (struct pctree_node*)node,
                                (struct pctree_node*)hvml->vcm_node);
                        SET_VCM_NODE(node);
                    }
                    ADVANCE_TO(PCHVML_EJSON_BEFORE_NAME_STATE);
                }
                PCHVML_SET_ERROR(PCHVML_ERROR_UNEXPECTED_CHARACTER);
                RETURN_AND_STOP_PARSE();
            }
            PCHVML_SET_ERROR(PCHVML_ERROR_UNEXPECTED_CHARACTER);
            RETURN_AND_STOP_PARSE();
        END_STATE()

        BEGIN_STATE(PCHVML_EJSON_BEFORE_NAME_STATE)
            if (is_whitespace(character)) {
                ADVANCE_TO(PCHVML_EJSON_BEFORE_NAME_STATE);
            }
            uint32_t uc = pcutils_stack_top(hvml->ejson_stack);
            if (character == '"') {
                RESET_TEMP_BUFFER();
                if (uc == '{') {
                    pcutils_stack_push(hvml->ejson_stack, ':');
                }
                RECONSUME_IN(PCHVML_EJSON_NAME_DOUBLE_QUOTED_STATE);
            }
            if (character == '\'') {
                RESET_TEMP_BUFFER();
                if (uc == '{') {
                    pcutils_stack_push(hvml->ejson_stack, ':');
                }
                RECONSUME_IN(PCHVML_EJSON_NAME_SINGLE_QUOTED_STATE);
            }
            if (character == '}') {
                RECONSUME_IN(PCHVML_EJSON_RIGHT_BRACE_STATE);
            }
            if (character == '$') {
                RECONSUME_IN(PCHVML_EJSON_CONTROL_STATE);
            }
            if (is_ascii_alpha(character)) {
                RESET_TEMP_BUFFER();
                if (uc == '{') {
                    pcutils_stack_push(hvml->ejson_stack, ':');
                }
                RECONSUME_IN(PCHVML_EJSON_NAME_UNQUOTED_STATE);
            }
            PCHVML_SET_ERROR(PCHVML_ERROR_UNEXPECTED_CHARACTER);
            RETURN_AND_STOP_PARSE();
        END_STATE()

        BEGIN_STATE(PCHVML_EJSON_AFTER_NAME_STATE)
            if (is_whitespace(character)) {
                ADVANCE_TO(PCHVML_EJSON_AFTER_NAME_STATE);
            }
            if (character == ':') {
                if (!pchvml_buffer_is_empty(hvml->temp_buffer)) {
                    struct pcvcm_node* node = pcvcm_node_new_string(
                        pchvml_buffer_get_buffer(hvml->temp_buffer));
                    pctree_node_append_child((struct pctree_node*)hvml->vcm_node,
                            (struct pctree_node*)node);
                }
                ADVANCE_TO(PCHVML_EJSON_CONTROL_STATE);
            }
            PCHVML_SET_ERROR(PCHVML_ERROR_UNEXPECTED_CHARACTER);
            RETURN_AND_STOP_PARSE();
        END_STATE()

        BEGIN_STATE(PCHVML_EJSON_NAME_UNQUOTED_STATE)
            if (is_whitespace(character) || character == ':') {
                RECONSUME_IN(PCHVML_EJSON_AFTER_NAME_STATE);
            }
            if (is_ascii_alpha(character) || is_ascii_digit(character)
                    || character == '-' || character == '_') {
                APPEND_TO_TEMP_BUFFER(character);
                ADVANCE_TO(PCHVML_EJSON_NAME_UNQUOTED_STATE);
            }
            if (character == '$') {
                if (hvml->vcm_node) {
                    pcvcm_stack_push(hvml->vcm_stack, hvml->vcm_node);
                }
                SET_VCM_NODE(pcvcm_node_new_concat_string(0, NULL));
                pcutils_stack_push(hvml->ejson_stack, 'U');
                if (!pchvml_buffer_is_empty(hvml->temp_buffer)) {
                    struct pcvcm_node* node = pcvcm_node_new_string(
                            pchvml_buffer_get_buffer(hvml->temp_buffer)
                            );
                    pctree_node_append_child(
                            (struct pctree_node*)hvml->vcm_node,
                            (struct pctree_node*)node);
                    RESET_TEMP_BUFFER();
                }
                RECONSUME_IN(PCHVML_EJSON_CONTROL_STATE);
            }
            PCHVML_SET_ERROR(PCHVML_ERROR_UNEXPECTED_CHARACTER);
            RETURN_AND_STOP_PARSE();
        END_STATE()

        BEGIN_STATE(PCHVML_EJSON_NAME_SINGLE_QUOTED_STATE)
            if (character == '\'') {
                size_t nr_buf_chars = pchvml_buffer_get_size_in_chars(
                        hvml->temp_buffer);
                if (nr_buf_chars >= 1) {
                    ADVANCE_TO(PCHVML_EJSON_AFTER_NAME_STATE);
                }
                else {
                    ADVANCE_TO(PCHVML_EJSON_NAME_SINGLE_QUOTED_STATE);
                }
            }
            if (character == '\\') {
                SET_RETURN_STATE(PCHVML_EJSON_NAME_SINGLE_QUOTED_STATE);
                ADVANCE_TO(PCHVML_EJSON_STRING_ESCAPE_STATE);
            }
            if (is_eof(character)) {
                PCHVML_SET_ERROR(PCHVML_ERROR_EOF_IN_TAG);
                RETURN_NEW_EOF_TOKEN();
            }
            APPEND_TO_TEMP_BUFFER(character);
            ADVANCE_TO(PCHVML_EJSON_NAME_SINGLE_QUOTED_STATE);
        END_STATE()

        BEGIN_STATE(PCHVML_EJSON_NAME_DOUBLE_QUOTED_STATE)
            if (character == '"') {
                size_t nr_buf_chars = pchvml_buffer_get_size_in_chars(
                        hvml->temp_buffer);
                if (nr_buf_chars > 1) {
                    pchvml_buffer_delete_head_chars (hvml->temp_buffer, 1);
                    ADVANCE_TO(PCHVML_EJSON_AFTER_NAME_STATE);
                }
                else if (nr_buf_chars == 1) {
                    RESET_TEMP_BUFFER();
                    struct pcvcm_node* node = pcvcm_node_new_string ("");
                    if (!hvml->vcm_node) {
                        hvml->vcm_node = pcvcm_stack_pop(
                                hvml->vcm_stack);
                    }
                    pctree_node_append_child(
                            (struct pctree_node*)hvml->vcm_node,
                            (struct pctree_node*)node);
                    ADVANCE_TO(PCHVML_EJSON_AFTER_NAME_STATE);
                }
                APPEND_TO_TEMP_BUFFER(character);
                ADVANCE_TO(PCHVML_EJSON_NAME_DOUBLE_QUOTED_STATE);
            }
            if (character == '\\') {
                SET_RETURN_STATE(curr_state);
                ADVANCE_TO(PCHVML_EJSON_STRING_ESCAPE_STATE);
            }
            if (is_eof(character)) {
                PCHVML_SET_ERROR(PCHVML_ERROR_EOF_IN_TAG);
                RETURN_NEW_EOF_TOKEN();
            }
            if (character == '$') {
                if (hvml->vcm_node) {
                    pcvcm_stack_push(hvml->vcm_stack, hvml->vcm_node);
                }
                SET_VCM_NODE(pcvcm_node_new_concat_string(0, NULL));
                pcutils_stack_push(hvml->ejson_stack, '"');
                if (!pchvml_buffer_is_empty(hvml->temp_buffer)) {
                    struct pcvcm_node* node = pcvcm_node_new_string(
                            pchvml_buffer_get_buffer(hvml->temp_buffer)
                            );
                    pctree_node_append_child(
                            (struct pctree_node*)hvml->vcm_node,
                            (struct pctree_node*)node);
                    RESET_TEMP_BUFFER();
                }
                RECONSUME_IN(PCHVML_EJSON_CONTROL_STATE);
            }
            APPEND_TO_TEMP_BUFFER(character);
            ADVANCE_TO(PCHVML_EJSON_NAME_DOUBLE_QUOTED_STATE);
        END_STATE()

        BEGIN_STATE(PCHVML_EJSON_VALUE_SINGLE_QUOTED_STATE)
            if (character == '\'') {
                size_t nr_buf_chars = pchvml_buffer_get_size_in_chars(
                        hvml->temp_buffer);
                if (nr_buf_chars >= 1) {
                    RECONSUME_IN(PCHVML_EJSON_AFTER_VALUE_STATE);
                }
                else {
                    ADVANCE_TO(PCHVML_EJSON_VALUE_SINGLE_QUOTED_STATE);
                }
            }
            if (character == '\\') {
                SET_RETURN_STATE(curr_state);
                ADVANCE_TO(PCHVML_EJSON_STRING_ESCAPE_STATE);
            }
            if (is_eof(character)) {
                PCHVML_SET_ERROR(PCHVML_ERROR_EOF_IN_TAG);
                RETURN_NEW_EOF_TOKEN();
            }
            APPEND_TO_TEMP_BUFFER(character);
            ADVANCE_TO(PCHVML_EJSON_VALUE_SINGLE_QUOTED_STATE);
        END_STATE()

        BEGIN_STATE(PCHVML_EJSON_VALUE_DOUBLE_QUOTED_STATE)
            if (character == '"') {
                if (pchvml_buffer_is_empty(hvml->temp_buffer)) {
                    APPEND_TO_TEMP_BUFFER(character);
                    ADVANCE_TO(PCHVML_EJSON_VALUE_DOUBLE_QUOTED_STATE);
                }
                else if (pchvml_buffer_equal_to(hvml->temp_buffer, "\"",
                            1)) {
                    RECONSUME_IN(PCHVML_EJSON_VALUE_TWO_DOUBLE_QUOTED_STATE);
                }
                RECONSUME_IN(PCHVML_EJSON_AFTER_VALUE_DOUBLE_QUOTED_STATE);
            }
            if (character == '\\') {
                SET_RETURN_STATE(curr_state);
                ADVANCE_TO(PCHVML_EJSON_STRING_ESCAPE_STATE);
            }
            if (is_eof(character)) {
                PCHVML_SET_ERROR(PCHVML_ERROR_EOF_IN_TAG);
                RETURN_NEW_EOF_TOKEN();
            }
            if (character == '$') {
                if (hvml->vcm_node) {
                    pcvcm_stack_push(hvml->vcm_stack, hvml->vcm_node);
                }
                SET_VCM_NODE(pcvcm_node_new_concat_string(0, NULL));
                pcutils_stack_push(hvml->ejson_stack, '"');
                if (!pchvml_buffer_is_empty(hvml->temp_buffer)) {
                    struct pcvcm_node* node = pcvcm_node_new_string(
                            pchvml_buffer_get_buffer(hvml->temp_buffer)
                            );
                    pctree_node_append_child(
                            (struct pctree_node*)hvml->vcm_node,
                            (struct pctree_node*)node);
                    RESET_TEMP_BUFFER();
                }
                RECONSUME_IN(PCHVML_EJSON_CONTROL_STATE);
            }
            APPEND_TO_TEMP_BUFFER(character);
            ADVANCE_TO(PCHVML_EJSON_VALUE_DOUBLE_QUOTED_STATE);
        END_STATE()

        BEGIN_STATE(PCHVML_EJSON_AFTER_VALUE_DOUBLE_QUOTED_STATE)
            if (character == '\"') {
                pchvml_buffer_delete_head_chars(hvml->temp_buffer, 1);
                RECONSUME_IN(PCHVML_EJSON_AFTER_VALUE_STATE);
            }
            PCHVML_SET_ERROR(PCHVML_ERROR_UNEXPECTED_CHARACTER);
            RETURN_AND_STOP_PARSE();
        END_STATE()

        BEGIN_STATE(PCHVML_EJSON_VALUE_TWO_DOUBLE_QUOTED_STATE)
            if (character == '"') {
                if (pchvml_buffer_equal_to(hvml->temp_buffer, "\"", 1)) {
                    APPEND_TO_TEMP_BUFFER(character);
                    ADVANCE_TO(PCHVML_EJSON_VALUE_TWO_DOUBLE_QUOTED_STATE);
                }
                if (pchvml_buffer_equal_to(hvml->temp_buffer, "\"\"", 2)) {
                    RECONSUME_IN(PCHVML_EJSON_VALUE_THREE_DOUBLE_QUOTED_STATE);
                }
            }
            pchvml_buffer_delete_head_chars(hvml->temp_buffer, 1);
            pchvml_buffer_delete_tail_chars(hvml->temp_buffer, 1);
            struct pcvcm_node* node = pcvcm_node_new_string(
                    pchvml_buffer_get_buffer(hvml->temp_buffer)
                    );
            if (!hvml->vcm_node) {
                SET_VCM_NODE(pcvcm_stack_pop(hvml->vcm_stack));
            }
            pctree_node_append_child(
                    (struct pctree_node*)hvml->vcm_node,
                    (struct pctree_node*)node);
            RESET_TEMP_BUFFER();
            RECONSUME_IN(PCHVML_EJSON_AFTER_VALUE_STATE);
        END_STATE()

        BEGIN_STATE(PCHVML_EJSON_VALUE_THREE_DOUBLE_QUOTED_STATE)
            if (character == '\"') {
                APPEND_TO_TEMP_BUFFER(character);
                size_t buf_len = pchvml_buffer_get_size_in_chars(
                        hvml->temp_buffer);
                if (buf_len >= 6
                        && pchvml_buffer_end_with(hvml->temp_buffer,
                            "\"\"\"", 3)) {
                    pchvml_buffer_delete_head_chars(hvml->temp_buffer, 3);
                    pchvml_buffer_delete_tail_chars(hvml->temp_buffer, 3);
                    struct pcvcm_node* node = pcvcm_node_new_string(
                            pchvml_buffer_get_buffer(hvml->temp_buffer)
                            );
                    if (!hvml->vcm_node) {
                        hvml->vcm_node = pcvcm_stack_pop(
                                hvml->vcm_stack);
                    }
                    pctree_node_append_child(
                            (struct pctree_node*)hvml->vcm_node,
                            (struct pctree_node*)node);
                    RESET_TEMP_BUFFER();
                    ADVANCE_TO(PCHVML_EJSON_AFTER_VALUE_STATE);
                }
                ADVANCE_TO(PCHVML_EJSON_VALUE_THREE_DOUBLE_QUOTED_STATE);
            }
            if (is_eof(character)) {
                PCHVML_SET_ERROR(PCHVML_ERROR_EOF_IN_TAG);
                RETURN_NEW_EOF_TOKEN();
            }
            APPEND_TO_TEMP_BUFFER(character);
            ADVANCE_TO(PCHVML_EJSON_VALUE_THREE_DOUBLE_QUOTED_STATE);
        END_STATE()

        BEGIN_STATE(PCHVML_EJSON_KEYWORD_STATE)
            if (is_whitespace(character) || character == '}'
                    || character == ']' || character == ','
                    || character == ')') {
                RECONSUME_IN(PCHVML_EJSON_AFTER_KEYWORD_STATE);
            }
            if (character == '$') {
                if (hvml->vcm_node) {
                    pcvcm_stack_push(hvml->vcm_stack, hvml->vcm_node);
                }
                SET_VCM_NODE(pcvcm_node_new_concat_string(0, NULL));
                pcutils_stack_push(hvml->ejson_stack, 'U');
                if (!pchvml_buffer_is_empty(hvml->temp_buffer)) {
                    struct pcvcm_node* node = pcvcm_node_new_string(
                            pchvml_buffer_get_buffer(hvml->temp_buffer)
                            );
                    pctree_node_append_child(
                            (struct pctree_node*)hvml->vcm_node,
                            (struct pctree_node*)node);
                    RESET_TEMP_BUFFER();
                }
                RECONSUME_IN(PCHVML_EJSON_CONTROL_STATE);
            }
            if (character == 't' || character == 'f' || character == 'n') {
                if (pchvml_buffer_is_empty(hvml->temp_buffer)) {
                    APPEND_TO_TEMP_BUFFER(character);
                    ADVANCE_TO(PCHVML_EJSON_KEYWORD_STATE);
                }
                PCHVML_SET_ERROR(PCHVML_ERROR_UNEXPECTED_JSON_KEYWORD);
                RETURN_AND_STOP_PARSE();
            }
            if (character == 'r') {
                if (pchvml_buffer_equal_to(hvml->temp_buffer, "t", 1)) {
                    APPEND_TO_TEMP_BUFFER(character);
                    ADVANCE_TO(PCHVML_EJSON_KEYWORD_STATE);
                }
                PCHVML_SET_ERROR(PCHVML_ERROR_UNEXPECTED_JSON_KEYWORD);
                RETURN_AND_STOP_PARSE();
            }
            if (character == 'u') {
                if (pchvml_buffer_equal_to(hvml->temp_buffer, "tr", 2)
                   || pchvml_buffer_equal_to(hvml->temp_buffer, "n", 1)) {
                    APPEND_TO_TEMP_BUFFER(character);
                    ADVANCE_TO(PCHVML_EJSON_KEYWORD_STATE);
                }
                PCHVML_SET_ERROR(PCHVML_ERROR_UNEXPECTED_JSON_KEYWORD);
                RETURN_AND_STOP_PARSE();
            }
            if (character == 'e') {
                if (pchvml_buffer_equal_to(hvml->temp_buffer, "tru", 3)
                   || pchvml_buffer_equal_to(hvml->temp_buffer, "fals", 4)
                   ) {
                    APPEND_TO_TEMP_BUFFER(character);
                    ADVANCE_TO(PCHVML_EJSON_KEYWORD_STATE);
                }
                PCHVML_SET_ERROR(PCHVML_ERROR_UNEXPECTED_JSON_KEYWORD);
                RETURN_AND_STOP_PARSE();
            }
            if (character == 'a') {
                if (pchvml_buffer_equal_to(hvml->temp_buffer, "f", 1)) {
                    APPEND_TO_TEMP_BUFFER(character);
                    ADVANCE_TO(PCHVML_EJSON_KEYWORD_STATE);
                }
                PCHVML_SET_ERROR(PCHVML_ERROR_UNEXPECTED_JSON_KEYWORD);
                RETURN_AND_STOP_PARSE();
            }
            if (character == 'l') {
                if (pchvml_buffer_equal_to(hvml->temp_buffer, "nu", 2)
                 || pchvml_buffer_equal_to(hvml->temp_buffer, "nul", 3)
                 || pchvml_buffer_equal_to(hvml->temp_buffer, "fa", 2)) {
                    APPEND_TO_TEMP_BUFFER(character);
                    ADVANCE_TO(PCHVML_EJSON_KEYWORD_STATE);
                }
                PCHVML_SET_ERROR(PCHVML_ERROR_UNEXPECTED_JSON_KEYWORD);
                RETURN_AND_STOP_PARSE();
            }
            if (character == 's') {
                if (pchvml_buffer_equal_to(hvml->temp_buffer, "fal", 3)) {
                    APPEND_TO_TEMP_BUFFER(character);
                    ADVANCE_TO(PCHVML_EJSON_KEYWORD_STATE);
                }
                PCHVML_SET_ERROR(PCHVML_ERROR_UNEXPECTED_JSON_KEYWORD);
                RETURN_AND_STOP_PARSE();
            }
            PCHVML_SET_ERROR(PCHVML_ERROR_UNEXPECTED_CHARACTER);
            RETURN_AND_STOP_PARSE();
        END_STATE()

        BEGIN_STATE(PCHVML_EJSON_AFTER_KEYWORD_STATE)
            if (is_whitespace(character) || character == '}'
                    || character == ']' || character == ','
                    || character == ')') {
                if (pchvml_buffer_equal_to(hvml->temp_buffer, "true", 4)) {
                    if (!hvml->vcm_node) {
                        hvml->vcm_node = pcvcm_stack_pop(
                                hvml->vcm_stack);
                    }
                    struct pcvcm_node* node = pcvcm_node_new_boolean(true);
                    pctree_node_append_child(
                            (struct pctree_node*)hvml->vcm_node,
                            (struct pctree_node*)node);
                    RESET_TEMP_BUFFER();
                    RECONSUME_IN(PCHVML_EJSON_AFTER_VALUE_STATE);
                }
                if (pchvml_buffer_equal_to(hvml->temp_buffer, "false",
                            5)) {
                    if (!hvml->vcm_node) {
                        hvml->vcm_node = pcvcm_stack_pop(
                                hvml->vcm_stack);
                    }
                    struct pcvcm_node* node = pcvcm_node_new_boolean(false);
                    pctree_node_append_child(
                            (struct pctree_node*)hvml->vcm_node,
                            (struct pctree_node*)node);
                    RESET_TEMP_BUFFER();
                    RECONSUME_IN(PCHVML_EJSON_AFTER_VALUE_STATE);
                }
                if (pchvml_buffer_equal_to(hvml->temp_buffer, "null", 4)) {
                    struct pcvcm_node* node = pcvcm_node_new_null();
                    pctree_node_append_child(
                            (struct pctree_node*)hvml->vcm_node,
                            (struct pctree_node*)node);
                    RESET_TEMP_BUFFER();
                    RECONSUME_IN(PCHVML_EJSON_AFTER_VALUE_STATE);
                }
                RESET_TEMP_BUFFER();
                PCHVML_SET_ERROR(PCHVML_ERROR_UNEXPECTED_CHARACTER);
                RETURN_AND_STOP_PARSE();
            }
            RESET_TEMP_BUFFER();
            PCHVML_SET_ERROR(PCHVML_ERROR_UNEXPECTED_CHARACTER);
            RETURN_AND_STOP_PARSE();
        END_STATE()

        BEGIN_STATE(PCHVML_EJSON_BYTE_SEQUENCE_STATE)
            if (character == 'b') {
                if (pchvml_buffer_is_empty(hvml->temp_buffer)) {
                    APPEND_TO_TEMP_BUFFER(character);
                    ADVANCE_TO(PCHVML_EJSON_BYTE_SEQUENCE_STATE);
                }
                APPEND_TO_TEMP_BUFFER(character);
                ADVANCE_TO(PCHVML_EJSON_BINARY_BYTE_SEQUENCE_STATE);
            }
            if (character == 'x') {
                APPEND_TO_TEMP_BUFFER(character);
                ADVANCE_TO(PCHVML_EJSON_HEX_BYTE_SEQUENCE_STATE);
            }
            if (character == '6') {
                APPEND_TO_TEMP_BUFFER(character);
                ADVANCE_TO(PCHVML_EJSON_BASE64_BYTE_SEQUENCE_STATE);
            }
            if (character == '$') {
                if (hvml->vcm_node) {
                    pcvcm_stack_push(hvml->vcm_stack, hvml->vcm_node);
                }
                SET_VCM_NODE(pcvcm_node_new_concat_string(0, NULL));
                pcutils_stack_push(hvml->ejson_stack, 'U');
                if (!pchvml_buffer_is_empty(hvml->temp_buffer)) {
                    struct pcvcm_node* node = pcvcm_node_new_string(
                            pchvml_buffer_get_buffer(hvml->temp_buffer)
                            );
                    pctree_node_append_child(
                            (struct pctree_node*)hvml->vcm_node,
                            (struct pctree_node*)node);
                    RESET_TEMP_BUFFER();
                }
                RECONSUME_IN(PCHVML_EJSON_CONTROL_STATE);
            }
            PCHVML_SET_ERROR(PCHVML_ERROR_UNEXPECTED_CHARACTER);
            RETURN_AND_STOP_PARSE();
        END_STATE()

        BEGIN_STATE(PCHVML_EJSON_AFTER_BYTE_SEQUENCE_STATE)
            if (is_whitespace(character) || character == '}'
                    || character == ']' || character == ',' ) {
                struct pcvcm_node* node = pchvml_parser_new_byte_sequence(hvml,
                        hvml->temp_buffer);
                if (node == NULL) {
                    PCHVML_SET_ERROR(PCHVML_ERROR_UNEXPECTED_CHARACTER);
                    RETURN_AND_STOP_PARSE();
                }
                if (!hvml->vcm_node) {
                    SET_VCM_NODE(pcvcm_stack_pop(hvml->vcm_stack));
                }
                pctree_node_append_child(
                        (struct pctree_node*)hvml->vcm_node,
                        (struct pctree_node*)node);
                RESET_TEMP_BUFFER();
                RECONSUME_IN(PCHVML_EJSON_AFTER_VALUE_STATE);
            }
            PCHVML_SET_ERROR(PCHVML_ERROR_UNEXPECTED_CHARACTER);
            RETURN_AND_STOP_PARSE();
        END_STATE()

        BEGIN_STATE(PCHVML_EJSON_HEX_BYTE_SEQUENCE_STATE)
            if (is_whitespace(character) || character == '}'
                    || character == ']' || character == ',' ) {
                RECONSUME_IN(PCHVML_EJSON_AFTER_BYTE_SEQUENCE_STATE);
            }
            else if (is_ascii_digit(character)
                    || is_ascii_hex_digit(character)) {
                APPEND_TO_TEMP_BUFFER(character);
                ADVANCE_TO(PCHVML_EJSON_HEX_BYTE_SEQUENCE_STATE);
            }
            PCHVML_SET_ERROR(PCHVML_ERROR_UNEXPECTED_CHARACTER);
            RETURN_AND_STOP_PARSE();
        END_STATE()

        BEGIN_STATE(PCHVML_EJSON_BINARY_BYTE_SEQUENCE_STATE)
            if (is_whitespace(character) || character == '}'
                    || character == ']' || character == ',' ) {
                RECONSUME_IN(PCHVML_EJSON_AFTER_BYTE_SEQUENCE_STATE);
            }
            else if (is_ascii_binary_digit(character)) {
                APPEND_TO_TEMP_BUFFER(character);
                ADVANCE_TO(PCHVML_EJSON_BINARY_BYTE_SEQUENCE_STATE);
            }
            if (character == '.') {
                ADVANCE_TO(PCHVML_EJSON_BINARY_BYTE_SEQUENCE_STATE);
            }
            PCHVML_SET_ERROR(PCHVML_ERROR_UNEXPECTED_CHARACTER);
            RETURN_AND_STOP_PARSE();
        END_STATE()

        BEGIN_STATE(PCHVML_EJSON_BASE64_BYTE_SEQUENCE_STATE)
            if (is_whitespace(character) || character == '}'
                    || character == ']' || character == ',' ) {
                RECONSUME_IN(PCHVML_EJSON_AFTER_BYTE_SEQUENCE_STATE);
            }
            if (character == '=') {
                APPEND_TO_TEMP_BUFFER(character);
                ADVANCE_TO(PCHVML_EJSON_BASE64_BYTE_SEQUENCE_STATE);
            }
            if (is_ascii_digit(character) || is_ascii_alpha(character)
                    || character == '+' || character == '-') {
                if (!pchvml_buffer_end_with(hvml->temp_buffer, "=", 1)) {
                    APPEND_TO_TEMP_BUFFER(character);
                    ADVANCE_TO(PCHVML_EJSON_BASE64_BYTE_SEQUENCE_STATE);
                }
                PCHVML_SET_ERROR(PCHVML_ERROR_UNEXPECTED_BASE64);
                RETURN_AND_STOP_PARSE();
            }
            PCHVML_SET_ERROR(PCHVML_ERROR_UNEXPECTED_CHARACTER);
            RETURN_AND_STOP_PARSE();
        END_STATE()

        BEGIN_STATE(PCHVML_EJSON_VALUE_NUMBER_STATE)
            if (is_whitespace(character) || character == '}'
                    || character == ']' || character == ',' ) {
                RECONSUME_IN(PCHVML_EJSON_AFTER_VALUE_NUMBER_STATE);
            }
            if (is_ascii_digit(character)) {
                RECONSUME_IN(PCHVML_EJSON_VALUE_NUMBER_INTEGER_STATE);
            }
            if (character == '-') {
                APPEND_TO_TEMP_BUFFER(character);
                ADVANCE_TO(PCHVML_EJSON_VALUE_NUMBER_INTEGER_STATE);
            }
            if (character == '$') {
                if (hvml->vcm_node) {
                    pcvcm_stack_push(hvml->vcm_stack, hvml->vcm_node);
                }
                SET_VCM_NODE(pcvcm_node_new_concat_string(0, NULL));
                pcutils_stack_push(hvml->ejson_stack, 'U');
                if (!pchvml_buffer_is_empty(hvml->temp_buffer)) {
                    struct pcvcm_node* node = pcvcm_node_new_string(
                            pchvml_buffer_get_buffer(hvml->temp_buffer)
                            );
                    pctree_node_append_child(
                            (struct pctree_node*)hvml->vcm_node,
                            (struct pctree_node*)node);
                    RESET_TEMP_BUFFER();
                }
                RECONSUME_IN(PCHVML_EJSON_CONTROL_STATE);
            }
            PCHVML_SET_ERROR(PCHVML_ERROR_BAD_JSON_NUMBER);
            RETURN_AND_STOP_PARSE();
        END_STATE()

        BEGIN_STATE(PCHVML_EJSON_AFTER_VALUE_NUMBER_STATE)
            if (is_whitespace(character) || character == '}'
                    || character == ']' || character == ','
                    || character == ')') {
                if (pchvml_buffer_end_with(hvml->temp_buffer, "-", 1)
                    || pchvml_buffer_end_with(hvml->temp_buffer, "E", 1)
                    || pchvml_buffer_end_with(hvml->temp_buffer, "e", 1)) {
                    PCHVML_SET_ERROR(PCHVML_ERROR_BAD_JSON_NUMBER);
                    RETURN_AND_STOP_PARSE();
                }
                double d = strtod(
                        pchvml_buffer_get_buffer(hvml->temp_buffer), NULL);
                struct pcvcm_node* node = pcvcm_node_new_number(d);
                if (!hvml->vcm_node) {
                    SET_VCM_NODE(pcvcm_stack_pop(hvml->vcm_stack));
                }
                pctree_node_append_child(
                        (struct pctree_node*)hvml->vcm_node,
                        (struct pctree_node*)node);
                RESET_TEMP_BUFFER();
                RECONSUME_IN(PCHVML_EJSON_AFTER_VALUE_STATE);
            }
            PCHVML_SET_ERROR(PCHVML_ERROR_UNEXPECTED_JSON_NUMBER);
            RETURN_AND_STOP_PARSE();
        END_STATE()

        BEGIN_STATE(PCHVML_EJSON_VALUE_NUMBER_INTEGER_STATE)
            if (is_whitespace(character) || character == '}'
                    || character == ']' || character == ','
                    || character == ')') {
                RECONSUME_IN(PCHVML_EJSON_AFTER_VALUE_NUMBER_STATE);
            }
            if (is_ascii_digit(character)) {
                APPEND_TO_TEMP_BUFFER(character);
                ADVANCE_TO(PCHVML_EJSON_VALUE_NUMBER_INTEGER_STATE);
            }
            if (character == 'E' || character == 'e') {
                APPEND_TO_TEMP_BUFFER('e');
                ADVANCE_TO(PCHVML_EJSON_VALUE_NUMBER_EXPONENT_STATE);
            }
            if (character == '.' || character == 'F') {
                APPEND_TO_TEMP_BUFFER(character);
                ADVANCE_TO(PCHVML_EJSON_VALUE_NUMBER_FRACTION_STATE);
            }
            if (character == 'U' || character == 'L') {
                RECONSUME_IN(PCHVML_EJSON_VALUE_NUMBER_SUFFIX_INTEGER_STATE);
            }
            if (character == 'I' && (
                        pchvml_buffer_is_empty(hvml->temp_buffer) ||
                        pchvml_buffer_equal_to(hvml->temp_buffer, "-", 1)
                        )) {
                RECONSUME_IN(PCHVML_EJSON_VALUE_NUMBER_INFINITY_STATE);
            }
            PCHVML_SET_ERROR(
                    PCHVML_ERROR_UNEXPECTED_JSON_NUMBER_INTEGER);
            RETURN_AND_STOP_PARSE();
        END_STATE()

        BEGIN_STATE(PCHVML_EJSON_VALUE_NUMBER_FRACTION_STATE)
            if (is_whitespace(character) || character == '}'
                    || character == ']' || character == ',' ) {
                RECONSUME_IN(PCHVML_EJSON_AFTER_VALUE_NUMBER_STATE);
            }

            if (is_ascii_digit(character)) {
                if (pchvml_buffer_end_with(hvml->temp_buffer, "F", 1)) {
                    PCHVML_SET_ERROR(PCHVML_ERROR_BAD_JSON_NUMBER);
                    RETURN_AND_STOP_PARSE();
                }
                APPEND_TO_TEMP_BUFFER(character);
                ADVANCE_TO(PCHVML_EJSON_VALUE_NUMBER_FRACTION_STATE);
            }
            if (character == 'F') {
                APPEND_TO_TEMP_BUFFER(character);
                ADVANCE_TO(PCHVML_EJSON_VALUE_NUMBER_FRACTION_STATE);
            }
            if (character == 'L') {
                if (pchvml_buffer_end_with(hvml->temp_buffer, "F", 1)) {
                    APPEND_TO_TEMP_BUFFER(character);
                    long double ld = strtold (
                            pchvml_buffer_get_buffer(hvml->temp_buffer), NULL);
                    struct pcvcm_node* node = pcvcm_node_new_longdouble(ld);
                    if (!hvml->vcm_node) {
                        SET_VCM_NODE(pcvcm_stack_pop(hvml->vcm_stack));
                    }
                    pctree_node_append_child(
                            (struct pctree_node*)hvml->vcm_node,
                            (struct pctree_node*)node);
                    RESET_TEMP_BUFFER();
                    ADVANCE_TO(PCHVML_EJSON_AFTER_VALUE_STATE);
                }
            }
            if (character == 'E' || character == 'e') {
                if (pchvml_buffer_end_with(hvml->temp_buffer, ".", 1)) {
                    PCHVML_SET_ERROR(
                            PCHVML_ERROR_UNEXPECTED_JSON_NUMBER_FRACTION);
                    RETURN_AND_STOP_PARSE();
                }
                APPEND_TO_TEMP_BUFFER('e');
                ADVANCE_TO(PCHVML_EJSON_VALUE_NUMBER_EXPONENT_STATE);
            }
            PCHVML_SET_ERROR(PCHVML_ERROR_UNEXPECTED_JSON_NUMBER_FRACTION);
            RETURN_AND_STOP_PARSE();
        END_STATE()

        BEGIN_STATE(PCHVML_EJSON_VALUE_NUMBER_EXPONENT_STATE)
            if (is_whitespace(character) || character == '}'
                    || character == ']' || character == ',' ) {
                RECONSUME_IN(PCHVML_EJSON_AFTER_VALUE_NUMBER_STATE);
            }
            if (is_ascii_digit(character)) {
                RECONSUME_IN(PCHVML_EJSON_VALUE_NUMBER_EXPONENT_INTEGER_STATE);
            }
            if (character == '+' || character == '-') {
                APPEND_TO_TEMP_BUFFER(character);
                ADVANCE_TO(PCHVML_EJSON_VALUE_NUMBER_EXPONENT_INTEGER_STATE);
            }
            PCHVML_SET_ERROR(PCHVML_ERROR_UNEXPECTED_JSON_NUMBER_EXPONENT);
            RETURN_AND_STOP_PARSE();
        END_STATE()

        BEGIN_STATE(PCHVML_EJSON_VALUE_NUMBER_EXPONENT_INTEGER_STATE)
            if (is_whitespace(character) || character == '}'
                    || character == ']' || character == ',' ) {
                RECONSUME_IN(PCHVML_EJSON_AFTER_VALUE_NUMBER_STATE);
            }
            if (is_ascii_digit(character)) {
                if (pchvml_buffer_end_with(hvml->temp_buffer, "F", 1)) {
                    PCHVML_SET_ERROR(PCHVML_ERROR_BAD_JSON_NUMBER);
                    RETURN_AND_STOP_PARSE();
                }
                APPEND_TO_TEMP_BUFFER(character);
                ADVANCE_TO(PCHVML_EJSON_VALUE_NUMBER_EXPONENT_INTEGER_STATE);
            }
            if (character == 'F') {
                APPEND_TO_TEMP_BUFFER(character);
                ADVANCE_TO(PCHVML_EJSON_VALUE_NUMBER_EXPONENT_INTEGER_STATE);
            }
            if (character == 'L') {
                if (pchvml_buffer_end_with(hvml->temp_buffer, "F", 1)) {
                    APPEND_TO_TEMP_BUFFER(character);
                    long double ld = strtold (
                            pchvml_buffer_get_buffer(hvml->temp_buffer), NULL);
                    struct pcvcm_node* node = pcvcm_node_new_longdouble(ld);
                    if (!hvml->vcm_node) {
                        SET_VCM_NODE(pcvcm_stack_pop(hvml->vcm_stack));
                    }
                    pctree_node_append_child(
                            (struct pctree_node*)hvml->vcm_node,
                            (struct pctree_node*)node);
                    RESET_TEMP_BUFFER();
                    ADVANCE_TO(PCHVML_EJSON_AFTER_VALUE_NUMBER_STATE);
                }
            }
            PCHVML_SET_ERROR(
                    PCHVML_ERROR_UNEXPECTED_JSON_NUMBER_EXPONENT);
            RETURN_AND_STOP_PARSE();
        END_STATE()

        BEGIN_STATE(PCHVML_EJSON_VALUE_NUMBER_SUFFIX_INTEGER_STATE)
            uint32_t last_c = pchvml_buffer_get_last_char(
                    hvml->temp_buffer);
            if (is_whitespace(character) || character == '}'
                    || character == ']' || character == ',' ) {
                RECONSUME_IN(PCHVML_EJSON_AFTER_VALUE_NUMBER_STATE);
            }
            if (character == 'U') {
                if (is_ascii_digit(last_c)) {
                    APPEND_TO_TEMP_BUFFER(character);
                    ADVANCE_TO(PCHVML_EJSON_VALUE_NUMBER_SUFFIX_INTEGER_STATE);
                }
            }
            if (character == 'L') {
                if (is_ascii_digit(last_c) || last_c == 'U') {
                    APPEND_TO_TEMP_BUFFER(character);
                    if (pchvml_buffer_end_with(hvml->temp_buffer, "UL", 2)
                            ) {
                        uint64_t u64 = strtoull (
                            pchvml_buffer_get_buffer(hvml->temp_buffer),
                            NULL, 10);
                        struct pcvcm_node* node = pcvcm_node_new_ulongint(u64);
                        if (!hvml->vcm_node) {
                            hvml->vcm_node = pcvcm_stack_pop(
                                    hvml->vcm_stack);
                        }
                        pctree_node_append_child(
                                (struct pctree_node*)hvml->vcm_node,
                                (struct pctree_node*)node);
                        RESET_TEMP_BUFFER();
                        ADVANCE_TO(PCHVML_EJSON_AFTER_VALUE_STATE);
                    }
                    else if (pchvml_buffer_end_with(hvml->temp_buffer,
                                "L", 1)) {
                        int64_t i64 = strtoll (
                            pchvml_buffer_get_buffer(hvml->temp_buffer),
                            NULL, 10);
                        struct pcvcm_node* node = pcvcm_node_new_longint(i64);
                        if (!hvml->vcm_node) {
                            hvml->vcm_node = pcvcm_stack_pop(
                                    hvml->vcm_stack);
                        }
                        pctree_node_append_child(
                                (struct pctree_node*)hvml->vcm_node,
                                (struct pctree_node*)node);
                        RESET_TEMP_BUFFER();
                        ADVANCE_TO(PCHVML_EJSON_AFTER_VALUE_STATE);
                    }
                }
            }
            PCHVML_SET_ERROR(
                    PCHVML_ERROR_UNEXPECTED_JSON_NUMBER_INTEGER);
            RETURN_AND_STOP_PARSE();
        END_STATE()

        BEGIN_STATE(PCHVML_EJSON_VALUE_NUMBER_INFINITY_STATE)
            if (is_whitespace(character) || character == '}'
                    || character == ']' || character == ',' ) {
                if (pchvml_buffer_equal_to(hvml->temp_buffer,
                            "-Infinity", 9)) {
                    double d = -INFINITY;
                    struct pcvcm_node* node = pcvcm_node_new_number(d);
                    if (!hvml->vcm_node) {
                        SET_VCM_NODE(pcvcm_stack_pop(hvml->vcm_stack));
                    }
                    pctree_node_append_child(
                            (struct pctree_node*)hvml->vcm_node,
                            (struct pctree_node*)node);
                    RESET_TEMP_BUFFER();
                    RECONSUME_IN(PCHVML_EJSON_AFTER_VALUE_STATE);
                }
                if (pchvml_buffer_equal_to(hvml->temp_buffer,
                        "Infinity", 8)) {
                    double d = INFINITY;
                    struct pcvcm_node* node = pcvcm_node_new_number(d);
                    if (!hvml->vcm_node) {
                        SET_VCM_NODE(pcvcm_stack_pop(hvml->vcm_stack));
                    }
                    pctree_node_append_child(
                            (struct pctree_node*)hvml->vcm_node,
                            (struct pctree_node*)node);
                    RESET_TEMP_BUFFER();
                    RECONSUME_IN(PCHVML_EJSON_AFTER_VALUE_STATE);
                }
                PCHVML_SET_ERROR(PCHVML_ERROR_UNEXPECTED_JSON_NUMBER);
                RETURN_AND_STOP_PARSE();
            }
            if (character == 'I') {
                if (pchvml_buffer_is_empty(hvml->temp_buffer)
                    || pchvml_buffer_equal_to(hvml->temp_buffer, "-", 1)) {
                    APPEND_TO_TEMP_BUFFER(character);
                    ADVANCE_TO(PCHVML_EJSON_VALUE_NUMBER_INFINITY_STATE);
                }
                PCHVML_SET_ERROR(
                        PCHVML_ERROR_UNEXPECTED_JSON_NUMBER);
                RETURN_AND_STOP_PARSE();
            }

            if (character == 'n') {
                if (pchvml_buffer_equal_to(hvml->temp_buffer, "I", 1)
                  || pchvml_buffer_equal_to(hvml->temp_buffer, "-I", 2)
                  || pchvml_buffer_equal_to(hvml->temp_buffer, "Infi", 4)
                  || pchvml_buffer_equal_to(hvml->temp_buffer, "-Infi", 5)
                    ) {
                    APPEND_TO_TEMP_BUFFER(character);
                    ADVANCE_TO(PCHVML_EJSON_VALUE_NUMBER_INFINITY_STATE);
                }
                PCHVML_SET_ERROR(
                        PCHVML_ERROR_UNEXPECTED_JSON_NUMBER);
                RETURN_AND_STOP_PARSE();
            }

            if (character == 'f') {
                if (pchvml_buffer_equal_to(hvml->temp_buffer, "In", 2)
                    || pchvml_buffer_equal_to (hvml->temp_buffer, "-In", 3)
                        ) {
                    APPEND_TO_TEMP_BUFFER(character);
                    ADVANCE_TO(PCHVML_EJSON_VALUE_NUMBER_INFINITY_STATE);
                }
                PCHVML_SET_ERROR(
                        PCHVML_ERROR_UNEXPECTED_JSON_NUMBER);
                RETURN_AND_STOP_PARSE();
            }

            if (character == 'i') {
                if (pchvml_buffer_equal_to(hvml->temp_buffer, "Inf", 3)
                 || pchvml_buffer_equal_to(hvml->temp_buffer, "-Inf", 4)
                 || pchvml_buffer_equal_to(hvml->temp_buffer, "Infin", 5)
                 || pchvml_buffer_equal_to(hvml->temp_buffer, "-Infin", 6)
                 ) {
                    APPEND_TO_TEMP_BUFFER(character);
                    ADVANCE_TO(PCHVML_EJSON_VALUE_NUMBER_INFINITY_STATE);
                }
                PCHVML_SET_ERROR(
                        PCHVML_ERROR_UNEXPECTED_JSON_NUMBER);
                RETURN_AND_STOP_PARSE();
            }

            if (character == 't') {
                if (pchvml_buffer_equal_to(hvml->temp_buffer, "Infini", 6)
                    || pchvml_buffer_equal_to (hvml->temp_buffer,
                        "-Infini", 7)
                        ) {
                    APPEND_TO_TEMP_BUFFER(character);
                    ADVANCE_TO(PCHVML_EJSON_VALUE_NUMBER_INFINITY_STATE);
                }
                PCHVML_SET_ERROR(
                        PCHVML_ERROR_UNEXPECTED_JSON_NUMBER);
                RETURN_AND_STOP_PARSE();
            }

            if (character == 'y') {
                if (pchvml_buffer_equal_to(hvml->temp_buffer, "Infinit", 7)
                   || pchvml_buffer_equal_to (hvml->temp_buffer,
                       "-Infinit", 8)
                        ) {
                    APPEND_TO_TEMP_BUFFER(character);
                    ADVANCE_TO(PCHVML_EJSON_VALUE_NUMBER_INFINITY_STATE);
                }
                PCHVML_SET_ERROR(
                        PCHVML_ERROR_UNEXPECTED_JSON_NUMBER);
                RETURN_AND_STOP_PARSE();
            }

            PCHVML_SET_ERROR(
                    PCHVML_ERROR_UNEXPECTED_JSON_NUMBER);
            RETURN_AND_STOP_PARSE();
        END_STATE()

        BEGIN_STATE(PCHVML_EJSON_VALUE_NAN_STATE)
            if (is_whitespace(character) || character == '}'
                    || character == ']' || character == ',' ) {
                if (pchvml_buffer_equal_to(hvml->temp_buffer, "NaN", 3)) {
                    double d = NAN;
                    struct pcvcm_node* node = pcvcm_node_new_number(d);
                    if (!hvml->vcm_node) {
                        SET_VCM_NODE(pcvcm_stack_pop(hvml->vcm_stack));
                    }
                    pctree_node_append_child(
                            (struct pctree_node*)hvml->vcm_node,
                            (struct pctree_node*)node);
                    RESET_TEMP_BUFFER();
                    RECONSUME_IN(PCHVML_EJSON_AFTER_VALUE_STATE);
                }
                PCHVML_SET_ERROR(PCHVML_ERROR_UNEXPECTED_JSON_NUMBER);
                RETURN_AND_STOP_PARSE();
            }
            if (character == 'N') {
                if (pchvml_buffer_is_empty(hvml->temp_buffer)
                  || pchvml_buffer_equal_to(hvml->temp_buffer, "Na", 2)) {
                    APPEND_TO_TEMP_BUFFER(character);
                    ADVANCE_TO(PCHVML_EJSON_VALUE_NAN_STATE);
                }
                PCHVML_SET_ERROR(PCHVML_ERROR_UNEXPECTED_JSON_NUMBER);
                RETURN_AND_STOP_PARSE();
            }

            if (character == 'a') {
                if (pchvml_buffer_equal_to(hvml->temp_buffer, "N", 1)) {
                    APPEND_TO_TEMP_BUFFER(character);
                    ADVANCE_TO(PCHVML_EJSON_VALUE_NAN_STATE);
                }
                PCHVML_SET_ERROR(PCHVML_ERROR_UNEXPECTED_JSON_NUMBER);
                RETURN_AND_STOP_PARSE();
            }

            PCHVML_SET_ERROR(
                    PCHVML_ERROR_UNEXPECTED_JSON_NUMBER);
            RETURN_AND_STOP_PARSE();
        END_STATE()

        BEGIN_STATE(PCHVML_EJSON_STRING_ESCAPE_STATE)
            switch (character)
            {
                case 'b':
                case 'f':
                case 'n':
                case 'r':
                case 't':
                    APPEND_TO_TEMP_BUFFER('\\');
                    APPEND_TO_TEMP_BUFFER(character);
                    ADVANCE_TO(hvml->return_state);
                    break;
                case '$':
                case '{':
                case '}':
                case '<':
                case '>':
                case '/':
                case '\\':
                case '"':
                    APPEND_TO_TEMP_BUFFER(character);
                    ADVANCE_TO(hvml->return_state);
                    break;
                case 'u':
                    pchvml_buffer_reset(hvml->escape_buffer);
                    ADVANCE_TO(
                      PCHVML_EJSON_STRING_ESCAPE_FOUR_HEXADECIMAL_DIGITS_STATE);
                    break;
                default:
                    PCHVML_SET_ERROR(
                         PCHVML_ERROR_BAD_JSON_STRING_ESCAPE_ENTITY);
                    RETURN_AND_STOP_PARSE();
            }
        END_STATE()

        BEGIN_STATE(PCHVML_EJSON_STRING_ESCAPE_FOUR_HEXADECIMAL_DIGITS_STATE)
            if (is_ascii_hex_digit(character)) {
                APPEND_TO_ESCAPE_BUFFER(character);
                size_t nr_chars = pchvml_buffer_get_size_in_chars(
                        hvml->escape_buffer);
                if (nr_chars == 4) {
                    APPEND_BYTES_TO_TEMP_BUFFER("\\u", 2);
                    APPEND_BUFFER_TO_TEMP_BUFFER(hvml->escape_buffer);
                    pchvml_buffer_reset(hvml->escape_buffer);
                    ADVANCE_TO(hvml->return_state);
                }
                ADVANCE_TO(
                    PCHVML_EJSON_STRING_ESCAPE_FOUR_HEXADECIMAL_DIGITS_STATE);
            }
            PCHVML_SET_ERROR(
                    PCHVML_ERROR_BAD_JSON_STRING_ESCAPE_ENTITY);
            RETURN_AND_STOP_PARSE();
        END_STATE()

        BEGIN_STATE(PCHVML_EJSON_JSONEE_VARIABLE_STATE)
            if (character == '$') {
                RECONSUME_IN(PCHVML_EJSON_CONTROL_STATE);
            }
            if (character == '#' || character == '%'
                    || character == '?' || character == '@'
                    || character == '&') {
                if (pchvml_buffer_is_empty(hvml->temp_buffer)
                    || pchvml_buffer_is_int(hvml->temp_buffer)) {
                    APPEND_TO_TEMP_BUFFER(character);
                    ADVANCE_TO(PCHVML_EJSON_JSONEE_VARIABLE_STATE);
                }
                PCHVML_SET_ERROR(PCHVML_ERROR_BAD_JSONEE_VARIABLE_NAME);
                RETURN_AND_STOP_PARSE();
            }
            if (character == '_' || is_ascii_digit(character)) {
                APPEND_TO_TEMP_BUFFER(character);
                ADVANCE_TO(PCHVML_EJSON_JSONEE_VARIABLE_STATE);
            }
            if (is_ascii_alpha(character)) {
                APPEND_TO_TEMP_BUFFER(character);
                ADVANCE_TO(PCHVML_EJSON_JSONEE_VARIABLE_STATE);
            }
            if (is_whitespace(character) || character == '}'
                    || character == '"' || character == '$'
                    || character == ']' || character == ')') {
                if (pchvml_buffer_is_empty(hvml->temp_buffer)) {
                    PCHVML_SET_ERROR(PCHVML_ERROR_BAD_JSONEE_VARIABLE_NAME);
                    RETURN_AND_STOP_PARSE();
                }
                if (hvml->vcm_node) {
                    pcvcm_stack_push(hvml->vcm_stack, hvml->vcm_node);
                }
                hvml->vcm_node = pcvcm_node_new_string(
                           pchvml_buffer_get_buffer(hvml->temp_buffer));
                RESET_TEMP_BUFFER();
                uint32_t uc = pcutils_stack_top (hvml->ejson_stack);
                while (uc == '$') {
                    pcutils_stack_pop (hvml->ejson_stack);
                    struct pcvcm_node* node = pcvcm_stack_pop(
                            hvml->vcm_stack);
                    pctree_node_append_child((struct pctree_node*)node,
                                (struct pctree_node*)hvml->vcm_node);
                    SET_VCM_NODE(node);
                    uc = pcutils_stack_top (hvml->ejson_stack);
                }
                if (uc == '(' || uc == '<' || uc == '.') {
                    struct pcvcm_node* node = pcvcm_stack_pop(
                            hvml->vcm_stack);
                    pctree_node_append_child((struct pctree_node*)node,
                                (struct pctree_node*)hvml->vcm_node);
                    SET_VCM_NODE(node);
                }
                RECONSUME_IN(PCHVML_EJSON_CONTROL_STATE);
            }
            if (character == ',') {
                if (pchvml_buffer_is_empty(hvml->temp_buffer)) {
                    PCHVML_SET_ERROR(PCHVML_ERROR_BAD_JSONEE_VARIABLE_NAME);
                    RETURN_AND_STOP_PARSE();
                }
                if (hvml->vcm_node) {
                    pcvcm_stack_push(hvml->vcm_stack, hvml->vcm_node);
                }
                hvml->vcm_node = pcvcm_node_new_string(
                           pchvml_buffer_get_buffer(hvml->temp_buffer));
                RESET_TEMP_BUFFER();
                uint32_t uc = pcutils_stack_top (hvml->ejson_stack);
                while (uc == '$') {
                    pcutils_stack_pop (hvml->ejson_stack);
                    struct pcvcm_node* node = pcvcm_stack_pop(
                            hvml->vcm_stack);
                    pctree_node_append_child((struct pctree_node*)node,
                                (struct pctree_node*)hvml->vcm_node);
                    SET_VCM_NODE(node);
                    uc = pcutils_stack_top (hvml->ejson_stack);
                }
                if (uc == '(') {
                    struct pcvcm_node* node = pcvcm_stack_pop(
                            hvml->vcm_stack);
                    pctree_node_append_child((struct pctree_node*)node,
                                (struct pctree_node*)hvml->vcm_node);
                    SET_VCM_NODE(node);
                }
                if (uc == '<') {
                    struct pcvcm_node* node = pcvcm_stack_pop(
                            hvml->vcm_stack);
                    pctree_node_append_child((struct pctree_node*)node,
                                (struct pctree_node*)hvml->vcm_node);
                    SET_VCM_NODE(node);
                }
                RECONSUME_IN(PCHVML_EJSON_AFTER_VALUE_STATE);
            }
            if (character == ':') {
                if (pchvml_buffer_is_empty(hvml->temp_buffer)) {
                    PCHVML_SET_ERROR(PCHVML_ERROR_BAD_JSONEE_VARIABLE_NAME);
                    RETURN_AND_STOP_PARSE();
                }
                if (hvml->vcm_node) {
                    pcvcm_stack_push(hvml->vcm_stack, hvml->vcm_node);
                }
                hvml->vcm_node = pcvcm_node_new_string(
                           pchvml_buffer_get_buffer(hvml->temp_buffer));
                RESET_TEMP_BUFFER();
                uint32_t uc = pcutils_stack_top (hvml->ejson_stack);
                while (uc == '$') {
                    pcutils_stack_pop (hvml->ejson_stack);
                    struct pcvcm_node* node = pcvcm_stack_pop(
                            hvml->vcm_stack);
                    pctree_node_append_child((struct pctree_node*)node,
                                (struct pctree_node*)hvml->vcm_node);
                    SET_VCM_NODE(node);
                    uc = pcutils_stack_top(hvml->ejson_stack);
                }
                if (uc == '(') {
                    struct pcvcm_node* node = pcvcm_stack_pop(
                            hvml->vcm_stack);
                    pctree_node_append_child((struct pctree_node*)node,
                                (struct pctree_node*)hvml->vcm_node);
                    SET_VCM_NODE(node);
                }
                if (uc == '<') {
                    struct pcvcm_node* node = pcvcm_stack_pop(
                            hvml->vcm_stack);
                    pctree_node_append_child((struct pctree_node*)node,
                                (struct pctree_node*)hvml->vcm_node);
                    SET_VCM_NODE(node);
                }
                if (uc == 'P') {
                    pcutils_stack_pop(hvml->ejson_stack);
                    pcutils_stack_push(hvml->ejson_stack, '{');
                    pcutils_stack_push(hvml->ejson_stack, ':');
                    struct pcvcm_node* node = pcvcm_node_new_object(0, NULL);
                    pctree_node_append_child((struct pctree_node*)node,
                                (struct pctree_node*)hvml->vcm_node);
                    SET_VCM_NODE(node);
                }
                if (uc == '{') {
                    struct pcvcm_node* node = pcvcm_stack_pop(
                            hvml->vcm_stack);
                    pctree_node_append_child((struct pctree_node*)node,
                                (struct pctree_node*)hvml->vcm_node);
                    SET_VCM_NODE(node);
                }
                ADVANCE_TO(PCHVML_EJSON_CONTROL_STATE);
            }
            if (character == '[' || character == '(') {
                if (pchvml_buffer_is_empty(hvml->temp_buffer)) {
                    PCHVML_SET_ERROR(PCHVML_ERROR_BAD_JSONEE_VARIABLE_NAME);
                    RETURN_AND_STOP_PARSE();
                }
                if (hvml->vcm_node) {
                    pcvcm_stack_push(hvml->vcm_stack, hvml->vcm_node);
                }
                hvml->vcm_node = pcvcm_node_new_string(
                           pchvml_buffer_get_buffer(hvml->temp_buffer));
                RESET_TEMP_BUFFER();
                uint32_t uc = pcutils_stack_top (hvml->ejson_stack);
                if (uc == '$') {
                    pcutils_stack_pop (hvml->ejson_stack);
                    struct pcvcm_node* node = pcvcm_stack_pop(
                            hvml->vcm_stack);
                    pctree_node_append_child((struct pctree_node*)node,
                                (struct pctree_node*)hvml->vcm_node);
                    SET_VCM_NODE(node);
                }
                RECONSUME_IN(PCHVML_EJSON_CONTROL_STATE);
            }
            if (character == '<' || character == '>') {
                // FIXME
                if (pchvml_buffer_is_empty(hvml->temp_buffer)) {
                    APPEND_TO_TEMP_BUFFER(character);
                }
                if (hvml->vcm_node) {
                    pcvcm_stack_push(hvml->vcm_stack, hvml->vcm_node);
                }
                hvml->vcm_node = pcvcm_node_new_string(
                           pchvml_buffer_get_buffer(hvml->temp_buffer));
                RESET_TEMP_BUFFER();
                uint32_t uc = pcutils_stack_top (hvml->ejson_stack);
                if (uc == '$') {
                    pcutils_stack_pop (hvml->ejson_stack);
                    struct pcvcm_node* node = pcvcm_stack_pop(
                            hvml->vcm_stack);
                    pctree_node_append_child((struct pctree_node*)node,
                                (struct pctree_node*)hvml->vcm_node);
                    SET_VCM_NODE(node);
                }
                RECONSUME_IN(PCHVML_EJSON_CONTROL_STATE);
            }
            if (character == '.') {
                if (pchvml_buffer_is_empty(hvml->temp_buffer)) {
                    PCHVML_SET_ERROR(PCHVML_ERROR_BAD_JSONEE_VARIABLE_NAME);
                    RETURN_AND_STOP_PARSE();
                }
                if (hvml->vcm_node) {
                    pcvcm_stack_push(hvml->vcm_stack, hvml->vcm_node);
                }
                hvml->vcm_node = pcvcm_node_new_string(
                           pchvml_buffer_get_buffer(hvml->temp_buffer));
                RESET_TEMP_BUFFER();
                uint32_t uc = pcutils_stack_top (hvml->ejson_stack);
                if (uc == '$') {
                    pcutils_stack_pop (hvml->ejson_stack);
                    struct pcvcm_node* node = pcvcm_stack_pop(
                            hvml->vcm_stack);
                    pctree_node_append_child((struct pctree_node*)node,
                                (struct pctree_node*)hvml->vcm_node);
                    SET_VCM_NODE(node);
                }
                RECONSUME_IN(PCHVML_EJSON_JSONEE_FULL_STOP_SIGN_STATE);
            }
            PCHVML_SET_ERROR(PCHVML_ERROR_BAD_JSONEE_VARIABLE_NAME);
            RETURN_AND_STOP_PARSE();
        END_STATE()

        BEGIN_STATE(PCHVML_EJSON_JSONEE_FULL_STOP_SIGN_STATE)
            if (character == '.') {
                pcutils_stack_push(hvml->ejson_stack, '.');
                struct pcvcm_node* node = pcvcm_node_new_get_element(NULL,
                        NULL);
                if (hvml->vcm_node) {
                    pctree_node_append_child(
                            (struct pctree_node*)node,
                            (struct pctree_node*)hvml->vcm_node);
                }
                SET_VCM_NODE(node);
                ADVANCE_TO(PCHVML_EJSON_JSONEE_KEYWORD_STATE);
            }
        END_STATE()

        BEGIN_STATE(PCHVML_EJSON_JSONEE_KEYWORD_STATE)
            if (is_ascii_digit(character)) {
                if (pchvml_buffer_is_empty(hvml->temp_buffer)) {
                    PCHVML_SET_ERROR(PCHVML_ERROR_BAD_JSONEE_KEYWORD);
                    RETURN_AND_STOP_PARSE();
                }
                APPEND_TO_TEMP_BUFFER(character);
                ADVANCE_TO(PCHVML_EJSON_JSONEE_KEYWORD_STATE);
            }
            if (is_ascii_alpha(character) || character == '_') {
                APPEND_TO_TEMP_BUFFER(character);
                ADVANCE_TO(PCHVML_EJSON_JSONEE_KEYWORD_STATE);
            }
            if (is_whitespace(character) || character == '[' ||
                    character == '(' || character == '<' || character == '}' ||
                    character == '$' || character == '>' || character == ']'
                    || character == ')') {
                if (pchvml_buffer_is_empty(hvml->temp_buffer)) {
                    PCHVML_SET_ERROR(PCHVML_ERROR_BAD_JSONEE_KEYWORD);
                    RETURN_AND_STOP_PARSE();
                }
                if (hvml->vcm_node) {
                    pcvcm_stack_push(hvml->vcm_stack, hvml->vcm_node);
                }
                hvml->vcm_node = pcvcm_node_new_string(
                           pchvml_buffer_get_buffer(hvml->temp_buffer));
                RESET_TEMP_BUFFER();
                pcutils_stack_pop(hvml->ejson_stack);
                struct pcvcm_node* node = pcvcm_stack_pop(
                        hvml->vcm_stack);
                pctree_node_append_child((struct pctree_node*)node,
                        (struct pctree_node*)hvml->vcm_node);
                SET_VCM_NODE(node);
                RECONSUME_IN(PCHVML_EJSON_CONTROL_STATE);
            }
            if (character == ',') {
                if (pchvml_buffer_is_empty(hvml->temp_buffer)) {
                    PCHVML_SET_ERROR(PCHVML_ERROR_BAD_JSONEE_KEYWORD);
                    RETURN_AND_STOP_PARSE();
                }
                if (hvml->vcm_node) {
                    pcvcm_stack_push(hvml->vcm_stack, hvml->vcm_node);
                }
                hvml->vcm_node = pcvcm_node_new_string(
                           pchvml_buffer_get_buffer(hvml->temp_buffer));
                RESET_TEMP_BUFFER();
                pcutils_stack_pop(hvml->ejson_stack);
                struct pcvcm_node* node = pcvcm_stack_pop(
                        hvml->vcm_stack);
                pctree_node_append_child((struct pctree_node*)node,
                        (struct pctree_node*)hvml->vcm_node);
                SET_VCM_NODE(node);
                uint32_t uc = pcutils_stack_top (hvml->ejson_stack);
                if (uc == '(' || uc == '<') {
                    struct pcvcm_node* node = pcvcm_stack_pop(
                            hvml->vcm_stack);
                    pctree_node_append_child((struct pctree_node*)node,
                                (struct pctree_node*)hvml->vcm_node);
                    SET_VCM_NODE(node);
                }
                RECONSUME_IN(PCHVML_EJSON_AFTER_VALUE_STATE);
            }
            if (character == '.') {
                if (pchvml_buffer_is_empty(hvml->temp_buffer)) {
                    PCHVML_SET_ERROR(PCHVML_ERROR_BAD_JSONEE_KEYWORD);
                    RETURN_AND_STOP_PARSE();
                }
                if (hvml->vcm_node) {
                    pcvcm_stack_push(hvml->vcm_stack, hvml->vcm_node);
                }
                hvml->vcm_node = pcvcm_node_new_string(
                           pchvml_buffer_get_buffer(hvml->temp_buffer));
                RESET_TEMP_BUFFER();
                pcutils_stack_pop(hvml->ejson_stack);
                struct pcvcm_node* node = pcvcm_stack_pop(
                        hvml->vcm_stack);
                pctree_node_append_child((struct pctree_node*)node,
                        (struct pctree_node*)hvml->vcm_node);
                SET_VCM_NODE(node);
                RECONSUME_IN(PCHVML_EJSON_JSONEE_FULL_STOP_SIGN_STATE);
            }
            PCHVML_SET_ERROR(PCHVML_ERROR_BAD_JSONEE_KEYWORD);
            RETURN_AND_STOP_PARSE();
        END_STATE()

        BEGIN_STATE(PCHVML_EJSON_JSONEE_STRING_STATE)
            uint32_t uc = pcutils_stack_top (hvml->ejson_stack);
            if (is_whitespace(character)) {
                if (uc == 'U') {
                    RECONSUME_IN(PCHVML_EJSON_AFTER_JSONEE_STRING_STATE);
                }
                APPEND_TO_TEMP_BUFFER(character);
                ADVANCE_TO(PCHVML_EJSON_JSONEE_STRING_STATE);
            }
            if (character == '$') {
                if (uc != 'U' && uc != '"') {
                    SET_VCM_NODE(pcvcm_node_new_concat_string(0, NULL));
                    pcutils_stack_push(hvml->ejson_stack, '"');
                    if (!pchvml_buffer_is_empty(hvml->temp_buffer)) {
                        struct pcvcm_node* node = pcvcm_node_new_string(
                           pchvml_buffer_get_buffer(hvml->temp_buffer));
                        pctree_node_append_child(
                                (struct pctree_node*)hvml->vcm_node,
                                (struct pctree_node*)node);
                        RESET_TEMP_BUFFER();
                        ADVANCE_TO(PCHVML_EJSON_JSONEE_STRING_STATE);
                    }
                }
                RECONSUME_IN(PCHVML_EJSON_CONTROL_STATE);
            }
            if (character == '\\') {
                SET_RETURN_STATE(curr_state);
                ADVANCE_TO(PCHVML_EJSON_STRING_ESCAPE_STATE);
            }
            if (character == '"') {
                hvml->vcm_node = pcvcm_node_new_string(
                        pchvml_buffer_get_buffer(hvml->temp_buffer));
                RESET_TEMP_BUFFER();
                RECONSUME_IN(PCHVML_EJSON_AFTER_JSONEE_STRING_STATE);
            }
            if (is_eof(character)) {
                PCHVML_SET_ERROR(PCHVML_ERROR_EOF_IN_TAG);
                RETURN_NEW_EOF_TOKEN();
            }
            if (character == ':' && uc == ':') {
                PCHVML_SET_ERROR(PCHVML_ERROR_UNEXPECTED_CHARACTER);
                RESET_TEMP_BUFFER();
                RETURN_AND_STOP_PARSE();
            }
            APPEND_TO_TEMP_BUFFER(character);
            ADVANCE_TO(PCHVML_EJSON_JSONEE_STRING_STATE);
        END_STATE()

        BEGIN_STATE(PCHVML_EJSON_AFTER_JSONEE_STRING_STATE)
            uint32_t uc = pcutils_stack_top (hvml->ejson_stack);
            if (is_whitespace(character)) {
                struct pcvcm_node* node = pcvcm_stack_pop(hvml->vcm_stack);

                if (hvml->vcm_node) {
                    pctree_node_append_child((struct pctree_node*)node,
                            (struct pctree_node*)hvml->vcm_node);
                }
                SET_VCM_NODE(node);
                if (uc == 'U') {
                    pcutils_stack_pop(hvml->ejson_stack);
                    if (!pcutils_stack_is_empty(hvml->ejson_stack)) {
                        struct pcvcm_node* node = pcvcm_stack_pop(
                                hvml->vcm_stack);
                        pctree_node_append_child((struct pctree_node*)node,
                            (struct pctree_node*)hvml->vcm_node);
                        SET_VCM_NODE(node);
                    }
                    ADVANCE_TO(PCHVML_EJSON_CONTROL_STATE);
                }
                RECONSUME_IN(PCHVML_EJSON_JSONEE_STRING_STATE);
            }
            if (character == '"') {
                if (uc == 'U') {
                    PCHVML_SET_ERROR(PCHVML_ERROR_BAD_JSONEE_NAME);
                    RETURN_AND_STOP_PARSE();
                }
                struct pcvcm_node* node = pcvcm_stack_pop(hvml->vcm_stack);
                if (hvml->vcm_node) {
                    pctree_node_append_child((struct pctree_node*)node,
                            (struct pctree_node*)hvml->vcm_node);
                }
                SET_VCM_NODE(node);
                pcutils_stack_pop(hvml->ejson_stack);
                if (!pcutils_stack_is_empty(hvml->ejson_stack)) {
                    struct pcvcm_node* node = pcvcm_stack_pop(
                            hvml->vcm_stack);
                    pctree_node_append_child((struct pctree_node*)node,
                            (struct pctree_node*)hvml->vcm_node);
                    SET_VCM_NODE(node);
                }
                ADVANCE_TO(PCHVML_EJSON_CONTROL_STATE);
            }
            if (character == '}' || character == ']' || character == ')') {
                struct pcvcm_node* node = pcvcm_stack_pop(hvml->vcm_stack);
                if (hvml->vcm_node) {
                    pctree_node_append_child((struct pctree_node*)node,
                            (struct pctree_node*)hvml->vcm_node);
                }
                SET_VCM_NODE(node);
                pcutils_stack_pop(hvml->ejson_stack);
                if (!pcutils_stack_is_empty(hvml->ejson_stack)) {
                    struct pcvcm_node* node = pcvcm_stack_pop(
                            hvml->vcm_stack);
                    pctree_node_append_child((struct pctree_node*)node,
                            (struct pctree_node*)hvml->vcm_node);
                    SET_VCM_NODE(node);
                }
                ADVANCE_TO(PCHVML_EJSON_CONTROL_STATE);
            }
            PCHVML_SET_ERROR(PCHVML_ERROR_BAD_JSONEE_NAME);
            RETURN_AND_STOP_PARSE();
        END_STATE()

        default:
            break;
    }
    return NULL;
}
<|MERGE_RESOLUTION|>--- conflicted
+++ resolved
@@ -588,14 +588,9 @@
         pcvcm_node_destroy(n);
         pcvcm_stack_destroy(parser->vcm_stack);
         pcutils_stack_destroy(parser->ejson_stack);
-<<<<<<< HEAD
-        if (parser->token)
-            pchvml_token_destroy(parser->token);
-=======
         if (parser->token) {
             pchvml_token_destroy(parser->token);
         }
->>>>>>> 9902ad91
         PCHVML_FREE(parser);
     }
 }
