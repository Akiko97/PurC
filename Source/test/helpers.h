#pragma once

#include <vector>

#include "purc.h"

#if OS(LINUX) || OS(UNIX)

// get path from env or __FILE__/../<rel> otherwise
#define test_getpath_from_env_or_rel(_path, _len, _env, _rel)           \
do {                                                                    \
    const char *p = getenv(_env);                                       \
    if (p) {                                                            \
        snprintf(_path, _len, "%s", p);                                 \
    } else {                                                            \
        char tmp[PATH_MAX+1];                                           \
        snprintf(tmp, sizeof(tmp), __FILE__);                           \
        const char *folder = dirname(tmp);                              \
        snprintf(_path, _len, "%s/%s", folder, _rel);                   \
    }                                                                   \
} while (0)

#define test_getbool_from_env_or_default(_env, _def)                    \
({                                                                      \
    bool _v = _def;                                                     \
    const char *p = getenv(_env);                                       \
    if (p && (strcmp(p, "1")==0                                         \
          || strcasecmp(p, "TRUE")==0                                   \
          || strcasecmp(p, "ON")==0))                                   \
    {                                                                   \
        _v = true;                                                      \
    }                                                                   \
    _v;                                                                 \
})

#else

#error "Please define test_getpath_from_env_or_rel for this operating system"

#endif // OS(LINUX) || OS(UNIX)

// Workaround: gtest, INSTANTIATE_TEST_SUITE_P, valgrind
class MemCollector
{
public:
    ~MemCollector(void) {
        cleanup();
    }
public:
    static char* strdup(const char *s) {
        char *p = ::strdup(s);
        get_singleton()->allocates.push_back(p);
        return p;
    }
private:
    static MemCollector* get_singleton(void) {
        static MemCollector         single;
        return &single;
    }
    void cleanup() {
        for (char *v : allocates) {
            free(v);
        }
    }
private:
    std::vector<char *>         allocates;
};

#define APP_NAME            "cn.fmsoft.hybridos.test"
#define RUNNER_NAME         "test_init"

class PurCInstance
{
public:
    PurCInstance(const char *app = NULL, const char *runner = NULL,
            bool enable_remote_fetcher = true) {
        init_ok = -1;
        info = {};
<<<<<<< HEAD
        if (app == NULL)
            app = APP_NAME;
        if (runner == NULL)
            runner = RUNNER_NAME;

        info.enable_remote_fetcher = enable_remote_fetcher;
        if (purc_init (app, runner, &info))
=======
        if (purc_init_ex (PURC_MODULE_HVML, "cn.fmsoft.hybridos.test",
                    "test_init", &info)) {
>>>>>>> c8d1e268
            return;
        }
        init_ok = 0;
    }

    PurCInstance(bool enable_remote_fetcher) {
        init_ok = -1;
        info = {};
<<<<<<< HEAD
        const char *app = APP_NAME;
        const char *runner = RUNNER_NAME;

        info.enable_remote_fetcher = enable_remote_fetcher;
        if (purc_init (app, runner, &info))
=======
        unsigned int modules = enable_remote_fetcher ? PURC_MODULE_HVML :
            PURC_MODULE_HVML | PURC_HAVE_FETCHER;
        if (purc_init_ex (modules, "cn.fmsoft.hybridos.test",
            "test_init", &info)) {
>>>>>>> c8d1e268
            return;
        }
        init_ok = 0;
    }

    ~PurCInstance(void) {
        if (init_ok == 0) {
            purc_cleanup();
        }
    }

public:
    operator bool(void) const {
        return init_ok == 0;
    }
    struct purc_instance_extra_info* get_info(void) {
        if (init_ok)
            return &info;
        return NULL;
    }

private:
    int init_ok;
    struct purc_instance_extra_info    info;
};
<|MERGE_RESOLUTION|>--- conflicted
+++ resolved
@@ -76,40 +76,30 @@
             bool enable_remote_fetcher = true) {
         init_ok = -1;
         info = {};
-<<<<<<< HEAD
         if (app == NULL)
             app = APP_NAME;
         if (runner == NULL)
             runner = RUNNER_NAME;
 
-        info.enable_remote_fetcher = enable_remote_fetcher;
-        if (purc_init (app, runner, &info))
-=======
-        if (purc_init_ex (PURC_MODULE_HVML, "cn.fmsoft.hybridos.test",
-                    "test_init", &info)) {
->>>>>>> c8d1e268
+        unsigned int modules = enable_remote_fetcher ? PURC_MODULE_HVML :
+            PURC_MODULE_HVML ^ PURC_HAVE_FETCHER;
+        if (purc_init_ex (modules, app, runner, &info))
             return;
-        }
+
         init_ok = 0;
     }
 
     PurCInstance(bool enable_remote_fetcher) {
         init_ok = -1;
         info = {};
-<<<<<<< HEAD
         const char *app = APP_NAME;
         const char *runner = RUNNER_NAME;
 
-        info.enable_remote_fetcher = enable_remote_fetcher;
-        if (purc_init (app, runner, &info))
-=======
         unsigned int modules = enable_remote_fetcher ? PURC_MODULE_HVML :
-            PURC_MODULE_HVML | PURC_HAVE_FETCHER;
-        if (purc_init_ex (modules, "cn.fmsoft.hybridos.test",
-            "test_init", &info)) {
->>>>>>> c8d1e268
+            PURC_MODULE_HVML ^ PURC_HAVE_FETCHER;
+        if (purc_init_ex (modules, app, runner, &info))
             return;
-        }
+
         init_ok = 0;
     }
 
