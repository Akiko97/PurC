--- conflicted
+++ resolved
@@ -114,9 +114,6 @@
         stack->vdom = NULL;
     }
 
-<<<<<<< HEAD
-    dvobjs_release (stack);
-=======
     if (stack->common_observer_list) {
         pcutils_arrlist_free(stack->common_observer_list);
         stack->common_observer_list = NULL;
@@ -131,7 +128,8 @@
         pcutils_arrlist_free(stack->native_observer_list);
         stack->native_observer_list = NULL;
     }
->>>>>>> e3dbd712
+
+    dvobjs_release (stack);
 }
 
 static void
