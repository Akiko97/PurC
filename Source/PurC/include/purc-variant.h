--- conflicted
+++ resolved
@@ -335,7 +335,6 @@
         purc_dvariant_method setter);
 
 
-<<<<<<< HEAD
 /**
  * Get the getter function from a dynamic value
  *
@@ -362,8 +361,6 @@
 purc_variant_dynamic_get_setter(const purc_variant_t dynamic);
 
 
-typedef bool (*purc_navtive_releaser) (void* entity);
-=======
 typedef purc_variant_t (*purc_nvariant_method) (void* native_entity,
             size_t nr_args, purc_variant_t* argv);
 
@@ -389,7 +386,6 @@
     // the callback when the variant was observed (nullable).
     bool (*observe) (void* native_entity, ...);
 };
->>>>>>> 897e4803
 
 /**
  * Creates a variant value of native type.
