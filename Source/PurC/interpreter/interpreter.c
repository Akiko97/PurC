--- conflicted
+++ resolved
@@ -1946,191 +1946,6 @@
     PURC_VARIANT_SAFE_CLEAR(payload);
 }
 
-<<<<<<< HEAD
-=======
-static void check_after_execution(pcintr_coroutine_t co)
-{
-    struct pcinst *inst = pcinst_current();
-    pcintr_stack_t stack = &co->stack;
-    struct pcintr_stack_frame *frame;
-    frame = pcintr_stack_get_bottom_frame(stack);
-
-    switch (co->state) {
-        case CO_STATE_READY:
-            break;
-        case CO_STATE_RUN:
-            co->state = CO_STATE_READY;
-            break;
-        case CO_STATE_WAIT:
-            PC_ASSERT(frame && frame->type == STACK_FRAME_TYPE_NORMAL);
-            PC_ASSERT(inst->errcode == 0);
-            PC_ASSERT(co->yielded_ctxt);
-            PC_ASSERT(co->continuation);
-            return;
-        default:
-            PC_ASSERT(0);
-    }
-
-    if (inst->errcode) {
-        PC_ASSERT(stack->except == 0);
-        exception_copy(&stack->exception);
-        stack->except = 1;
-        pcinst_clear_error(inst);
-        PC_ASSERT(inst->errcode == 0);
-#ifndef NDEBUG                     /* { */
-        dump_stack(stack);
-#endif                             /* } */
-        PC_ASSERT(inst->errcode == 0);
-    }
-
-    if (frame) {
-        if (co->execution_pending == 0) {
-            co->execution_pending = 1;
-            pcintr_wakeup_target(co, run_ready_co);
-        }
-        return;
-    }
-
-    PC_ASSERT(co->yielded_ctxt == NULL);
-    PC_ASSERT(co->continuation == NULL);
-
-    /* send doc to rdr */
-    if (stack->stage == STACK_STAGE_FIRST_ROUND &&
-            stack->co->target_page_handle != 0 &&
-            !pcintr_rdr_page_control_load(stack))
-    {
-        PC_ASSERT(0); // TODO:
-        // stack->exited = 1;
-        return;
-    }
-
-    // VW: pcintr_dump_document(stack);
-    if (co->owner->cond_handler) {
-        co->owner->cond_handler(PURC_COND_COR_AFTER_FIRSTRUN, co, stack->doc);
-    }
-    stack->stage = STACK_STAGE_EVENT_LOOP;
-
-    if (co->stack.except) {
-        const char *error_except = NULL;
-        purc_atom_t atom;
-        atom = co->stack.exception.error_except;
-        PC_ASSERT(atom);
-        error_except = purc_atom_to_string(atom);
-
-        PC_ASSERT(co->error_except == NULL);
-        co->error_except = error_except;
-
-        dump_c_stack(co->stack.exception.bt);
-        co->stack.except = 0;
-
-        if (!co->stack.exited) {
-            co->stack.exited = 1;
-            notify_to_stop(co);
-        }
-    }
-
-    if (!list_empty(&co->msgs) && co->msg_pending == 0) {
-        PC_ASSERT(co->state == CO_STATE_READY);
-        struct pcintr_stack_frame *frame;
-        frame = pcintr_stack_get_bottom_frame(stack);
-        PC_ASSERT(frame == NULL);
-        pcintr_msg_t msg;
-        msg = list_first_entry(&co->msgs, struct pcintr_msg, node);
-        list_del(&msg->node);
-        co->msg_pending = 1;
-        pcintr_wakeup_target_with(co, msg, on_msg);
-        return;
-    }
-
-    if (!list_empty(&co->children)) {
-        return;
-    }
-
-    if (co->stack.exited) {
-        revoke_all_dynamic_observers(&co->stack);
-        PC_ASSERT(list_empty(&co->stack.dynamic_observers));
-        revoke_all_native_observers(&co->stack);
-        PC_ASSERT(list_empty(&co->stack.native_observers));
-        revoke_all_common_observers(&co->stack);
-        PC_ASSERT(list_empty(&co->stack.common_observers));
-    }
-
-    bool still_observed = co_is_observed(co);
-    if (!still_observed) {
-        if (!co->stack.exited) {
-            co->stack.exited = 1;
-            notify_to_stop(co);
-        }
-    }
-
-    if (!list_empty(&co->msgs) && co->msg_pending == 0) {
-        PC_ASSERT(co->state == CO_STATE_READY);
-        struct pcintr_stack_frame *frame;
-        frame = pcintr_stack_get_bottom_frame(stack);
-        PC_ASSERT(frame == NULL);
-        pcintr_msg_t msg;
-        msg = list_first_entry(&co->msgs, struct pcintr_msg, node);
-        list_del(&msg->node);
-        co->msg_pending = 1;
-        pcintr_wakeup_target_with(co, msg, on_msg);
-        return;
-    }
-
-    if (still_observed) {
-        return;
-    }
-
-    if (!co->stack.exited) {
-        co->stack.exited = 1;
-        notify_to_stop(co);
-    }
-
-    if (!list_empty(&co->msgs)) {
-        return;
-    }
-
-    if (co->msg_pending) {
-        return;
-    }
-
-// #define PRINT_DEBUG
-    if (co->stack.last_msg_sent == 0) {
-        co->stack.last_msg_sent = 1;
-
-#ifdef PRINT_DEBUG              /* { */
-        PC_DEBUGX("last msg was sent");
-#endif                          /* } */
-        pcintr_wakeup_target_with(co, &last_msg, on_last_msg);
-        return;
-    }
-
-    if (co->stack.last_msg_read == 0) {
-        return;
-    }
-
-
-#ifdef PRINT_DEBUG              /* { */
-    PC_DEBUGX("last msg was processed");
-#endif                          /* } */
-
-    if (co->curator) {
-        if (co->error_except) {
-            // TODO: which is error, which is except?
-            // currently, we treat all as except
-            post_callstate_except_event(co, co->error_except);
-        }
-        else {
-            PC_ASSERT(co->val_from_return_or_exit);
-            post_callstate_success_event(co, co->val_from_return_or_exit);
-        }
-    }
-
-    PC_ASSERT(co);
-    PC_ASSERT(co->state == CO_STATE_READY);
-    purc_runloop_dispatch(inst->running_loop, run_exiting_co, co);
-}
-
->>>>>>> af0a89d7
 void pcintr_set_exit(purc_variant_t val)
 {
     PC_ASSERT(val != PURC_VARIANT_INVALID);
@@ -2321,17 +2136,12 @@
         goto failed;
     }
 
-<<<<<<< HEAD
     co->stage = CO_STAGE_SCHEDULED;
-    PC_ASSERT(co->stack.vdom);
-
-    if (page_type != PCRDR_PAGE_TYPE_NULL &&
-=======
+
     /* Attach to rdr only if the document needs rdr and
        the page type is not null. */
     if (co->stack.doc->need_rdr &&
             page_type != PCRDR_PAGE_TYPE_NULL &&
->>>>>>> af0a89d7
             !pcintr_attach_to_renderer(co,
                 page_type, target_workspace,
                 target_group, page_name, extra_info)) {
@@ -3784,8 +3594,7 @@
     return v;
 }
 
-<<<<<<< HEAD
-void 
+void
 pcintr_coroutine_set_state_with_location(pcintr_coroutine_t co,
         enum pcintr_coroutine_state state,
         const char *file, int line, const char *func)
@@ -3795,7 +3604,7 @@
     UNUSED_PARAM(func);
     co->state = state;
 }
-=======
+
 pcdoc_element_t
 pcintr_util_new_element(purc_document_t doc, pcdoc_element_t elem,
         pcdoc_operation op, const char *tag, bool self_close)
@@ -4270,4 +4079,3 @@
 }
 
 #endif // VW: deprecated
->>>>>>> af0a89d7
