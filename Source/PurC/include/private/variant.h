/**
 * @file variant.h
 * @author 
 * @date 2021/07/02
 * @brief The internal interfaces for variant.
 *
 * Copyright (C) 2021 FMSoft <https://www.fmsoft.cn>
 *
 * This file is a part of PurC (short for Purring Cat), an HVML interpreter.
 * 
 * This program is free software: you can redistribute it and/or modify
 * it under the terms of the GNU Lesser General Public License as published by
 * the Free Software Foundation, either version 3 of the License, or
 * (at your option) any later version.
 *
 * This program is distributed in the hope that it will be useful,
 * but WITHOUT ANY WARRANTY; without even the implied warranty of
 * MERCHANTABILITY or FITNESS FOR A PARTICULAR PURPOSE.  See the
 * GNU Lesser General Public License for more details.
 *
 * You should have received a copy of the GNU Lesser General Public License
 * along with this program.  If not, see <https://www.gnu.org/licenses/>.
 */

#ifndef PURC_PRIVATE_H
#define PURC_PRIVATE_H

#include "config.h"
#include "purc-variant.h"

#include <assert.h>

#if HAVE(GLIB)
    #include <gmodule.h>
#endif

#ifdef __cplusplus
extern "C" {
#endif  /* __cplusplus */

<<<<<<< HEAD
=======
// #define MAX(a, b)   (a) > (b)? (a): (b);

>>>>>>> 3153fe6a
#define PCVARIANT_FLAG_NOREF    (0x01 << 0)
#define PCVARIANT_FLAG_NOFREE   (0x01 << 1)
#define PCVARIANT_FLAG_LONG     (0x01 << 15)    // for long string or sequence
#define PCVARIANT_FLAG_SIGNED   (0x01 << 15)    // for signed int

#define PVT(t) (PURC_VARIANT_TYPE##t)

// fix me: if we need `assert` in both debug and release build, better approach?
#define PURC_VARIANT_ASSERT(s) assert(s)

<<<<<<< HEAD
#define MAX_RESERVED_VARIANTS  32

=======
>>>>>>> 3153fe6a
// structure for variant
struct purc_variant {

    /* variant type */
    unsigned int type:8;

    /* real length for short string and byte sequence */
    unsigned int size:8;        

    /* flags */
    unsigned int flags:16;

    /* reference count */
    unsigned int refc;

    /* value */
    union {
        /* for boolean */
        bool        b;

        /* for number */
        double      d;

        /* for long integer */
        int64_t     i64;

        /* for unsigned long integer */
        uint64_t    u64;

        /* for long double */
        long double ld;

        /* for dynamic and native variant (two pointers) */
        void*       ptr2[2];

        /* for long string, long byte sequence, array, and object (sz_ptr[0] for pointer, sz_ptr[1] for size). */
        uintptr_t   sz_ptr[2];

        /* for short string and byte sequence; the real space size of `bytes` is `max(sizeof(long double), sizeof(void*) * 2)` */
        uint8_t     bytes[0];
    };
};

<<<<<<< HEAD
=======
#define MAX_RESERVED_VARIANTS  32

>>>>>>> 3153fe6a
struct pcvariant_heap {
    struct purc_variant v_undefined;
    struct purc_variant v_null;
    struct purc_variant v_false;
    struct purc_variant v_true;

    struct purc_variant_stat stat;

    purc_variant_t nr_reserved [MAX_RESERVED_VARIANTS];
    int readpos;
    int writepos;
};

// initialize variant module
bool pcvariant_init_module(void) WTF_INTERNAL;

#if HAVE(GLIB)
static inline void * pcvariant_alloc_mem(size_t size)           \
                { return (void *)g_slice_alloc((gsize)size); }
static inline void * pcvariant_alloc_mem_0(size_t size)         \
                { return (void *)g_slice_alloc0((gsize)size); }
static inline void pcvariant_free_mem(size_t size, void *ptr)   \
                { return g_slice_free1((gsize)size, (gpointer)ptr); }
#else
static inline void * pcvariant_alloc_mem(size_t size)           \
                { return malloc(size); }
static inline void * pcvariant_alloc_mem_0(size_t size)         \
                { return (void *)calloc(size); }
static inline void pcvariant_free_mem(size_t size, void *ptr)   \
                { return free(ptr); }
#endif

// for release the resource in a variant
typedef void (* pcvariant_release_fn)(purc_variant_t value);

// for custom serialization function.
typedef int (* pcvariant_to_json_string_fn)(purc_variant_t * value, purc_rwstream *rw, int level, int flags);

#ifdef __cplusplus
}
#endif  /* __cplusplus */

#endif  /* PURC_PRIVATE_H */<|MERGE_RESOLUTION|>--- conflicted
+++ resolved
@@ -38,11 +38,6 @@
 extern "C" {
 #endif  /* __cplusplus */
 
-<<<<<<< HEAD
-=======
-// #define MAX(a, b)   (a) > (b)? (a): (b);
-
->>>>>>> 3153fe6a
 #define PCVARIANT_FLAG_NOREF    (0x01 << 0)
 #define PCVARIANT_FLAG_NOFREE   (0x01 << 1)
 #define PCVARIANT_FLAG_LONG     (0x01 << 15)    // for long string or sequence
@@ -53,11 +48,8 @@
 // fix me: if we need `assert` in both debug and release build, better approach?
 #define PURC_VARIANT_ASSERT(s) assert(s)
 
-<<<<<<< HEAD
 #define MAX_RESERVED_VARIANTS  32
 
-=======
->>>>>>> 3153fe6a
 // structure for variant
 struct purc_variant {
 
@@ -101,11 +93,8 @@
     };
 };
 
-<<<<<<< HEAD
-=======
 #define MAX_RESERVED_VARIANTS  32
 
->>>>>>> 3153fe6a
 struct pcvariant_heap {
     struct purc_variant v_undefined;
     struct purc_variant v_null;
