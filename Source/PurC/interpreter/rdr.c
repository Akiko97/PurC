/*
 * @file rdr.c
 * @author XueShuming
 * @date 2022/03/09
 * @brief The impl of the interaction between interpreter and renderer.
 *
 * Copyright (C) 2021 FMSoft <https://www.fmsoft.cn>
 *
 * This file is a part of PurC (short for Purring Cat), an HVML interpreter.
 *
 * This program is free software: you can redistribute it and/or modify
 * it under the terms of the GNU Lesser General Public License as published by
 * the Free Software Foundation, either version 3 of the License, or
 * (at your option) any later version.
 *
 * This program is distributed in the hope that it will be useful,
 * but WITHOUT ANY WARRANTY; without even the implied warranty of
 * MERCHANTABILITY or FITNESS FOR A PARTICULAR PURPOSE.  See the
 * GNU Lesser General Public License for more details.
 *
 * You should have received a copy of the GNU Lesser General Public License
 * along with this program.  If not, see <https://www.gnu.org/licenses/>.
 */

#include "purc.h"
#include "config.h"
#include "internal.h"

#include "private/errors.h"
#include "private/instance.h"
#include "private/utils.h"
#include "private/variant.h"
#include "private/pcrdr.h"

#include <string.h>

#define ID_KEY                  "id"
#define NAME_KEY                "name"
#define TITLE_KEY               "title"
#define STYLE_KEY               "style"
#define LEVEL_KEY               "level"
#define CLASS_KEY               "class"

#define BUFF_MIN                1024
#define BUFF_MAX                1024 * 4
#define LEN_BUFF_LONGLONGINT    128

static bool
object_set(purc_variant_t object, const char *key, const char *value)
{
    purc_variant_t k = purc_variant_make_string_static(key, false);
    if (k == PURC_VARIANT_INVALID) {
        purc_set_error(PURC_ERROR_OUT_OF_MEMORY);
        return false;
    }

    purc_variant_t v = purc_variant_make_string_static(value, false);
    if (k == PURC_VARIANT_INVALID) {
        purc_variant_unref(k);
        purc_set_error(PURC_ERROR_OUT_OF_MEMORY);
        return false;
    }

    purc_variant_object_set(object, k, v);
    purc_variant_unref(k);
    purc_variant_unref(v);
    return true;
}

pcrdr_msg *pcintr_rdr_send_request_and_wait_response(struct pcrdr_conn *conn,
        pcrdr_msg_target target, uint64_t target_value, const char *operation,
        pcrdr_msg_element_type element_type, const char *element,
        const char *property, pcrdr_msg_data_type data_type,
        purc_variant_t data)
{
    pcrdr_msg *response_msg = NULL;
    pcrdr_msg *msg = pcrdr_make_request_message(
            target,                             /* target */
            target_value,                       /* target_value */
            operation,                          /* operation */
            NULL,                               /* request_id */
            element_type,                       /* element_type */
            element,                            /* element */
            property,                           /* property */
            PCRDR_MSG_DATA_TYPE_VOID,           /* data_type */
            NULL,                               /* data */
            0                                   /* data_len */
            );
    if (msg == NULL) {
        purc_set_error(PURC_ERROR_OUT_OF_MEMORY);
        goto failed;
    }

    msg->dataType = data_type;
    msg->data = data;

    if (pcrdr_send_request_and_wait_response(conn,
            msg, PCRDR_TIME_DEF_EXPECTED, &response_msg) < 0) {
        goto failed;
    }
    pcrdr_release_message(msg);
    msg = NULL;

    return response_msg;

failed:
    if (msg) {
        pcrdr_release_message(msg);
    }

    return NULL;
}

uintptr_t pcintr_rdr_create_workspace(struct pcrdr_conn *conn,
        uintptr_t session, const char *id, const char *title,
        const char *classes, const char *style)
{
    uintptr_t workspace = 0;
    pcrdr_msg *response_msg = NULL;

    const char *operation = PCRDR_OPERATION_CREATEWORKSPACE;
    pcrdr_msg_target target = PCRDR_MSG_TARGET_SESSION;
    uint64_t target_value = session;
    pcrdr_msg_element_type element_type = PCRDR_MSG_ELEMENT_TYPE_VOID;
    pcrdr_msg_data_type data_type = PCRDR_MSG_DATA_TYPE_JSON;
    purc_variant_t data = PURC_VARIANT_INVALID;

    data = purc_variant_make_object(0, NULL, NULL);
    if (data == PURC_VARIANT_INVALID) {
        purc_set_error(PURC_ERROR_OUT_OF_MEMORY);
        goto failed;
    }

    if (!object_set(data, ID_KEY, id)) {
        goto failed;
    }

    if (title && !object_set(data, TITLE_KEY, title)) {
        goto failed;
    }

    if (classes && !object_set(data, CLASS_KEY, classes)) {
        goto failed;
    }

    if (style && !object_set(data, STYLE_KEY, style)) {
        goto failed;
    }

    response_msg = pcintr_rdr_send_request_and_wait_response(conn, target,
            target_value, operation, element_type, NULL, NULL, data_type,
            data);

    if (response_msg == NULL) {
        goto failed;
    }

    int ret_code = response_msg->retCode;
    if (ret_code == PCRDR_SC_OK) {
        workspace = response_msg->resultValue;
    }

    pcrdr_release_message(response_msg);

    if (ret_code != PCRDR_SC_OK) {
        purc_set_error(PCRDR_ERROR_SERVER_REFUSED);
        goto failed;
    }

    return workspace;

failed:
    if (data != PURC_VARIANT_INVALID) {
        purc_variant_unref(data);
    }

    return 0;
}

bool pcintr_rdr_destroy_workspace(struct pcrdr_conn *conn,
        uintptr_t session, uintptr_t workspace)
{
    pcrdr_msg *response_msg = NULL;

    const char *operation = PCRDR_OPERATION_DESTROYWORKSPACE;
    pcrdr_msg_target target = PCRDR_MSG_TARGET_SESSION;
    uint64_t target_value = session;
    pcrdr_msg_element_type element_type = PCRDR_MSG_ELEMENT_TYPE_HANDLE;
    pcrdr_msg_data_type data_type = PCRDR_MSG_DATA_TYPE_VOID;
    purc_variant_t data = PURC_VARIANT_INVALID;

    char element[LEN_BUFF_LONGLONGINT];
    int n = snprintf(element, sizeof(element),
            "%llx", (unsigned long long int)workspace);
    if (n < 0) {
        purc_set_error(PURC_ERROR_BAD_STDC_CALL);
        goto failed;
    }
    else if ((size_t)n >= sizeof (element)) {
        PC_DEBUG ("Too small elementer to serialize message.\n");
        purc_set_error(PURC_ERROR_TOO_SMALL_BUFF);
        goto failed;
    }

    response_msg = pcintr_rdr_send_request_and_wait_response(conn, target,
            target_value, operation, element_type, element, NULL,
            data_type, data);

    if (response_msg == NULL) {
        goto failed;
    }

    int ret_code = response_msg->retCode;
    if (ret_code != PCRDR_SC_OK) {
        purc_set_error(PCRDR_ERROR_SERVER_REFUSED);
        goto failed;
    }

    pcrdr_release_message(response_msg);
    return true;

failed:
    if (data != PURC_VARIANT_INVALID) {
        purc_variant_unref(data);
    }

    if (response_msg) {
        pcrdr_release_message(response_msg);
    }

    return false;
}

bool pcintr_rdr_update_workspace(struct pcrdr_conn *conn,
        uintptr_t session, uintptr_t workspace,
        const char *property, const char *value)
{
    pcrdr_msg *response_msg = NULL;

    const char *operation = PCRDR_OPERATION_UPDATEWORKSPACE;
    pcrdr_msg_target target = PCRDR_MSG_TARGET_SESSION;
    uint64_t target_value = session;
    pcrdr_msg_element_type element_type = PCRDR_MSG_ELEMENT_TYPE_HANDLE;
    pcrdr_msg_data_type data_type = PCRDR_MSG_DATA_TYPE_TEXT;
    purc_variant_t data = PURC_VARIANT_INVALID;

    data = purc_variant_make_string(value, false);
    if (data == PURC_VARIANT_INVALID) {
        purc_set_error(PURC_ERROR_OUT_OF_MEMORY);
        goto failed;
    }

    char element[LEN_BUFF_LONGLONGINT];
    int n = snprintf(element, sizeof(element),
            "%llx", (unsigned long long int)workspace);
    if (n < 0) {
        purc_set_error(PURC_ERROR_BAD_STDC_CALL);
        goto failed;
    }
    else if ((size_t)n >= sizeof (element)) {
        PC_DEBUG ("Too small elementer to serialize message.\n");
        purc_set_error(PURC_ERROR_TOO_SMALL_BUFF);
        goto failed;
    }

    response_msg = pcintr_rdr_send_request_and_wait_response(conn, target,
            target_value, operation, element_type, element, property,
            data_type, data);

    if (response_msg == NULL) {
        goto failed;
    }

    int ret_code = response_msg->retCode;
    if (ret_code != PCRDR_SC_OK) {
        purc_set_error(PCRDR_ERROR_SERVER_REFUSED);
        goto failed;
    }

    pcrdr_release_message(response_msg);
    return true;

failed:
    if (data != PURC_VARIANT_INVALID) {
        purc_variant_unref(data);
    }

    if (response_msg) {
        pcrdr_release_message(response_msg);
    }

    return false;
}

uintptr_t pcintr_rdr_create_plain_window(struct pcrdr_conn *conn,
        uintptr_t workspace, pcrdr_page_type page_type, const char *id,
        const char *title, const char *classes, const char *style)
{
    UNUSED_PARAM(page_type);
    uintptr_t plain_window = 0;
    pcrdr_msg *response_msg = NULL;

    const char *operation = PCRDR_OPERATION_CREATEPLAINWINDOW;
    pcrdr_msg_element_type element_type = PCRDR_MSG_ELEMENT_TYPE_VOID;
    pcrdr_msg_data_type data_type = PCRDR_MSG_DATA_TYPE_JSON;
    purc_variant_t data = PURC_VARIANT_INVALID;
<<<<<<< HEAD
    pcrdr_msg_target target;
    uint64_t target_value;

    target = PCRDR_MSG_TARGET_WORKSPACE;
    target_value = workspace;
=======
    pcrdr_msg_target target = PCRDR_MSG_TARGET_WORKSPACE;
    uint64_t target_value = workspace;
>>>>>>> d441d198

    data = purc_variant_make_object(0, NULL, NULL);
    if (data == PURC_VARIANT_INVALID) {
        purc_set_error(PURC_ERROR_OUT_OF_MEMORY);
        goto out_unref_data;
    }

    if (!object_set(data, ID_KEY, id)) {
        goto out_unref_data;
    }

    if (!object_set(data, NAME_KEY, id)) {
        goto out_unref_data;
    }

    if (!object_set(data, NAME_KEY, id)) {
        goto failed;
    }

    if (title && !object_set(data, TITLE_KEY, title)) {
        goto out_unref_data;
    }

    if (classes && !object_set(data, CLASS_KEY, classes)) {
        goto out_unref_data;
    }

    if (style && !object_set(data, STYLE_KEY, style)) {
<<<<<<< HEAD
        goto failed;
    }

    if (data) {
        purc_variant_ref(data);
=======
        goto out_unref_data;
>>>>>>> d441d198
    }
    response_msg = pcintr_rdr_send_request_and_wait_response(conn, target,
            target_value, operation, element_type, NULL, NULL, data_type,
            data);
    if (response_msg == NULL) {
        // pcintr_rdr_send_request_and_wait_response unref data
        goto out;
    }

    int ret_code = response_msg->retCode;
    if (ret_code == PCRDR_SC_OK) {
        plain_window = response_msg->resultValue;
    }

    pcrdr_release_message(response_msg);

    if (ret_code != PCRDR_SC_OK) {
        purc_set_error(PCRDR_ERROR_SERVER_REFUSED);
        goto out;
    }

    return plain_window;

out_unref_data:
    if (data != PURC_VARIANT_INVALID) {
        purc_variant_unref(data);
    }

out:
    return 0;
}

bool pcintr_rdr_destroy_plain_window(struct pcrdr_conn *conn,
        uintptr_t session, uintptr_t workspace, uintptr_t plain_window)
{
    pcrdr_msg *response_msg = NULL;

    const char *operation = PCRDR_OPERATION_DESTROYPLAINWINDOW;
    pcrdr_msg_target target;
    uint64_t target_value;
    pcrdr_msg_element_type element_type = PCRDR_MSG_ELEMENT_TYPE_HANDLE;
    pcrdr_msg_data_type data_type = PCRDR_MSG_DATA_TYPE_VOID;
    purc_variant_t data = PURC_VARIANT_INVALID;

    if (workspace) {
        target = PCRDR_MSG_TARGET_WORKSPACE;
        target_value = workspace;
    }
    else {
        target = PCRDR_MSG_TARGET_SESSION;
        target_value = session;
    }

    char element[LEN_BUFF_LONGLONGINT];
    int n = snprintf(element, sizeof(element),
            "%llx", (unsigned long long int)plain_window);
    if (n < 0) {
        purc_set_error(PURC_ERROR_BAD_STDC_CALL);
        goto failed;
    }
    else if ((size_t)n >= sizeof (element)) {
        PC_DEBUG ("Too small elementer to serialize message.\n");
        purc_set_error(PURC_ERROR_TOO_SMALL_BUFF);
        goto failed;
    }

    response_msg = pcintr_rdr_send_request_and_wait_response(conn, target,
            target_value, operation, element_type, element, NULL,
            data_type, data);

    if (response_msg == NULL) {
        goto failed;
    }

    int ret_code = response_msg->retCode;
    if (ret_code != PCRDR_SC_OK) {
        purc_set_error(PCRDR_ERROR_SERVER_REFUSED);
        goto failed;
    }

    pcrdr_release_message(response_msg);
    return true;

failed:
    if (data != PURC_VARIANT_INVALID) {
        purc_variant_unref(data);
    }

    if (response_msg) {
        pcrdr_release_message(response_msg);
    }

    return false;
}

// property: title, class, style
bool pcintr_rdr_update_plain_window(struct pcrdr_conn *conn,
        uintptr_t session, uintptr_t workspace, uintptr_t plain_window,
        const char *property, const char *value)
{
    pcrdr_msg *response_msg = NULL;

    const char *operation = PCRDR_OPERATION_UPDATEPLAINWINDOW;
    pcrdr_msg_target target;
    uint64_t target_value;
    pcrdr_msg_element_type element_type = PCRDR_MSG_ELEMENT_TYPE_HANDLE;
    pcrdr_msg_data_type data_type = PCRDR_MSG_DATA_TYPE_TEXT;
    purc_variant_t data = PURC_VARIANT_INVALID;

    if (workspace) {
        target = PCRDR_MSG_TARGET_WORKSPACE;
        target_value = workspace;
    }
    else {
        target = PCRDR_MSG_TARGET_SESSION;
        target_value = session;
    }

    data = purc_variant_make_string(value, false);
    if (data == PURC_VARIANT_INVALID) {
        purc_set_error(PURC_ERROR_OUT_OF_MEMORY);
        goto failed;
    }

    char element[LEN_BUFF_LONGLONGINT];
    int n = snprintf(element, sizeof(element),
            "%llx", (unsigned long long int)plain_window);
    if (n < 0) {
        purc_set_error(PURC_ERROR_BAD_STDC_CALL);
        goto failed;
    }
    else if ((size_t)n >= sizeof (element)) {
        PC_DEBUG ("Too small elementer to serialize message.\n");
        purc_set_error(PURC_ERROR_TOO_SMALL_BUFF);
        goto failed;
    }

    response_msg = pcintr_rdr_send_request_and_wait_response(conn, target,
            target_value, operation, element_type, element, property,
            data_type, data);

    if (response_msg == NULL) {
        goto failed;
    }

    int ret_code = response_msg->retCode;
    if (ret_code != PCRDR_SC_OK) {
        purc_set_error(PCRDR_ERROR_SERVER_REFUSED);
        goto failed;
    }

    pcrdr_release_message(response_msg);
    return true;

failed:
    if (data != PURC_VARIANT_INVALID) {
        purc_variant_unref(data);
    }

    if (response_msg) {
        pcrdr_release_message(response_msg);
    }

    return false;
}

bool pcintr_rdr_reset_page_groups(struct pcrdr_conn *conn,
        uintptr_t session, uintptr_t workspace, const char *html)
{
    pcrdr_msg *response_msg = NULL;

    const char *operation = PCRDR_OPERATION_RESETPAGEGROUPS;
    pcrdr_msg_target target;
    uint64_t target_value;
    pcrdr_msg_element_type element_type = PCRDR_MSG_ELEMENT_TYPE_VOID;
    pcrdr_msg_data_type data_type = PCRDR_MSG_DATA_TYPE_TEXT;
    purc_variant_t data = PURC_VARIANT_INVALID;

    if (workspace) {
        target = PCRDR_MSG_TARGET_WORKSPACE;
        target_value = workspace;
    }
    else {
        target = PCRDR_MSG_TARGET_SESSION;
        target_value = session;
    }

    data = purc_variant_make_string(html, false);
    if (data == PURC_VARIANT_INVALID) {
        purc_set_error(PURC_ERROR_OUT_OF_MEMORY);
        goto failed;
    }

    response_msg = pcintr_rdr_send_request_and_wait_response(conn, target,
            target_value, operation, element_type, NULL, NULL,
            data_type, data);

    if (response_msg == NULL) {
        goto failed;
    }

    int ret_code = response_msg->retCode;
    if (ret_code != PCRDR_SC_OK) {
        purc_set_error(PCRDR_ERROR_SERVER_REFUSED);
        goto failed;
    }

    pcrdr_release_message(response_msg);
    return true;

failed:
    if (data != PURC_VARIANT_INVALID) {
        purc_variant_unref(data);
    }

    if (response_msg) {
        pcrdr_release_message(response_msg);
    }

    return false;
}

uintptr_t pcintr_rdr_add_page_groups(struct pcrdr_conn *conn,
        uintptr_t session, uintptr_t workspace, const char *id,
        const char *title, const char *classes, const char *style,
        const char *level)
{
    uintptr_t page_group = 0;
    pcrdr_msg *response_msg = NULL;

    const char *operation = PCRDR_OPERATION_RESETPAGEGROUPS;
    pcrdr_msg_target target;
    uint64_t target_value;
    pcrdr_msg_element_type element_type = PCRDR_MSG_ELEMENT_TYPE_VOID;
    pcrdr_msg_data_type data_type = PCRDR_MSG_DATA_TYPE_JSON;
    purc_variant_t data = PURC_VARIANT_INVALID;

    if (workspace) {
        target = PCRDR_MSG_TARGET_WORKSPACE;
        target_value = workspace;
    }
    else {
        target = PCRDR_MSG_TARGET_SESSION;
        target_value = session;
    }

    data = purc_variant_make_object(0, NULL, NULL);
    if (data == PURC_VARIANT_INVALID) {
        purc_set_error(PURC_ERROR_OUT_OF_MEMORY);
        goto failed;
    }

    if (!object_set(data, ID_KEY, id)) {
        goto failed;
    }

    if (title && !object_set(data, TITLE_KEY, title)) {
        goto failed;
    }

    if (classes && !object_set(data, CLASS_KEY, classes)) {
        goto failed;
    }

    if (style && !object_set(data, STYLE_KEY, style)) {
        goto failed;
    }

    if (level && !object_set(data, LEVEL_KEY, level)) {
        goto failed;
    }

    response_msg = pcintr_rdr_send_request_and_wait_response(conn, target,
            target_value, operation, element_type, NULL, NULL, data_type,
            data);

    if (response_msg == NULL) {
        goto failed;
    }

    int ret_code = response_msg->retCode;
    if (ret_code == PCRDR_SC_OK) {
        page_group = response_msg->resultValue;
    }

    pcrdr_release_message(response_msg);

    if (ret_code != PCRDR_SC_OK) {
        purc_set_error(PCRDR_ERROR_SERVER_REFUSED);
        goto failed;
    }

    return page_group;

failed:
    if (data != PURC_VARIANT_INVALID) {
        purc_variant_unref(data);
    }

    return 0;
}

bool pcintr_rdr_destroy_page_groups(struct pcrdr_conn *conn,
        uintptr_t session, uintptr_t workspace, uintptr_t page_group)
{
    pcrdr_msg *response_msg = NULL;

    const char *operation = PCRDR_OPERATION_REMOVEPAGEGROUP;
    pcrdr_msg_target target;
    uint64_t target_value;
    pcrdr_msg_element_type element_type = PCRDR_MSG_ELEMENT_TYPE_HANDLE;
    pcrdr_msg_data_type data_type = PCRDR_MSG_DATA_TYPE_VOID;
    purc_variant_t data = PURC_VARIANT_INVALID;

    if (workspace) {
        target = PCRDR_MSG_TARGET_WORKSPACE;
        target_value = workspace;
    }
    else {
        target = PCRDR_MSG_TARGET_SESSION;
        target_value = session;
    }

    char element[LEN_BUFF_LONGLONGINT];
    int n = snprintf(element, sizeof(element),
            "%llx", (unsigned long long int)page_group);
    if (n < 0) {
        purc_set_error(PURC_ERROR_BAD_STDC_CALL);
        goto failed;
    }
    else if ((size_t)n >= sizeof (element)) {
        PC_DEBUG ("Too small elementer to serialize message.\n");
        purc_set_error(PURC_ERROR_TOO_SMALL_BUFF);
        goto failed;
    }

    response_msg = pcintr_rdr_send_request_and_wait_response(conn, target,
            target_value, operation, element_type, element, NULL,
            data_type, data);

    if (response_msg == NULL) {
        goto failed;
    }

    int ret_code = response_msg->retCode;
    if (ret_code != PCRDR_SC_OK) {
        purc_set_error(PCRDR_ERROR_SERVER_REFUSED);
        goto failed;
    }

    pcrdr_release_message(response_msg);
    return true;

failed:
    if (data != PURC_VARIANT_INVALID) {
        purc_variant_unref(data);
    }

    if (response_msg) {
        pcrdr_release_message(response_msg);
    }

    return false;
}

// property: title, class, style
bool pcintr_rdr_update_page_groups(struct pcrdr_conn *conn,
        uintptr_t session, uintptr_t workspace, uintptr_t page_group,
        const char *property, const char *value)
{
    pcrdr_msg *response_msg = NULL;

    const char *operation = PCRDR_OPERATION_ADDPAGEGROUPS;
    pcrdr_msg_target target;
    uint64_t target_value;
    pcrdr_msg_element_type element_type = PCRDR_MSG_ELEMENT_TYPE_HANDLE;
    pcrdr_msg_data_type data_type = PCRDR_MSG_DATA_TYPE_TEXT;
    purc_variant_t data = PURC_VARIANT_INVALID;

    if (workspace) {
        target = PCRDR_MSG_TARGET_WORKSPACE;
        target_value = workspace;
    }
    else {
        target = PCRDR_MSG_TARGET_SESSION;
        target_value = session;
    }

    data = purc_variant_make_string(value, false);
    if (data == PURC_VARIANT_INVALID) {
        purc_set_error(PURC_ERROR_OUT_OF_MEMORY);
        goto failed;
    }

    char element[LEN_BUFF_LONGLONGINT];
    int n = snprintf(element, sizeof(element),
            "%llx", (unsigned long long int)page_group);
    if (n < 0) {
        purc_set_error(PURC_ERROR_BAD_STDC_CALL);
        goto failed;
    }
    else if ((size_t)n >= sizeof (element)) {
        PC_DEBUG ("Too small elementer to serialize message.\n");
        purc_set_error(PURC_ERROR_TOO_SMALL_BUFF);
        goto failed;
    }

    response_msg = pcintr_rdr_send_request_and_wait_response(conn, target,
            target_value, operation, element_type, element, property,
            data_type, data);

    if (response_msg == NULL) {
        goto failed;
    }

    int ret_code = response_msg->retCode;
    if (ret_code != PCRDR_SC_OK) {
        purc_set_error(PCRDR_ERROR_SERVER_REFUSED);
        goto failed;
    }

    pcrdr_release_message(response_msg);
    return true;

failed:
    if (data != PURC_VARIANT_INVALID) {
        purc_variant_unref(data);
    }

    if (response_msg) {
        pcrdr_release_message(response_msg);
    }

    return false;
}

uintptr_t pcintr_rdr_create_page(struct pcrdr_conn *conn,
        uintptr_t page_group, const char *id, const char *title
        )
{
    uintptr_t tab_page = 0;
    pcrdr_msg *response_msg = NULL;

    const char *operation = PCRDR_OPERATION_CREATEPAGE;
    pcrdr_msg_target target = PCRDR_MSG_TARGET_WORKSPACE;
    uint64_t target_value = page_group;
    pcrdr_msg_element_type element_type = PCRDR_MSG_ELEMENT_TYPE_VOID;
    pcrdr_msg_data_type data_type = PCRDR_MSG_DATA_TYPE_JSON;
    purc_variant_t data = PURC_VARIANT_INVALID;

    data = purc_variant_make_object(0, NULL, NULL);
    if (data == PURC_VARIANT_INVALID) {
        purc_set_error(PURC_ERROR_OUT_OF_MEMORY);
        goto failed;
    }

    if (!object_set(data, ID_KEY, id)) {
        goto failed;
    }

    if (title && !object_set(data, TITLE_KEY, title)) {
        goto failed;
    }

    response_msg = pcintr_rdr_send_request_and_wait_response(conn, target,
            target_value, operation, element_type, NULL, NULL, data_type,
            data);

    if (response_msg == NULL) {
        goto failed;
    }

    int ret_code = response_msg->retCode;
    if (ret_code == PCRDR_SC_OK) {
        tab_page = response_msg->resultValue;
    }

    pcrdr_release_message(response_msg);

    if (ret_code != PCRDR_SC_OK) {
        purc_set_error(PCRDR_ERROR_SERVER_REFUSED);
        goto failed;
    }

    return tab_page;

failed:
    if (data != PURC_VARIANT_INVALID) {
        purc_variant_unref(data);
    }

    return 0;
}

bool pcintr_rdr_destroy_page(struct pcrdr_conn *conn,
        uintptr_t page_group, uintptr_t tab_page)
{
    pcrdr_msg *response_msg = NULL;

    const char *operation = PCRDR_OPERATION_DESTROYPAGE;
    pcrdr_msg_target target = PCRDR_MSG_TARGET_WORKSPACE;
    uint64_t target_value = page_group;
    pcrdr_msg_element_type element_type = PCRDR_MSG_ELEMENT_TYPE_HANDLE;
    pcrdr_msg_data_type data_type = PCRDR_MSG_DATA_TYPE_VOID;
    purc_variant_t data = PURC_VARIANT_INVALID;

    char element[LEN_BUFF_LONGLONGINT];
    int n = snprintf(element, sizeof(element),
            "%llx", (unsigned long long int)tab_page);
    if (n < 0) {
        purc_set_error(PURC_ERROR_BAD_STDC_CALL);
        goto failed;
    }
    else if ((size_t)n >= sizeof (element)) {
        PC_DEBUG ("Too small elementer to serialize message.\n");
        purc_set_error(PURC_ERROR_TOO_SMALL_BUFF);
        goto failed;
    }

    response_msg = pcintr_rdr_send_request_and_wait_response(conn, target,
            target_value, operation, element_type, element, NULL,
            data_type, data);

    if (response_msg == NULL) {
        goto failed;
    }

    int ret_code = response_msg->retCode;
    if (ret_code != PCRDR_SC_OK) {
        purc_set_error(PCRDR_ERROR_SERVER_REFUSED);
        goto failed;
    }

    pcrdr_release_message(response_msg);
    return true;

failed:
    if (data != PURC_VARIANT_INVALID) {
        purc_variant_unref(data);
    }

    if (response_msg) {
        pcrdr_release_message(response_msg);
    }

    return false;
}

// property: title, class, style
bool pcintr_rdr_update_page(struct pcrdr_conn *conn,
        uintptr_t page_group, uintptr_t tab_page,
        const char *property, const char *value)
{
    pcrdr_msg *response_msg = NULL;

    const char *operation = PCRDR_OPERATION_UPDATEPAGE;
    pcrdr_msg_target target = PCRDR_MSG_TARGET_WORKSPACE;
    uint64_t target_value = page_group;
    pcrdr_msg_element_type element_type = PCRDR_MSG_ELEMENT_TYPE_HANDLE;
    pcrdr_msg_data_type data_type = PCRDR_MSG_DATA_TYPE_TEXT;
    purc_variant_t data = PURC_VARIANT_INVALID;

    data = purc_variant_make_string(value, false);
    if (data == PURC_VARIANT_INVALID) {
        purc_set_error(PURC_ERROR_OUT_OF_MEMORY);
        goto failed;
    }

    char element[LEN_BUFF_LONGLONGINT];
    int n = snprintf(element, sizeof(element),
            "%llx", (unsigned long long int)tab_page);
    if (n < 0) {
        purc_set_error(PURC_ERROR_BAD_STDC_CALL);
        goto failed;
    }
    else if ((size_t)n >= sizeof (element)) {
        PC_DEBUG ("Too small elementer to serialize message.\n");
        purc_set_error(PURC_ERROR_TOO_SMALL_BUFF);
        goto failed;
    }

    response_msg = pcintr_rdr_send_request_and_wait_response(conn, target,
            target_value, operation, element_type, element, property,
            data_type, data);

    if (response_msg == NULL) {
        goto failed;
    }

    int ret_code = response_msg->retCode;
    if (ret_code != PCRDR_SC_OK) {
        purc_set_error(PCRDR_ERROR_SERVER_REFUSED);
        goto failed;
    }

    pcrdr_release_message(response_msg);
    return true;

failed:
    if (data != PURC_VARIANT_INVALID) {
        purc_variant_unref(data);
    }

    if (response_msg) {
        pcrdr_release_message(response_msg);
    }

    return false;
}

static
purc_vdom_t find_vdom_by_target_window(uintptr_t handle, pcintr_stack_t *pstack)
{
    pcintr_heap_t heap = pcintr_get_heap();
    if (heap == NULL) {
        return NULL;
    }

    pcintr_coroutine_t p;
    list_for_each_entry(p, &heap->coroutines, node) {
        if (handle == pcvdom_document_get_target_window(p->stack.vdom)) {
            if (pstack) {
                *pstack = &(p->stack);
            }
            return p->stack.vdom;
        }
    }
    return NULL;
}

static
purc_vdom_t find_vdom_by_target_vdom(uintptr_t handle, pcintr_stack_t *pstack)
{
    pcintr_heap_t heap = pcintr_get_heap();
    if (heap == NULL) {
        return NULL;
    }

    pcintr_coroutine_t p;
    list_for_each_entry(p, &heap->coroutines, node) {
        if (handle == pcvdom_document_get_target_dom(p->stack.vdom)) {
            if (pstack) {
                *pstack = &(p->stack);
            }
            return p->stack.vdom;
        }
    }
    return NULL;
}

#define MSG_TYPE_EVENT          "event"
static
void pcintr_rdr_event_handler(pcrdr_conn *conn, const pcrdr_msg *msg)
{
    UNUSED_PARAM(conn);
    UNUSED_PARAM(msg);
    struct pcinst *inst = pcinst_current();
    if (inst == NULL || inst->rdr_caps == NULL || msg == NULL) {
        purc_set_error(PURC_ERROR_INVALID_VALUE);
        return;
    }

    if (!purc_variant_is_string(msg->event)) {
        return;
    }

    purc_variant_t type = purc_variant_make_string(MSG_TYPE_EVENT, false);
    if (type == PURC_VARIANT_INVALID) {
        return;
    }
    purc_variant_t sub_type = msg->event;

    pcintr_stack_t stack = NULL;
    purc_variant_t source = PURC_VARIANT_INVALID;
    switch (msg->target) {
    case PCRDR_MSG_TARGET_SESSION:
        //TODO
        break;

    case PCRDR_MSG_TARGET_WORKSPACE:
        //TODO
        break;

    case PCRDR_MSG_TARGET_PLAINWINDOW:
        {
            purc_vdom_t vdom = find_vdom_by_target_window(
                    (uintptr_t)msg->targetValue, &stack);
            source = purc_variant_make_native(vdom, NULL);
        }
        break;

    case PCRDR_MSG_TARGET_PAGE:
        //TODO
        break;

    case PCRDR_MSG_TARGET_DOM:
        {
            purc_vdom_t vdom = find_vdom_by_target_vdom(
                    (uintptr_t)msg->targetValue, &stack);
            source = purc_variant_make_native(vdom, NULL);
        }
        break;

    case PCRDR_MSG_TARGET_THREAD:
        //TODO
        break;

    default:
        goto out;
    }


    pcintr_dispatch_message_ex(stack, source, type, sub_type, msg->data);

out:
    if (source) {
        purc_variant_unref(source);
    }

    if (type) {
        purc_variant_unref(type);
    }
}

PCA_EXPORT bool
purc_attach_vdom_to_renderer(purc_vdom_t vdom,
        pcrdr_page_type page_type,
        const char *target_workspace,
        const char *target_group,
        purc_renderer_extra_info *extra_info)
{
    if (!vdom) {
        purc_set_error(PURC_ERROR_INVALID_VALUE);
        return false;
    }

    struct pcinst *inst = pcinst_current();
    if (inst == NULL || inst->rdr_caps == NULL) {
        purc_set_error(PURC_ERROR_INVALID_VALUE);
        return false;
    }

    struct pcrdr_conn *conn_to_rdr = inst->conn_to_rdr;
    struct renderer_capabilities *rdr_caps = inst->rdr_caps;
    uintptr_t session_handle = rdr_caps->session_handle;

    uintptr_t workspace = 0;
    if (target_workspace && rdr_caps->workspace != 0) {
        workspace = pcintr_rdr_create_workspace(conn_to_rdr, session_handle,
            target_workspace,
            extra_info->workspace_title,
            extra_info->workspace_classe,
            extra_info->workspace_styles);
        if (!workspace) {
            purc_set_error(PCRDR_ERROR_SERVER_REFUSED);
            return false;
        }
    }

    // TODO target_group
    UNUSED_PARAM(target_group);

    uintptr_t window = pcintr_rdr_create_plain_window(conn_to_rdr,
        workspace, page_type,
        extra_info->id,
        extra_info->title,
        extra_info->classes,
        extra_info->style);
    if (!window) {
        purc_set_error(PCRDR_ERROR_SERVER_REFUSED);
        return false;
    }

    pcrdr_conn_set_event_handler(conn_to_rdr, pcintr_rdr_event_handler);
    pcvdom_document_set_target_workspace(vdom, workspace);
    pcvdom_document_set_target_window(vdom, window);
    pcvdom_document_set_target_tabpage(vdom, 0);

    return true;
}

bool
pcintr_rdr_page_control_load(pcintr_stack_t stack)
{
    if (!pcvdom_document_is_attached_rdr(stack->vdom)) {
        return true;
    }
    pcrdr_msg *response_msg = NULL;

    const char *operation = PCRDR_OPERATION_LOAD;
    pcrdr_msg_target target = PCRDR_MSG_TARGET_PAGE;
    uint64_t target_value;
    pcrdr_msg_element_type element_type = PCRDR_MSG_ELEMENT_TYPE_VOID;
    pcrdr_msg_data_type data_type = PCRDR_MSG_DATA_TYPE_TEXT;
    purc_variant_t req_data = PURC_VARIANT_INVALID;

    purc_vdom_t vdom = stack->vdom;
    pchtml_html_document_t *doc = stack->doc;
    int opt = 0;
    purc_rwstream_t out = NULL;

    target_value = pcvdom_document_get_target_tabpage(vdom);
    if (target_value == 0) {
        target = PCRDR_MSG_TARGET_PLAINWINDOW;
        target_value = pcvdom_document_get_target_window(vdom);
    }

    out = purc_rwstream_new_buffer(BUFF_MIN, BUFF_MAX);
    if (out == NULL) {
        goto failed;
    }

    opt |= PCHTML_HTML_SERIALIZE_OPT_UNDEF;
    opt |= PCHTML_HTML_SERIALIZE_OPT_SKIP_WS_NODES;
    opt |= PCHTML_HTML_SERIALIZE_OPT_WITHOUT_TEXT_INDENT;
    opt |= PCHTML_HTML_SERIALIZE_OPT_FULL_DOCTYPE;
    opt |= PCHTML_HTML_SERIALIZE_OPT_WITH_HVML_HANDLE;

    if(0 != pchtml_doc_write_to_stream_ex(doc, opt, out)) {
        goto failed;
    }

    size_t sz_content = 0;
    size_t sz_buff = 0;
    char *p = (char*)purc_rwstream_get_mem_buffer_ex(out, &sz_content,
            &sz_buff,true);
    req_data = purc_variant_make_string_reuse_buff(p, sz_content, false);
    if (req_data == PURC_VARIANT_INVALID) {
        free(p);
        purc_set_error(PURC_ERROR_OUT_OF_MEMORY);
        goto failed;
    }

    struct pcinst *inst = pcinst_current();
    response_msg = pcintr_rdr_send_request_and_wait_response(inst->conn_to_rdr,
        target, target_value, operation, element_type, NULL,
        NULL, data_type, req_data);

    if (response_msg == NULL) {
        goto failed;
    }

    int ret_code = response_msg->retCode;
    if (ret_code == PCRDR_SC_OK) {
        pcvdom_document_set_target_dom(vdom, response_msg->resultValue);
    }

    pcrdr_release_message(response_msg);
    purc_rwstream_destroy(out);
    out = NULL;

    if (ret_code != PCRDR_SC_OK) {
        purc_set_error(PCRDR_ERROR_SERVER_REFUSED);
        goto failed;
    }

    return true;

failed:
    if (out) {
        purc_rwstream_destroy(out);
    }

    if (req_data != PURC_VARIANT_INVALID) {
        purc_variant_unref(req_data);
    }

    return false;
}

pcrdr_msg *
pcintr_rdr_send_dom_req(pcintr_stack_t stack, const char *operation,
        pcdom_element_t *element, const char* property,
        pcrdr_msg_data_type data_type, purc_variant_t data)
{
    if (!stack || !pcvdom_document_is_attached_rdr(stack->vdom)
            || stack->stage != STACK_STAGE_EVENT_LOOP) {
        return NULL;
    }

    pcrdr_msg *response_msg = NULL;

    pcrdr_msg_target target = PCRDR_MSG_TARGET_DOM;
    uint64_t target_value = pcvdom_document_get_target_dom(stack->vdom);
    pcrdr_msg_element_type element_type = PCRDR_MSG_ELEMENT_TYPE_HANDLE;

    char elem[LEN_BUFF_LONGLONGINT];
    int n = snprintf(elem, sizeof(elem),
            "%llx", (unsigned long long int)(uintptr_t)element);
    if (n < 0) {
        purc_set_error(PURC_ERROR_BAD_STDC_CALL);
        goto failed;
    }
    else if ((size_t)n >= sizeof (elem)) {
        PC_DEBUG ("Too small elemer to serialize message.\n");
        purc_set_error(PURC_ERROR_TOO_SMALL_BUFF);
        goto failed;
    }

    struct pcinst *inst = pcinst_current();
    response_msg = pcintr_rdr_send_request_and_wait_response(inst->conn_to_rdr,
        target, target_value, operation, element_type, elem,
        property, data_type, data);

    if (response_msg == NULL) {
        goto failed;
    }

    int ret_code = response_msg->retCode;
    if (ret_code != PCRDR_SC_OK) {
        purc_set_error(PCRDR_ERROR_SERVER_REFUSED);
        goto failed;
    }

    return response_msg;

failed:
    if (response_msg != NULL) {
        pcrdr_release_message(response_msg);
    }
    return NULL;
}

pcrdr_msg *
pcintr_rdr_send_dom_req_raw(pcintr_stack_t stack, const char *operation,
        pcdom_element_t *element, const char* property,
        pcrdr_msg_data_type data_type, const char *data)
{
    if (!stack || !pcvdom_document_is_attached_rdr(stack->vdom)
            || stack->stage != STACK_STAGE_EVENT_LOOP) {
        return NULL;
    }

    pcrdr_msg *ret = NULL;
    purc_variant_t req_data = PURC_VARIANT_INVALID;
    if (data_type == PCRDR_MSG_DATA_TYPE_TEXT) {
        req_data = purc_variant_make_string(data, false);
        if (req_data == PURC_VARIANT_INVALID) {
            purc_set_error(PURC_ERROR_OUT_OF_MEMORY);
            goto failed;
        }
    }
    else if (data_type == PCRDR_MSG_DATA_TYPE_JSON) {
        req_data = purc_variant_make_from_json_string(data, strlen(data));
        if (req_data == PURC_VARIANT_INVALID) {
            purc_set_error(PURC_ERROR_OUT_OF_MEMORY);
            goto failed;
        }
    }

    ret = pcintr_rdr_send_dom_req(stack, operation, element,
            property, data_type, req_data);

failed:
    if (req_data != PURC_VARIANT_INVALID) {
        purc_variant_unref(req_data);
    }
    return ret;
}

bool
pcintr_rdr_send_dom_req_simple(pcintr_stack_t stack, const char *operation,
        pcdom_element_t *element, const char *property,
        pcrdr_msg_data_type data_type, purc_variant_t data)
{
    pcrdr_msg *response_msg = pcintr_rdr_send_dom_req(stack, operation,
            element, property, data_type, data);
    if (response_msg != NULL) {
        pcrdr_release_message(response_msg);
        return true;
    }
    return false;
}

bool
pcintr_rdr_send_dom_req_simple_raw(pcintr_stack_t stack,
        const char *operation, pcdom_element_t *element,
        const char *property, pcrdr_msg_data_type data_type, const char *data)
{
    pcrdr_msg *response_msg = pcintr_rdr_send_dom_req_raw(stack, operation,
            element, property, data_type, data);
    if (response_msg != NULL) {
        pcrdr_release_message(response_msg);
        return true;
    }
    return false;
}

static purc_variant_t
serialize_node(pcdom_node_t *node)
{
    purc_rwstream_t out = purc_rwstream_new_buffer(BUFF_MIN, BUFF_MAX);
    if (out == NULL) {
        goto failed;
    }

    int opt = 0;
    opt |= PCHTML_HTML_SERIALIZE_OPT_UNDEF;
    opt |= PCHTML_HTML_SERIALIZE_OPT_SKIP_WS_NODES;
    opt |= PCHTML_HTML_SERIALIZE_OPT_WITHOUT_TEXT_INDENT;
    opt |= PCHTML_HTML_SERIALIZE_OPT_FULL_DOCTYPE;
    opt |= PCHTML_HTML_SERIALIZE_OPT_WITH_HVML_HANDLE;

    if(0 != pcdom_node_write_to_stream_ex(node, opt, out)) {
        goto failed;
    }

    size_t sz_content = 0;
    size_t sz_buff = 0;
    char *p = (char*)purc_rwstream_get_mem_buffer_ex(out, &sz_content,
            &sz_buff,true);
    purc_variant_t v = purc_variant_make_string_reuse_buff(p,
            sz_content, false);
    if (v == PURC_VARIANT_INVALID) {
        free(p);
        purc_set_error(PURC_ERROR_OUT_OF_MEMORY);
        goto failed;
    }

    return v;

failed:
    return PURC_VARIANT_INVALID;
}

bool
pcintr_rdr_dom_append_child(pcintr_stack_t stack, pcdom_element_t *element,
        pcdom_node_t *child)
{
    if (!stack || !pcvdom_document_is_attached_rdr(stack->vdom)
            || stack->stage != STACK_STAGE_EVENT_LOOP) {
        return true;
    }
    purc_variant_t data = serialize_node(child);
    if (data == PURC_VARIANT_INVALID) {
        return false;
    }

    return pcintr_rdr_send_dom_req_simple(stack, PCRDR_OPERATION_APPEND,
            element, NULL, PCRDR_MSG_DATA_TYPE_TEXT, data);
}

bool
pcintr_rdr_dom_displace_child(pcintr_stack_t stack, pcdom_element_t *element,
        pcdom_node_t *child)
{
    if (!stack || !pcvdom_document_is_attached_rdr(stack->vdom)
            || stack->stage != STACK_STAGE_EVENT_LOOP) {
        return true;
    }

    purc_variant_t data = serialize_node(child);
    if (data == PURC_VARIANT_INVALID) {
        return false;
    }

    return pcintr_rdr_send_dom_req_simple(stack, PCRDR_OPERATION_DISPLACE,
            element, NULL, PCRDR_MSG_DATA_TYPE_TEXT, data);
}
<|MERGE_RESOLUTION|>--- conflicted
+++ resolved
@@ -304,16 +304,8 @@
     pcrdr_msg_element_type element_type = PCRDR_MSG_ELEMENT_TYPE_VOID;
     pcrdr_msg_data_type data_type = PCRDR_MSG_DATA_TYPE_JSON;
     purc_variant_t data = PURC_VARIANT_INVALID;
-<<<<<<< HEAD
-    pcrdr_msg_target target;
-    uint64_t target_value;
-
-    target = PCRDR_MSG_TARGET_WORKSPACE;
-    target_value = workspace;
-=======
     pcrdr_msg_target target = PCRDR_MSG_TARGET_WORKSPACE;
     uint64_t target_value = workspace;
->>>>>>> d441d198
 
     data = purc_variant_make_object(0, NULL, NULL);
     if (data == PURC_VARIANT_INVALID) {
@@ -329,10 +321,6 @@
         goto out_unref_data;
     }
 
-    if (!object_set(data, NAME_KEY, id)) {
-        goto failed;
-    }
-
     if (title && !object_set(data, TITLE_KEY, title)) {
         goto out_unref_data;
     }
@@ -342,16 +330,9 @@
     }
 
     if (style && !object_set(data, STYLE_KEY, style)) {
-<<<<<<< HEAD
-        goto failed;
-    }
-
-    if (data) {
-        purc_variant_ref(data);
-=======
         goto out_unref_data;
->>>>>>> d441d198
-    }
+    }
+
     response_msg = pcintr_rdr_send_request_and_wait_response(conn, target,
             target_value, operation, element_type, NULL, NULL, data_type,
             data);
