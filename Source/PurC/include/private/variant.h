/**
 * @file variant.h
 * @author 
 * @date 2021/07/02
 * @brief The internal interfaces for variant.
 *
 * Copyright (C) 2021 FMSoft <https://www.fmsoft.cn>
 *
 * This file is a part of PurC (short for Purring Cat), an HVML interpreter.
 * 
 * This program is free software: you can redistribute it and/or modify
 * it under the terms of the GNU Lesser General Public License as published by
 * the Free Software Foundation, either version 3 of the License, or
 * (at your option) any later version.
 *
 * This program is distributed in the hope that it will be useful,
 * but WITHOUT ANY WARRANTY; without even the implied warranty of
 * MERCHANTABILITY or FITNESS FOR A PARTICULAR PURPOSE.  See the
 * GNU Lesser General Public License for more details.
 *
 * You should have received a copy of the GNU Lesser General Public License
 * along with this program.  If not, see <https://www.gnu.org/licenses/>.
 */

#ifndef PURC_PRIVATE_VARIANT_H
#define PURC_PRIVATE_VARIANT_H

#include "config.h"
#include "purc-variant.h"

#include <assert.h>

#ifdef __cplusplus
extern "C" {
#endif  /* __cplusplus */

#define PCVARIANT_FLAG_NOREF        (0x01 << 0)
#define PCVARIANT_FLAG_NOFREE       (0x01 << 1)
#define PCVARIANT_FLAG_LONG         (0x01 << 15)    // for long string or sequence
#define PCVARIANT_FLAG_SIGNED       (0x01 << 15)    // for signed int
#define PCVARIANT_FLAG_ATOM_STATIC  (0x01 << 15)    // for static atom string

#define PVT(t) (PURC_VARIANT_TYPE##t)

#define MAX_RESERVED_VARIANTS  32

// structure for variant
struct purc_variant {

    /* variant type */
    unsigned int type:8;

    /* real length for short string and byte sequence */
    unsigned int size:8;        

    /* flags */
    unsigned int flags:16;

    /* reference count */
    unsigned int refc;

    /* value */
    union {
        /* for boolean */
        bool        b;

        /* for number */
        double      d;

        /* for long integer */
        int64_t     i64;

        /* for unsigned long integer */
        uint64_t    u64;

        /* for long double */
        long double ld;

        /* for dynamic and native variant (two pointers) */
        void*       ptr2[2];

        /* for long string, long byte sequence, array, and object (sz_ptr[0] for pointer, sz_ptr[1] for size). */
        uintptr_t   sz_ptr[2];

        /* for short string and byte sequence; the real space size of `bytes` is `max(sizeof(long double), sizeof(void*) * 2)` */
        uint8_t     bytes[0];
    };
};

#define MAX_RESERVED_VARIANTS   32
#define SZ_COMMON_BUFFER        1024

struct pcvariant_heap {
    // the constant values.
    struct purc_variant v_undefined;
    struct purc_variant v_null;
    struct purc_variant v_false;
    struct purc_variant v_true;

    // the statistics of memory usage of variant values
    struct purc_variant_stat stat;

    // the loop buffer for reserved values.
    purc_variant_t nr_reserved [MAX_RESERVED_VARIANTS];
    int headpos;
    int tailpos;

    // the fixed-size buffer for serializing the values
    char buff[SZ_COMMON_BUFFER];
};

// initialize variant module
void pcvariant_init(void) WTF_INTERNAL;

<<<<<<< HEAD
=======
struct pcinst;
void pcvariant_init_instance(struct pcinst* inst) WTF_INTERNAL;
void pcvariant_cleanup_instance(struct pcinst* inst) WTF_INTERNAL;

#if HAVE(GLIB)
static inline void * pcvariant_alloc_mem(size_t size)           \
                { return (void *)g_slice_alloc((gsize)size); }
static inline void * pcvariant_alloc_mem_0(size_t size)         \
                { return (void *)g_slice_alloc0((gsize)size); }
static inline void pcvariant_free_mem(size_t size, void *ptr)   \
                { return g_slice_free1((gsize)size, (gpointer)ptr); }
#else
static inline void * pcvariant_alloc_mem(size_t size)           \
                { return malloc(size); }
static inline void * pcvariant_alloc_mem_0(size_t size)         \
                { return (void *)calloc(size); }
static inline void pcvariant_free_mem(size_t size, void *ptr)   \
                { return free(ptr); }
#endif

>>>>>>> 6f7a9de9

#ifdef __cplusplus
}
#endif  /* __cplusplus */

#endif  /* PURC_PRIVATE_VARIANT_H */<|MERGE_RESOLUTION|>--- conflicted
+++ resolved
@@ -112,29 +112,10 @@
 // initialize variant module
 void pcvariant_init(void) WTF_INTERNAL;
 
-<<<<<<< HEAD
-=======
 struct pcinst;
 void pcvariant_init_instance(struct pcinst* inst) WTF_INTERNAL;
 void pcvariant_cleanup_instance(struct pcinst* inst) WTF_INTERNAL;
 
-#if HAVE(GLIB)
-static inline void * pcvariant_alloc_mem(size_t size)           \
-                { return (void *)g_slice_alloc((gsize)size); }
-static inline void * pcvariant_alloc_mem_0(size_t size)         \
-                { return (void *)g_slice_alloc0((gsize)size); }
-static inline void pcvariant_free_mem(size_t size, void *ptr)   \
-                { return g_slice_free1((gsize)size, (gpointer)ptr); }
-#else
-static inline void * pcvariant_alloc_mem(size_t size)           \
-                { return malloc(size); }
-static inline void * pcvariant_alloc_mem_0(size_t size)         \
-                { return (void *)calloc(size); }
-static inline void pcvariant_free_mem(size_t size, void *ptr)   \
-                { return free(ptr); }
-#endif
-
->>>>>>> 6f7a9de9
 
 #ifdef __cplusplus
 }
