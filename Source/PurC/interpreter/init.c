--- conflicted
+++ resolved
@@ -499,28 +499,6 @@
     PC_DEBUG("ret_code=%d\n", resp_header->ret_code);
     PC_DEBUG("mime_type=%s\n", resp_header->mime_type);
     PC_DEBUG("sz_resp=%ld\n", resp_header->sz_resp);
-<<<<<<< HEAD
-    if (resp && resp_header->ret_code == 200) {
-        size_t sz_content = 0;
-        size_t sz_buffer = 0;
-        char* buf = (char*)purc_rwstream_get_mem_buffer_ex(resp, &sz_content,
-                &sz_buffer, false);
-
-        bool ok;
-        (void)ok;
-        struct pcvdom_element *element = fetcher->element;
-        purc_variant_t ret = purc_variant_make_from_json_string(buf, sz_content);
-        if (ret != PURC_VARIANT_INVALID) {
-            const char *s_name = purc_variant_get_string_const(fetcher->name);
-            if (fetcher->under_head) {
-                ok = purc_bind_document_variable(fetcher->stack->vdom, s_name,
-                        ret);
-            } else {
-                element = pcvdom_element_parent(element);
-                ok = pcintr_bind_scope_variable(element, s_name, ret);
-            }
-            purc_variant_unref(ret);
-=======
     bool has_except = false;
     if (!resp || resp_header->ret_code != 200) {
         has_except = true;
@@ -547,7 +525,6 @@
         purc_variant_unref(ret);
         if (ok) {
             goto clean_rws;
->>>>>>> a06cac5b
         }
         has_except = true;
         goto dispatch_except;
