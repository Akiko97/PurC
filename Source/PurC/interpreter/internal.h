--- conflicted
+++ resolved
@@ -53,13 +53,12 @@
     bool                          to_free;
 };
 
-<<<<<<< HEAD
 struct pcintr_observer_task {
     struct list_head              ln;
     pcintr_stack_t                stack;
     pcvdom_element_t              pos;
     pcvdom_element_t              scope;
-    struct pcdom_element         *edom_element;
+    pcdoc_element_t               edom_element;
     purc_variant_t                payload;
     purc_variant_t                event_name;
     purc_variant_t                source;
@@ -79,16 +78,6 @@
     char                         *name;
     void                         *data;
     event_handle_fn               handle;
-=======
-struct pcintr_observer_matched_data {
-    pcintr_stack_t              stack;
-    pcvdom_element_t            pos;
-    pcvdom_element_t            scope;
-    pcdoc_element_t             edom_element;
-    purc_variant_t              payload;
-    purc_variant_t              event_name;
-    purc_variant_t              source;
->>>>>>> af0a89d7
 };
 
 
