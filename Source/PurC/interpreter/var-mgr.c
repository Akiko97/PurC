--- conflicted
+++ resolved
@@ -64,12 +64,8 @@
     purc_variant_t object;
     struct pcvar_listener* grow_listener;
     struct pcvar_listener* shrink_listener;
-<<<<<<< HEAD
-    pcintr_stack_t stack;
-=======
     struct pcvar_listener* change_listener;
     pcutils_array_t* var_observers;
->>>>>>> 8e3ed5ef
 };
 
 static int find_var_observe_idx(struct pcvarmgr* mgr, const char* name,
@@ -107,22 +103,11 @@
         return true;
     }
 
-<<<<<<< HEAD
-    pcvarmgr_list_t mgr = (pcvarmgr_list_t)ctxt;
-    if (mgr->stack == NULL) {
-        return true;
-    }
-
-    purc_variant_t type = PURC_VARIANT_INVALID;
-    if (msg_type == pcvariant_atom_grow) {
-        type = purc_variant_make_string(TYPE_STR_ATTACHED, false);
-=======
     pcvarmgr_t mgr = (pcvarmgr_t)ctxt;
 
     purc_variant_t type = purc_variant_make_string(MSG_TYPE_CHANGE, false);
     if (type == PURC_VARIANT_INVALID) {
         return false;
->>>>>>> 8e3ed5ef
     }
 
     purc_variant_t sub_type = purc_variant_make_string(SUB_TYPE_ATTACHED,
@@ -134,10 +119,6 @@
 
     const char* name = purc_variant_get_string_const(argv[0]);
 
-<<<<<<< HEAD
-    pcintr_dispatch_message(mgr->stack,
-            source, type, sub_type, PURC_VARIANT_INVALID);
-=======
     size_t sz = pcutils_array_length(mgr->var_observers);
     for (size_t i = 0; i < sz; i++) {
         struct var_observe* obs = (struct var_observe*) pcutils_array_get(
@@ -148,7 +129,6 @@
                     PURC_VARIANT_INVALID);
         }
     }
->>>>>>> 8e3ed5ef
 
     purc_variant_unref(sub_type);
     purc_variant_unref(type);
@@ -239,23 +219,8 @@
     return true;
 }
 
-<<<<<<< HEAD
-void pcvarmgr_list_set_attach_stack(pcvarmgr_list_t mgr,
-        struct pcintr_stack* stack)
-{
-    mgr->stack = stack;
-}
-
-struct pcintr_stack*  pcvarmgr_list_get_attach_stack(pcvarmgr_list_t mgr)
-{
-    return mgr->stack;
-}
-
-pcvarmgr_list_t pcvarmgr_list_create(void)
-=======
 #define DEF_ARRAY_SIZE 10
 pcvarmgr_t pcvarmgr_create(void)
->>>>>>> 8e3ed5ef
 {
     pcvarmgr_t mgr = (pcvarmgr_t)calloc(1,
             sizeof(struct pcvarmgr));
@@ -270,24 +235,14 @@
         goto err_free_mgr;
     }
 
-<<<<<<< HEAD
-    mgr->stack = purc_get_stack ();
-    mgr->grow_listener = purc_variant_register_post_listener(mgr->object,
-        pcvariant_atom_grow, mgr_listener_handler, mgr);
-=======
     mgr->grow_listener = purc_variant_register_post_listener(mgr->object,
         pcvariant_atom_grow, mgr_grow_handler, mgr);
->>>>>>> 8e3ed5ef
     if (!mgr->grow_listener) {
         goto err_clear_object;
     }
 
     mgr->shrink_listener = purc_variant_register_post_listener(mgr->object,
-<<<<<<< HEAD
-        pcvariant_atom_shrink, mgr_listener_handler, mgr);
-=======
         pcvariant_atom_shrink, mgr_shrink_handler, mgr);
->>>>>>> 8e3ed5ef
     if (!mgr->shrink_listener) {
         goto err_revoke_grow_listener;
     }
