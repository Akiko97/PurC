#pragma once

#include <vector>

#include "purc.h"

#if OS(LINUX) || OS(UNIX)

// get path from env or __FILE__/../<rel> otherwise
#define test_getpath_from_env_or_rel(_path, _len, _env, _rel)           \
do {                                                                    \
    const char *p = getenv(_env);                                       \
    if (p) {                                                            \
        snprintf(_path, _len, "%s", p);                                 \
    } else {                                                            \
        char tmp[PATH_MAX+1];                                           \
        snprintf(tmp, sizeof(tmp), __FILE__);                           \
        const char *folder = dirname(tmp);                              \
        snprintf(_path, _len, "%s/%s", folder, _rel);                   \
    }                                                                   \
} while (0)

#define test_getbool_from_env_or_default(_env, _def)                    \
({                                                                      \
    bool _v = _def;                                                     \
    const char *p = getenv(_env);                                       \
    if (p && (strcmp(p, "1")==0                                         \
          || strcasecmp(p, "TRUE")==0                                   \
          || strcasecmp(p, "ON")==0))                                   \
    {                                                                   \
        _v = true;                                                      \
    }                                                                   \
    _v;                                                                 \
})

#else

#error "Please define test_getpath_from_env_or_rel for this operating system"

#endif // OS(LINUX) || OS(UNIX)

// Workaround: gtest, INSTANTIATE_TEST_SUITE_P, valgrind
class MemCollector
{
public:
    ~MemCollector(void) {
        cleanup();
    }
public:
    static char* strdup(const char *s) {
        char *p = ::strdup(s);
        get_singleton()->allocates.push_back(p);
        return p;
    }
private:
    static MemCollector* get_singleton(void) {
        static MemCollector         single;
        return &single;
    }
    void cleanup() {
        for (char *v : allocates) {
            free(v);
        }
    }
private:
    std::vector<char *>         allocates;
};

class PurCInstance
{
public:
    PurCInstance(void) {
        init_ok = -1;
        info = {};
        if (purc_init_ex (PURC_MODULE_HVML, "cn.fmsoft.hybridos.test",
                    "test_init", &info)) {
            return;
        }
        init_ok = 0;
    }

    PurCInstance(bool enable_remote_fetcher) {
        init_ok = -1;
<<<<<<< HEAD
        unsigned int modules = enable_remote_fetcher ? PURC_MODULE_HVML :
            PURC_MODULE_HVML | PURC_HAVE_FETCHER;
        if (purc_init_ex (modules, "cn.fmsoft.hybridos.test",
            "test_init", &info)) {
=======
        info = {};
        info.enable_remote_fetcher = enable_remote_fetcher;
        if (purc_init ("cn.fmsoft.hybridos.test", "test_init", &info))
>>>>>>> 0de6990a
            return;
        }
        init_ok = 0;
    }

    ~PurCInstance(void) {
        if (init_ok == 0) {
            purc_cleanup();
        }
    }

public:
    operator bool(void) const {
        return init_ok == 0;
    }
    struct purc_instance_extra_info* get_info(void) {
        if (init_ok)
            return &info;
        return NULL;
    }

private:
    int init_ok;
    struct purc_instance_extra_info    info;
};
<|MERGE_RESOLUTION|>--- conflicted
+++ resolved
@@ -81,16 +81,11 @@
 
     PurCInstance(bool enable_remote_fetcher) {
         init_ok = -1;
-<<<<<<< HEAD
+        info = {};
         unsigned int modules = enable_remote_fetcher ? PURC_MODULE_HVML :
             PURC_MODULE_HVML | PURC_HAVE_FETCHER;
         if (purc_init_ex (modules, "cn.fmsoft.hybridos.test",
             "test_init", &info)) {
-=======
-        info = {};
-        info.enable_remote_fetcher = enable_remote_fetcher;
-        if (purc_init ("cn.fmsoft.hybridos.test", "test_init", &info))
->>>>>>> 0de6990a
             return;
         }
         init_ok = 0;
