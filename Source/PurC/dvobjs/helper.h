--- conflicted
+++ resolved
@@ -60,13 +60,6 @@
 const char *pcdvobjs_get_prev_option (const char* data,
         size_t str_len, const char* delims, size_t* length) WTF_INTERNAL;
 
-<<<<<<< HEAD
-long double pcdvobjs_get_variant_value (purc_variant_t var) WTF_INTERNAL;
-
-bool pcdvobjs_test_variant (purc_variant_t var) WTF_INTERNAL;
-
-=======
->>>>>>> 3fcd738e
 purc_variant_t pcdvobjs_make_dvobjs (
         const struct pcdvobjs_dvobjs *method, size_t size);
 
