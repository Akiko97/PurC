/*
** Copyright (C) 2022 FMSoft <https://www.fmsoft.cn>
**
** This file is a part of PurC (short for Purring Cat), an HVML interpreter.
**
** This program is free software: you can redistribute it and/or modify
** it under the terms of the GNU Lesser General Public License as published by
** the Free Software Foundation, either version 3 of the License, or
** (at your option) any later version.
**
** This program is distributed in the hope that it will be useful,
** but WITHOUT ANY WARRANTY; without even the implied warranty of
** MERCHANTABILITY or FITNESS FOR A PARTICULAR PURPOSE.  See the
** GNU Lesser General Public License for more details.
**
** You should have received a copy of the GNU Lesser General Public License
** along with this program.  If not, see <https://www.gnu.org/licenses/>.
*/

#include "purc.h"
#include "purc-variant.h"

#include "private/avl.h"
#include "private/hashtable.h"
#include "private/variant.h"
#include "private/errors.h"
#include "private/debug.h"
#include "private/utils.h"
#include "private/dvobjs.h"

#include "../helpers.h"

#include <stdio.h>
#include <errno.h>
#include <gtest/gtest.h>

extern void get_variant_total_info (size_t *mem, size_t *value, size_t *resv);
#define MAX_PARAM_NR    20

// list
TEST(dvobjs, dvobjs_fs_list)
{
    purc_variant_t param[MAX_PARAM_NR];
    purc_variant_t ret_var = NULL;
    purc_variant_t tmp_var = NULL;
    purc_variant_t tmp_obj = NULL;
    size_t i = 0;
    size_t size = 0;
    size_t sz_total_mem_before = 0;
    size_t sz_total_values_before = 0;
    size_t nr_reserved_before = 0;
    size_t sz_total_mem_after = 0;
    size_t sz_total_values_after = 0;
    size_t nr_reserved_after = 0;

    purc_instance_extra_info info = {};
    int ret = purc_init_ex (PURC_MODULE_EJSON, "cn.fmsoft.hvml.test",
            "dvobjs", &info);
    ASSERT_EQ (ret, PURC_ERROR_OK);

    get_variant_total_info (&sz_total_mem_before, &sz_total_values_before,
            &nr_reserved_before);

    const char *env;
    env = "DVOBJS_SO_PATH";
    setenv(PURC_ENVV_DVOBJS_PATH, SOPATH, 1);
    purc_variant_t fs = purc_variant_load_dvobj_from_so (NULL, "FS");
    ASSERT_NE(fs, nullptr);
    ASSERT_EQ(purc_variant_is_object (fs), true);

    purc_variant_t dynamic = purc_variant_object_get_by_ckey (fs, "list");
    ASSERT_NE(dynamic, nullptr);
    ASSERT_EQ(purc_variant_is_dynamic (dynamic), true);

    purc_dvariant_method func = NULL;
    func = purc_variant_dynamic_get_getter (dynamic);
    ASSERT_NE(func, nullptr);

    char file_path[PATH_MAX + NAME_MAX +1];
    env = "DVOBJS_TEST_PATH";
    test_getpath_from_env_or_rel(file_path, sizeof(file_path),
        env, "test_files/fs");
    std::cerr << "env: " << env << "=" << file_path << std::endl;


    printf ("TEST list: nr_args = 0, param = NULL:\n");
    ret_var = func (NULL, 0, param, false);
    ASSERT_EQ(ret_var, nullptr);
    printf("\t\tReturn PURC_VARIANT_INVALID\n");

    printf ("TEST list: nr_args = 1, param[0] = NUMBER:\n");
    param[0] = purc_variant_make_number (1);
    ret_var = func (NULL, 1, param, false);
    ASSERT_EQ(ret_var, nullptr);
    printf("\t\tReturn PURC_VARIANT_INVALID\n");
    purc_variant_unref(param[0]);

    printf ("TEST list: nr_args = 1, param[0] = wrong path:\n");
    param[0] = purc_variant_make_string ("/abcdefg/123", true);
    ret_var = func (NULL, 1, param, false);
    ASSERT_EQ(ret_var, nullptr);
    printf("\t\tReturn PURC_VARIANT_INVALID\n");
    purc_variant_unref(param[0]);

    printf ("TEST list: nr_args = 1, param[0] = path:\n");
    param[0] = purc_variant_make_string (file_path, true);
    ret_var = func (NULL, 1, param, false);
    ASSERT_NE(ret_var, nullptr);

    ASSERT_EQ(purc_variant_is_type (ret_var, PURC_VARIANT_TYPE_ARRAY), true);
    size = purc_variant_array_get_size (ret_var);

    for (i = 0; i < size; i++)  {
        tmp_obj = purc_variant_array_get (ret_var, i);
        tmp_var = purc_variant_object_get_by_ckey (tmp_obj, "name");
        printf ("\t%s  ", purc_variant_get_string_const (tmp_var));
        tmp_var = purc_variant_object_get_by_ckey (tmp_obj, "dev");
        printf ("\t%s  ", purc_variant_get_string_const (tmp_var));
        tmp_var = purc_variant_object_get_by_ckey (tmp_obj, "inode");
        printf ("\t%ld  ", (long int)(tmp_var->d));
        tmp_var = purc_variant_object_get_by_ckey (tmp_obj, "type");
        printf ("\t%s  ", purc_variant_get_string_const (tmp_var));
        tmp_var = purc_variant_object_get_by_ckey (tmp_obj, "mode_str");
        printf ("\t%s  ", purc_variant_get_string_const (tmp_var));
        tmp_var = purc_variant_object_get_by_ckey (tmp_obj, "nlink");
        printf ("\t%ld  ", (long int)(tmp_var->d));
        tmp_var = purc_variant_object_get_by_ckey (tmp_obj, "uid");
        printf ("\t%ld  ", (long int)(tmp_var->d));
        tmp_var = purc_variant_object_get_by_ckey (tmp_obj, "gid");
        printf ("\t%ld  ", (long int)(tmp_var->d));
        tmp_var = purc_variant_object_get_by_ckey (tmp_obj, "rdev_major");
        printf ("\t%ld  ", (long int)(tmp_var->d));
        tmp_var = purc_variant_object_get_by_ckey (tmp_obj, "rdev_minor");
        printf ("\t%ld  ", (long int)(tmp_var->d));
        tmp_var = purc_variant_object_get_by_ckey (tmp_obj, "size");
        printf ("\t%ld  ", (long int)(tmp_var->d));
        tmp_var = purc_variant_object_get_by_ckey (tmp_obj, "blksize");
        printf ("\t%ld  ", (long int)(tmp_var->d));
        tmp_var = purc_variant_object_get_by_ckey (tmp_obj, "blocks");
        printf ("\t%ld  ", (long int)(tmp_var->d));
        tmp_var = purc_variant_object_get_by_ckey (tmp_obj, "atime");
        printf ("\t%s  ", purc_variant_get_string_const (tmp_var));
        tmp_var = purc_variant_object_get_by_ckey (tmp_obj, "mtime");
        printf ("\t%s  ", purc_variant_get_string_const (tmp_var));
        tmp_var = purc_variant_object_get_by_ckey (tmp_obj, "ctime");
        printf ("\t%s  ", purc_variant_get_string_const (tmp_var));

        printf ("\n");
    }
    purc_variant_unref(param[0]);
    purc_variant_unref(ret_var);

    printf ("TEST list: nr_args = 1, param[0] = path, param[1] = *.md:\n");
    param[0] = purc_variant_make_string (file_path, true);
    param[1] = purc_variant_make_string ("*.md", true);
    ret_var = func (NULL, 2, param, false);
    ASSERT_NE(ret_var, nullptr);

    ASSERT_EQ(purc_variant_is_type (ret_var, PURC_VARIANT_TYPE_ARRAY), true);
    size = purc_variant_array_get_size (ret_var);

    for (i = 0; i < size; i++)  {
        tmp_obj = purc_variant_array_get (ret_var, i);
        tmp_var = purc_variant_object_get_by_ckey (tmp_obj, "name");
        printf ("\t%s  ", purc_variant_get_string_const (tmp_var));
        tmp_var = purc_variant_object_get_by_ckey (tmp_obj, "dev");
        printf ("\t%s  ", purc_variant_get_string_const (tmp_var));
        tmp_var = purc_variant_object_get_by_ckey (tmp_obj, "inode");
        printf ("\t%ld  ", (long int)(tmp_var->d));
        tmp_var = purc_variant_object_get_by_ckey (tmp_obj, "type");
        printf ("\t%s  ", purc_variant_get_string_const (tmp_var));
        tmp_var = purc_variant_object_get_by_ckey (tmp_obj, "mode_str");
        printf ("\t%s  ", purc_variant_get_string_const (tmp_var));
        tmp_var = purc_variant_object_get_by_ckey (tmp_obj, "nlink");
        printf ("\t%ld  ", (long int)(tmp_var->d));
        tmp_var = purc_variant_object_get_by_ckey (tmp_obj, "uid");
        printf ("\t%ld  ", (long int)(tmp_var->d));
        tmp_var = purc_variant_object_get_by_ckey (tmp_obj, "gid");
        printf ("\t%ld  ", (long int)(tmp_var->d));
        tmp_var = purc_variant_object_get_by_ckey (tmp_obj, "rdev_major");
        printf ("\t%ld  ", (long int)(tmp_var->d));
        tmp_var = purc_variant_object_get_by_ckey (tmp_obj, "rdev_minor");
        printf ("\t%ld  ", (long int)(tmp_var->d));
        tmp_var = purc_variant_object_get_by_ckey (tmp_obj, "size");
        printf ("\t%ld  ", (long int)(tmp_var->d));
        tmp_var = purc_variant_object_get_by_ckey (tmp_obj, "blksize");
        printf ("\t%ld  ", (long int)(tmp_var->d));
        tmp_var = purc_variant_object_get_by_ckey (tmp_obj, "blocks");
        printf ("\t%ld  ", (long int)(tmp_var->d));
        tmp_var = purc_variant_object_get_by_ckey (tmp_obj, "atime");
        printf ("\t%s  ", purc_variant_get_string_const (tmp_var));
        tmp_var = purc_variant_object_get_by_ckey (tmp_obj, "mtime");
        printf ("\t%s  ", purc_variant_get_string_const (tmp_var));
        tmp_var = purc_variant_object_get_by_ckey (tmp_obj, "ctime");
        printf ("\t%s  ", purc_variant_get_string_const (tmp_var));

        printf ("\n");
    }
    purc_variant_unref(param[0]);
    purc_variant_unref(param[1]);
    purc_variant_unref(ret_var);


    printf ("TEST list: nr_args = 1, param[0] = path, param[1] = *.test:\n");
    param[0] = purc_variant_make_string (file_path, true);
    param[1] = purc_variant_make_string ("*.test", true);
    ret_var = func (NULL, 2, param, false);
    ASSERT_NE(ret_var, nullptr);

    ASSERT_EQ(purc_variant_is_type (ret_var, PURC_VARIANT_TYPE_ARRAY), true);
    size = purc_variant_array_get_size (ret_var);

    for (i = 0; i < size; i++)  {
        tmp_obj = purc_variant_array_get (ret_var, i);
        tmp_var = purc_variant_object_get_by_ckey (tmp_obj, "name");
        printf ("\t%s  ", purc_variant_get_string_const (tmp_var));
        tmp_var = purc_variant_object_get_by_ckey (tmp_obj, "dev");
        printf ("\t%s  ", purc_variant_get_string_const (tmp_var));
        tmp_var = purc_variant_object_get_by_ckey (tmp_obj, "inode");
        printf ("\t%ld  ", (long int)(tmp_var->d));
        tmp_var = purc_variant_object_get_by_ckey (tmp_obj, "type");
        printf ("\t%s  ", purc_variant_get_string_const (tmp_var));
        tmp_var = purc_variant_object_get_by_ckey (tmp_obj, "mode_str");
        printf ("\t%s  ", purc_variant_get_string_const (tmp_var));
        tmp_var = purc_variant_object_get_by_ckey (tmp_obj, "nlink");
        printf ("\t%ld  ", (long int)(tmp_var->d));
        tmp_var = purc_variant_object_get_by_ckey (tmp_obj, "uid");
        printf ("\t%ld  ", (long int)(tmp_var->d));
        tmp_var = purc_variant_object_get_by_ckey (tmp_obj, "gid");
        printf ("\t%ld  ", (long int)(tmp_var->d));
        tmp_var = purc_variant_object_get_by_ckey (tmp_obj, "rdev_major");
        printf ("\t%ld  ", (long int)(tmp_var->d));
        tmp_var = purc_variant_object_get_by_ckey (tmp_obj, "rdev_minor");
        printf ("\t%ld  ", (long int)(tmp_var->d));
        tmp_var = purc_variant_object_get_by_ckey (tmp_obj, "size");
        printf ("\t%ld  ", (long int)(tmp_var->d));
        tmp_var = purc_variant_object_get_by_ckey (tmp_obj, "blksize");
        printf ("\t%ld  ", (long int)(tmp_var->d));
        tmp_var = purc_variant_object_get_by_ckey (tmp_obj, "blocks");
        printf ("\t%ld  ", (long int)(tmp_var->d));
        tmp_var = purc_variant_object_get_by_ckey (tmp_obj, "atime");
        printf ("\t%s  ", purc_variant_get_string_const (tmp_var));
        tmp_var = purc_variant_object_get_by_ckey (tmp_obj, "mtime");
        printf ("\t%s  ", purc_variant_get_string_const (tmp_var));
        tmp_var = purc_variant_object_get_by_ckey (tmp_obj, "ctime");
        printf ("\t%s  ", purc_variant_get_string_const (tmp_var));

        printf ("\n");
    }
    purc_variant_unref(param[0]);
    purc_variant_unref(param[1]);
    purc_variant_unref(ret_var);

    printf ("TEST list: nr_args = 1, \
            param[0] = path, param[1] = *.test;*.md:\n");
    param[0] = purc_variant_make_string (file_path, true);
    param[1] = purc_variant_make_string ("*.md;*.test", true);
    ret_var = func (NULL, 2, param, false);
    ASSERT_NE(ret_var, nullptr);

    ASSERT_EQ(purc_variant_is_type (ret_var, PURC_VARIANT_TYPE_ARRAY), true);
    size = purc_variant_array_get_size (ret_var);

    for (i = 0; i < size; i++)  {
        tmp_obj = purc_variant_array_get (ret_var, i);
        tmp_var = purc_variant_object_get_by_ckey (tmp_obj, "name");
        printf ("\t%s  ", purc_variant_get_string_const (tmp_var));
        tmp_var = purc_variant_object_get_by_ckey (tmp_obj, "dev");
        printf ("\t%s  ", purc_variant_get_string_const (tmp_var));
        tmp_var = purc_variant_object_get_by_ckey (tmp_obj, "inode");
        printf ("\t%ld  ", (long int)(tmp_var->d));
        tmp_var = purc_variant_object_get_by_ckey (tmp_obj, "type");
        printf ("\t%s  ", purc_variant_get_string_const (tmp_var));
        tmp_var = purc_variant_object_get_by_ckey (tmp_obj, "mode_str");
        printf ("\t%s  ", purc_variant_get_string_const (tmp_var));
        tmp_var = purc_variant_object_get_by_ckey (tmp_obj, "nlink");
        printf ("\t%ld  ", (long int)(tmp_var->d));
        tmp_var = purc_variant_object_get_by_ckey (tmp_obj, "uid");
        printf ("\t%ld  ", (long int)(tmp_var->d));
        tmp_var = purc_variant_object_get_by_ckey (tmp_obj, "gid");
        printf ("\t%ld  ", (long int)(tmp_var->d));
        tmp_var = purc_variant_object_get_by_ckey (tmp_obj, "rdev_major");
        printf ("\t%ld  ", (long int)(tmp_var->d));
        tmp_var = purc_variant_object_get_by_ckey (tmp_obj, "rdev_minor");
        printf ("\t%ld  ", (long int)(tmp_var->d));
        tmp_var = purc_variant_object_get_by_ckey (tmp_obj, "size");
        printf ("\t%ld  ", (long int)(tmp_var->d));
        tmp_var = purc_variant_object_get_by_ckey (tmp_obj, "blksize");
        printf ("\t%ld  ", (long int)(tmp_var->d));
        tmp_var = purc_variant_object_get_by_ckey (tmp_obj, "blocks");
        printf ("\t%ld  ", (long int)(tmp_var->d));
        tmp_var = purc_variant_object_get_by_ckey (tmp_obj, "atime");
        printf ("\t%s  ", purc_variant_get_string_const (tmp_var));
        tmp_var = purc_variant_object_get_by_ckey (tmp_obj, "mtime");
        printf ("\t%s  ", purc_variant_get_string_const (tmp_var));
        tmp_var = purc_variant_object_get_by_ckey (tmp_obj, "ctime");
        printf ("\t%s  ", purc_variant_get_string_const (tmp_var));

        printf ("\n");
    }
    purc_variant_unref(param[0]);
    purc_variant_unref(param[1]);
    purc_variant_unref(ret_var);

    purc_variant_unload_dvobj (fs);

    get_variant_total_info (&sz_total_mem_after,
            &sz_total_values_after, &nr_reserved_after);
    ASSERT_EQ(sz_total_values_before, sz_total_values_after);
    ASSERT_EQ(sz_total_mem_after, sz_total_mem_before + (nr_reserved_after -
                nr_reserved_before) * sizeof(purc_variant));

    purc_cleanup ();
}

// list_prt
TEST(dvobjs, dvobjs_fs_list_prt)
{
    purc_variant_t param[MAX_PARAM_NR];
    purc_variant_t ret_var = NULL;
    purc_variant_t tmp_var = NULL;
    size_t i = 0;
    size_t size = 0;
    size_t sz_total_mem_before = 0;
    size_t sz_total_values_before = 0;
    size_t nr_reserved_before = 0;
    size_t sz_total_mem_after = 0;
    size_t sz_total_values_after = 0;
    size_t nr_reserved_after = 0;

    purc_instance_extra_info info = {};
    int ret = purc_init_ex (PURC_MODULE_EJSON, "cn.fmsoft.hvml.test",
            "dvobjs", &info);
    ASSERT_EQ (ret, PURC_ERROR_OK);

    get_variant_total_info (&sz_total_mem_before, &sz_total_values_before,
            &nr_reserved_before);

    const char *env;
    env = "DVOBJS_SO_PATH";
    setenv(PURC_ENVV_DVOBJS_PATH, SOPATH, 1);
    purc_variant_t fs = purc_variant_load_dvobj_from_so (NULL, "FS");
    ASSERT_NE(fs, nullptr);
    ASSERT_EQ(purc_variant_is_object (fs), true);


    purc_variant_t dynamic = purc_variant_object_get_by_ckey (fs, "list_prt");
    ASSERT_NE(dynamic, nullptr);
    ASSERT_EQ(purc_variant_is_dynamic (dynamic), true);

    purc_dvariant_method func = NULL;
    func = purc_variant_dynamic_get_getter (dynamic);
    ASSERT_NE(func, nullptr);

    char file_path[PATH_MAX + NAME_MAX +1];
    env = "DVOBJS_TEST_PATH";
    test_getpath_from_env_or_rel(file_path, sizeof(file_path),
        env, "test_files/fs");
    std::cerr << "env: " << env << "=" << file_path << std::endl;


    printf ("TEST list_prt: nr_args = 0, param = NULL:\n");
    ret_var = func (NULL, 0, param, false);
    ASSERT_EQ(ret_var, nullptr);
    printf("\t\tReturn PURC_VARIANT_INVALID\n");

    printf ("TEST list_prt: nr_args = 1, param[0] = NUMBER:\n");
    param[0] = purc_variant_make_number (1);
    ret_var = func (NULL, 1, param, false);
    ASSERT_EQ(ret_var, nullptr);
    printf("\t\tReturn PURC_VARIANT_INVALID\n");
    purc_variant_unref(param[0]);

    printf ("TEST list_prt: nr_args = 1, param[0] = wrong path:\n");
    param[0] = purc_variant_make_string ("/abcdefg/123", true);
    ret_var = func (NULL, 1, param, false);
    ASSERT_EQ(ret_var, nullptr);
    printf("\t\tReturn PURC_VARIANT_INVALID\n");
    purc_variant_unref(param[0]);

    printf ("TEST list: nr_args = 1, param[0] = path:\n");
    param[0] = purc_variant_make_string (file_path, true);
    ret_var = func (NULL, 1, param, false);
    ASSERT_NE(ret_var, nullptr);

    ASSERT_EQ(purc_variant_is_type (ret_var, PURC_VARIANT_TYPE_ARRAY), true);
    size = purc_variant_array_get_size (ret_var);
    for (i = 0; i < size; i++)  {
        tmp_var = purc_variant_array_get (ret_var, i);
        printf ("\t%s\n", purc_variant_get_string_const (tmp_var));
    }
    purc_variant_unref(param[0]);
    purc_variant_unref(ret_var);

    printf ("TEST list: nr_args = 1, \
            param[0] = path, param[1] = NULL, param[2] = name size:\n");
    param[0] = purc_variant_make_string (file_path, true);
    param[1] = NULL;
    param[2] = purc_variant_make_string ("name size", true);
    ret_var = func (NULL, 3, param, false);
    ASSERT_NE(ret_var, nullptr);

    ASSERT_EQ(purc_variant_is_type (ret_var, PURC_VARIANT_TYPE_ARRAY), true);
    size = purc_variant_array_get_size (ret_var);
    for (i = 0; i < size; i++)  {
        tmp_var = purc_variant_array_get (ret_var, i);
        printf ("\t%s\n", purc_variant_get_string_const (tmp_var));
    }
    purc_variant_unref(param[0]);
    purc_variant_unref(param[2]);
    purc_variant_unref(ret_var);

    printf ("TEST list: nr_args = 1, \
            param[0] = path, param[1] = *.md, param[2] = name size mode:\n");
    param[0] = purc_variant_make_string (file_path, true);
    param[1] = purc_variant_make_string ("*.md", true);
    param[2] = purc_variant_make_string ("name size mode", true);
    ret_var = func (NULL, 3, param, false);
    ASSERT_NE(ret_var, nullptr);

    ASSERT_EQ(purc_variant_is_type (ret_var, PURC_VARIANT_TYPE_ARRAY), true);
    size = purc_variant_array_get_size (ret_var);
    for (i = 0; i < size; i++)  {
        tmp_var = purc_variant_array_get (ret_var, i);
        printf ("\t%s\n", purc_variant_get_string_const (tmp_var));
    }
    purc_variant_unref(param[0]);
    purc_variant_unref(param[1]);
    purc_variant_unref(param[2]);
    purc_variant_unref(ret_var);

    purc_variant_unload_dvobj (fs);

    get_variant_total_info (&sz_total_mem_after,
            &sz_total_values_after, &nr_reserved_after);
    ASSERT_EQ(sz_total_values_before, sz_total_values_after);
    ASSERT_EQ(sz_total_mem_after, sz_total_mem_before + (nr_reserved_after -
                nr_reserved_before) * sizeof(purc_variant));

    purc_cleanup ();
}

// basename
TEST(dvobjs, dvobjs_fs_basename)
{
    purc_variant_t param[MAX_PARAM_NR];
    purc_variant_t ret_var = NULL;
    size_t sz_total_mem_before = 0;
    size_t sz_total_values_before = 0;
    size_t nr_reserved_before = 0;
    size_t sz_total_mem_after = 0;
    size_t sz_total_values_after = 0;
    size_t nr_reserved_after = 0;
    const char *func_result = NULL;

    purc_instance_extra_info info = {};
    int ret = purc_init_ex (PURC_MODULE_EJSON, "cn.fmsoft.hvml.test",
            "dvobjs", &info);
    ASSERT_EQ (ret, PURC_ERROR_OK);

    get_variant_total_info (&sz_total_mem_before, &sz_total_values_before,
            &nr_reserved_before);

    setenv(PURC_ENVV_DVOBJS_PATH, SOPATH, 1);
    purc_variant_t fs = purc_variant_load_dvobj_from_so (NULL, "FS");
    ASSERT_NE(fs, nullptr);
    ASSERT_EQ(purc_variant_is_object (fs), true);

    purc_variant_t dynamic = purc_variant_object_get_by_ckey (fs, "basename");
    ASSERT_NE(dynamic, nullptr);
    ASSERT_EQ(purc_variant_is_dynamic (dynamic), true);

    purc_dvariant_method func = NULL;
    func = purc_variant_dynamic_get_getter (dynamic);
    ASSERT_NE(func, nullptr);


    printf ("TEST basenagme: nr_args = 0, param = NULL:\n");
    ret_var = func (NULL, 0, param, false);
    ASSERT_EQ(ret_var, nullptr);
    printf("\t\tReturn PURC_VARIANT_INVALID\n");

    // 1) basename("/etc/sudoers.d", ".d")
    // 1) sudoers
    printf ("TEST basename: nr_args = 2, param[0] = '/etc/sudoers.d', param[1] = '.d':\n");
    param[0] = purc_variant_make_string ("/etc/sudoers.d", true);
    param[1] = purc_variant_make_string (".d", true);
    ret_var = func (NULL, 2, param, false);
    ASSERT_NE(ret_var, nullptr);
    func_result = purc_variant_get_string_const(ret_var);
    ASSERT_NE(func_result, nullptr);
    ASSERT_STREQ (func_result, "sudoers");
    purc_variant_unref(param[0]);
    purc_variant_unref(param[1]);
    purc_variant_unref(ret_var);

    // 2) basename("/etc/sudoers.d")
    // 2) sudoers.d
    printf ("TEST basename: nr_args = 1, param[0] = '/etc/sudoers.d':\n");
    param[0] = purc_variant_make_string ("/etc/sudoers.d", true);
    ret_var = func (NULL, 1, param, false);
    ASSERT_NE(ret_var, nullptr);
    func_result = purc_variant_get_string_const(ret_var);
    ASSERT_NE(func_result, nullptr);
    ASSERT_STREQ (func_result, "sudoers.d");
    purc_variant_unref(param[0]);
    purc_variant_unref(ret_var);

    // 3) basename("/etc/passwd")
    // 3) passwd
    printf ("TEST basename: nr_args = 1, param[0] = '/etc/passwd':\n");
    param[0] = purc_variant_make_string ("/etc/passwd", true);
    ret_var = func (NULL, 1, param, false);
    ASSERT_NE(ret_var, nullptr);
    func_result = purc_variant_get_string_const(ret_var);
    ASSERT_NE(func_result, nullptr);
    ASSERT_STREQ (func_result, "passwd");
    purc_variant_unref(param[0]);
    purc_variant_unref(ret_var);

    // 4) basename("/etc/")
    // 4) etc
    printf ("TEST basename: nr_args = 1, param[0] = '/etc/':\n");
    param[0] = purc_variant_make_string ("/etc/", true);
    ret_var = func (NULL, 1, param, false);
    ASSERT_NE(ret_var, nullptr);
    func_result = purc_variant_get_string_const(ret_var);
    ASSERT_NE(func_result, nullptr);
    ASSERT_STREQ (func_result, "etc");
    purc_variant_unref(param[0]);
    purc_variant_unref(ret_var);

    // 5) basename(".")
    // 5) .
    printf ("TEST basename: nr_args = 1, param[0] = '.':\n");
    param[0] = purc_variant_make_string (".", true);
    ret_var = func (NULL, 1, param, false);
    ASSERT_NE(ret_var, nullptr);
    func_result = purc_variant_get_string_const(ret_var);
    ASSERT_NE(func_result, nullptr);
    ASSERT_STREQ (func_result, ".");
    purc_variant_unref(param[0]);
    purc_variant_unref(ret_var);

    // 6) basename("/")
    // 6) 
    printf ("TEST basename: nr_args = 1, param[0] = '/':\n");
    param[0] = purc_variant_make_string ("/", true);
    ret_var = func (NULL, 1, param, false);
    ASSERT_NE(ret_var, nullptr);
    func_result = purc_variant_get_string_const(ret_var);
    ASSERT_NE(func_result, nullptr);
    ASSERT_STREQ (func_result, "");
    purc_variant_unref(param[0]);
    purc_variant_unref(ret_var);

    // Clean up
    purc_variant_unload_dvobj (fs);

    get_variant_total_info (&sz_total_mem_after,
            &sz_total_values_after, &nr_reserved_after);
    ASSERT_EQ(sz_total_values_before, sz_total_values_after);
    ASSERT_EQ(sz_total_mem_after, sz_total_mem_before + (nr_reserved_after -
                nr_reserved_before) * sizeof(purc_variant));

    purc_cleanup ();
}

// chgrp
TEST(dvobjs, dvobjs_fs_chgrp)
{
    purc_variant_t param[MAX_PARAM_NR];
    purc_variant_t ret_var = NULL;
    size_t sz_total_mem_before = 0;
    size_t sz_total_values_before = 0;
    size_t nr_reserved_before = 0;
    size_t sz_total_mem_after = 0;
    size_t sz_total_values_after = 0;
    size_t nr_reserved_after = 0;

    purc_instance_extra_info info = {};
    int ret = purc_init_ex (PURC_MODULE_EJSON, "cn.fmsoft.hvml.test",
            "dvobjs", &info);
    ASSERT_EQ (ret, PURC_ERROR_OK);

    get_variant_total_info (&sz_total_mem_before, &sz_total_values_before,
            &nr_reserved_before);

    setenv(PURC_ENVV_DVOBJS_PATH, SOPATH, 1);
    purc_variant_t fs = purc_variant_load_dvobj_from_so (NULL, "FS");
    ASSERT_NE(fs, nullptr);
    ASSERT_EQ(purc_variant_is_object (fs), true);

    purc_variant_t dynamic = purc_variant_object_get_by_ckey (fs, "chgrp");
    ASSERT_NE(dynamic, nullptr);
    ASSERT_EQ(purc_variant_is_dynamic (dynamic), true);

    purc_dvariant_method func = NULL;
    func = purc_variant_dynamic_get_getter (dynamic);
    ASSERT_NE(func, nullptr);

    const char *env = "DVOBJS_TEST_PATH";
    char file_path[PATH_MAX + NAME_MAX +1];
    test_getpath_from_env_or_rel(file_path, sizeof(file_path),
        env, "test_files/fs/chgrp.test");
    std::cerr << "env: " << env << "=" << file_path << std::endl;


    printf ("TEST chgrp: nr_args = 0, param = NULL:\n");
    ret_var = func (NULL, 0, param, false);
    ASSERT_EQ(ret_var, nullptr);
    printf("\t\tReturn PURC_VARIANT_INVALID\n");

    // String param
    printf ("TEST chgrp: nr_args = 2, param[0] = file_path, param[1] = 'root':\n");
    param[0] = purc_variant_make_string (file_path, true);
    param[1] = purc_variant_make_string ("sys", true);
    ret_var = func (NULL, 2, param, false);
    ASSERT_NE(ret_var, nullptr);
    ASSERT_EQ(purc_variant_is_type (ret_var, PURC_VARIANT_TYPE_BOOLEAN), true);
    purc_variant_unref(param[0]);
    purc_variant_unref(param[1]);
    purc_variant_unref(ret_var);

    // Number param
    printf ("TEST chgrp: nr_args = 2, param[0] = file_path, param[1] = 2:\n");
    param[0] = purc_variant_make_string (file_path, true);
    param[1] = purc_variant_make_ulongint (1); // daemon
    ret_var = func (NULL, 2, param, false);
    ASSERT_NE(ret_var, nullptr);
    ASSERT_EQ(purc_variant_is_type (ret_var, PURC_VARIANT_TYPE_BOOLEAN), true);
    purc_variant_unref(param[0]);
    purc_variant_unref(param[1]);
    purc_variant_unref(ret_var);


    // Clean up
    purc_variant_unload_dvobj (fs);

    get_variant_total_info (&sz_total_mem_after,
            &sz_total_values_after, &nr_reserved_after);
    ASSERT_EQ(sz_total_values_before, sz_total_values_after);
    ASSERT_EQ(sz_total_mem_after, sz_total_mem_before + (nr_reserved_after -
                nr_reserved_before) * sizeof(purc_variant));

    purc_cleanup ();
}

// chmod
TEST(dvobjs, dvobjs_fs_chmod)
{
    purc_variant_t param[MAX_PARAM_NR];
    purc_variant_t ret_var = NULL;
    size_t sz_total_mem_before = 0;
    size_t sz_total_values_before = 0;
    size_t nr_reserved_before = 0;
    size_t sz_total_mem_after = 0;
    size_t sz_total_values_after = 0;
    size_t nr_reserved_after = 0;

    purc_instance_extra_info info = {};
    int ret = purc_init_ex (PURC_MODULE_EJSON, "cn.fmsoft.hvml.test",
            "dvobjs", &info);
    ASSERT_EQ (ret, PURC_ERROR_OK);

    get_variant_total_info (&sz_total_mem_before, &sz_total_values_before,
            &nr_reserved_before);

    setenv(PURC_ENVV_DVOBJS_PATH, SOPATH, 1);
    purc_variant_t fs = purc_variant_load_dvobj_from_so (NULL, "FS");
    ASSERT_NE(fs, nullptr);
    ASSERT_EQ(purc_variant_is_object (fs), true);

    purc_variant_t dynamic = purc_variant_object_get_by_ckey (fs, "chmod");
    ASSERT_NE(dynamic, nullptr);
    ASSERT_EQ(purc_variant_is_dynamic (dynamic), true);

    purc_dvariant_method func = NULL;
    func = purc_variant_dynamic_get_getter (dynamic);
    ASSERT_NE(func, nullptr);

    const char *env = "DVOBJS_TEST_PATH";
    char file_path[PATH_MAX + NAME_MAX + 1];
    test_getpath_from_env_or_rel(file_path, sizeof(file_path),
        env, "test_files/fs/chmod.test");
    std::cerr << "env: " << env << "=" << file_path << std::endl;


    printf ("TEST chmod: nr_args = 0, param = NULL:\n");
    ret_var = func (NULL, 0, param, false);
    ASSERT_EQ(ret_var, nullptr);
    printf("\t\tReturn PURC_VARIANT_INVALID\n");

    // Code string param
    printf ("TEST chmod: nr_args = 2, param[0] = file_path, param[1] = 'u+x,g-w':\n");
    param[0] = purc_variant_make_string (file_path, true);
    param[1] = purc_variant_make_string ("u+x,g-w", true);
    ret_var = func (NULL, 2, param, false);
    ASSERT_NE(ret_var, nullptr);
    ASSERT_EQ(purc_variant_is_type (ret_var, PURC_VARIANT_TYPE_BOOLEAN), true);
    purc_variant_unref(param[0]);
    purc_variant_unref(param[1]);
    purc_variant_unref(ret_var);

    // Number string param (octal)
    printf ("TEST chmod: nr_args = 2, param[0] = file_path, param[1] = '754':\n");
    param[0] = purc_variant_make_string (file_path, true);
    param[1] = purc_variant_make_string ("0754", true);
    ret_var = func (NULL, 2, param, false);
    ASSERT_NE(ret_var, nullptr);
    ASSERT_EQ(purc_variant_is_type (ret_var, PURC_VARIANT_TYPE_BOOLEAN), true);
    purc_variant_unref(param[0]);
    purc_variant_unref(param[1]);
    purc_variant_unref(ret_var);

    // Number string param (decimal)
    printf ("TEST chmod: nr_args = 2, param[0] = file_path, param[1] = '754':\n");
    param[0] = purc_variant_make_string (file_path, true);
    param[1] = purc_variant_make_string ("511", true);
    ret_var = func (NULL, 2, param, false);
    ASSERT_NE(ret_var, nullptr);
    ASSERT_EQ(purc_variant_is_type (ret_var, PURC_VARIANT_TYPE_BOOLEAN), true);
    purc_variant_unref(param[0]);
    purc_variant_unref(param[1]);
    purc_variant_unref(ret_var);

    // Clean up
    purc_variant_unload_dvobj (fs);

    get_variant_total_info (&sz_total_mem_after,
            &sz_total_values_after, &nr_reserved_after);
    ASSERT_EQ(sz_total_values_before, sz_total_values_after);
    ASSERT_EQ(sz_total_mem_after, sz_total_mem_before + (nr_reserved_after -
                nr_reserved_before) * sizeof(purc_variant));

    purc_cleanup ();
}

// chown
TEST(dvobjs, dvobjs_fs_chown)
{
    purc_variant_t param[MAX_PARAM_NR];
    purc_variant_t ret_var = NULL;
    size_t sz_total_mem_before = 0;
    size_t sz_total_values_before = 0;
    size_t nr_reserved_before = 0;
    size_t sz_total_mem_after = 0;
    size_t sz_total_values_after = 0;
    size_t nr_reserved_after = 0;

    purc_instance_extra_info info = {};
    int ret = purc_init_ex (PURC_MODULE_EJSON, "cn.fmsoft.hvml.test",
            "dvobjs", &info);
    ASSERT_EQ (ret, PURC_ERROR_OK);

    get_variant_total_info (&sz_total_mem_before, &sz_total_values_before,
            &nr_reserved_before);

    setenv(PURC_ENVV_DVOBJS_PATH, SOPATH, 1);
    purc_variant_t fs = purc_variant_load_dvobj_from_so (NULL, "FS");
    ASSERT_NE(fs, nullptr);
    ASSERT_EQ(purc_variant_is_object (fs), true);

    purc_variant_t dynamic = purc_variant_object_get_by_ckey (fs, "chown");
    ASSERT_NE(dynamic, nullptr);
    ASSERT_EQ(purc_variant_is_dynamic (dynamic), true);

    purc_dvariant_method func = NULL;
    func = purc_variant_dynamic_get_getter (dynamic);
    ASSERT_NE(func, nullptr);

    const char *env = "DVOBJS_TEST_PATH";
    char file_path[PATH_MAX + NAME_MAX + 1];
    test_getpath_from_env_or_rel(file_path, sizeof(file_path),
        env, "test_files/fs/chwon.test");
    std::cerr << "env: " << env << "=" << file_path << std::endl;


    printf ("TEST chown: nr_args = 0, param = NULL:\n");
    ret_var = func (NULL, 0, param, false);
    ASSERT_EQ(ret_var, nullptr);
    printf("\t\tReturn PURC_VARIANT_INVALID\n");

    // String param
    printf ("TEST chown: nr_args = 2, param[0] = file_path, param[1] = 'root':\n");
    param[0] = purc_variant_make_string (file_path, true);
    param[1] = purc_variant_make_string ("sys", true);
    ret_var = func (NULL, 2, param, false);
    ASSERT_NE(ret_var, nullptr);
    ASSERT_EQ(purc_variant_is_type (ret_var, PURC_VARIANT_TYPE_BOOLEAN), true);
    purc_variant_unref(param[0]);
    purc_variant_unref(param[1]);
    purc_variant_unref(ret_var);

    // Number param
    printf ("TEST chown: nr_args = 2, param[0] = file_path, param[1] = 2:\n");
    param[0] = purc_variant_make_string (file_path, true);
    param[1] = purc_variant_make_ulongint (1); // daemon
    ret_var = func (NULL, 2, param, false);
    ASSERT_NE(ret_var, nullptr);
    ASSERT_EQ(purc_variant_is_type (ret_var, PURC_VARIANT_TYPE_BOOLEAN), true);
    purc_variant_unref(param[0]);
    purc_variant_unref(param[1]);
    purc_variant_unref(ret_var);


    // Clean up
    purc_variant_unload_dvobj (fs);

    get_variant_total_info (&sz_total_mem_after,
            &sz_total_values_after, &nr_reserved_after);
    ASSERT_EQ(sz_total_values_before, sz_total_values_after);
    ASSERT_EQ(sz_total_mem_after, sz_total_mem_before + (nr_reserved_after -
                nr_reserved_before) * sizeof(purc_variant));

    purc_cleanup ();
}

// copy
TEST(dvobjs, dvobjs_fs_copy)
{
    purc_variant_t param[MAX_PARAM_NR];
    purc_variant_t ret_var = NULL;
    size_t sz_total_mem_before = 0;
    size_t sz_total_values_before = 0;
    size_t nr_reserved_before = 0;
    size_t sz_total_mem_after = 0;
    size_t sz_total_values_after = 0;
    size_t nr_reserved_after = 0;

    purc_instance_extra_info info = {};
    int ret = purc_init_ex (PURC_MODULE_EJSON, "cn.fmsoft.hvml.test",
            "dvobjs", &info);
    ASSERT_EQ (ret, PURC_ERROR_OK);

    get_variant_total_info (&sz_total_mem_before, &sz_total_values_before,
            &nr_reserved_before);

    setenv(PURC_ENVV_DVOBJS_PATH, SOPATH, 1);
    purc_variant_t fs = purc_variant_load_dvobj_from_so (NULL, "FS");
    ASSERT_NE(fs, nullptr);
    ASSERT_EQ(purc_variant_is_object (fs), true);

    purc_variant_t dynamic = purc_variant_object_get_by_ckey (fs, "copy");
    ASSERT_NE(dynamic, nullptr);
    ASSERT_EQ(purc_variant_is_dynamic (dynamic), true);

    purc_dvariant_method func = NULL;
    func = purc_variant_dynamic_get_getter (dynamic);
    ASSERT_NE(func, nullptr);

    const char *env = "DVOBJS_TEST_PATH";
    char data_path[PATH_MAX+1];
    test_getpath_from_env_or_rel(data_path, sizeof(data_path),
        env, "test_files");
    std::cerr << "env: " << env << "=" << data_path << std::endl;

    char file_path_from[PATH_MAX + NAME_MAX + 1] = {};
    strncpy (file_path_from, data_path, sizeof(file_path_from)-1);
    strncat (file_path_from, "/fs/copy_from.test", sizeof(file_path_from)-1);

    char file_path_to[PATH_MAX + NAME_MAX + 1] = {};
    strncpy (file_path_to, data_path, sizeof(file_path_to)-1);
    strncat (file_path_to, "/fs/copy_to.test", sizeof(file_path_to)-1);

    FILE *fp = fopen (file_path_from, "wb");
    ASSERT_NE(fp, nullptr);
    char ch;
    for (ch = 0; ch < 100; ch++) {
        fwrite (&ch, 1, 1, fp);
    }
    fclose (fp);

    printf ("TEST copy: nr_args = 0, param = NULL:\n");
    ret_var = func (NULL, 0, param, false);
    ASSERT_EQ(ret_var, nullptr);
    printf("\t\tReturn PURC_VARIANT_INVALID\n");

    // String param
    printf ("TEST copy: nr_args = 2, param[0] = file_path_from, param[1] = file_path_to:\n");
    param[0] = purc_variant_make_string (file_path_from, true);
    param[1] = purc_variant_make_string (file_path_to, true);
    ret_var = func (NULL, 2, param, false);
    ASSERT_NE(ret_var, nullptr);
    ASSERT_EQ(purc_variant_is_type (ret_var, PURC_VARIANT_TYPE_BOOLEAN), true);
    purc_variant_unref(param[0]);
    purc_variant_unref(param[1]);
    purc_variant_unref(ret_var);

    fp = fopen (file_path_to, "rb");
    ASSERT_NE(fp, nullptr);
    fseek (fp, 0, SEEK_SET);

    char i;
    size_t sz;
    for (i = 0; i < 100; i++) {
        sz = fread (&ch, 1, 1, fp);
        ASSERT_EQ (sz, 1);
        ASSERT_EQ (ch, i);
    }
    fclose (fp);

    // Clean up
    remove (file_path_from);
    remove (file_path_to);
    purc_variant_unload_dvobj (fs);

    get_variant_total_info (&sz_total_mem_after,
            &sz_total_values_after, &nr_reserved_after);
    ASSERT_EQ(sz_total_values_before, sz_total_values_after);
    ASSERT_EQ(sz_total_mem_after, sz_total_mem_before + (nr_reserved_after -
                nr_reserved_before) * sizeof(purc_variant));

    purc_cleanup ();
}

// dirname
TEST(dvobjs, dvobjs_fs_dirname)
{
    purc_variant_t param[MAX_PARAM_NR];
    purc_variant_t ret_var = NULL;
    size_t sz_total_mem_before = 0;
    size_t sz_total_values_before = 0;
    size_t nr_reserved_before = 0;
    size_t sz_total_mem_after = 0;
    size_t sz_total_values_after = 0;
    size_t nr_reserved_after = 0;
    const char *func_result = NULL;

    purc_instance_extra_info info = {};
    int ret = purc_init_ex (PURC_MODULE_EJSON, "cn.fmsoft.hvml.test",
            "dvobjs", &info);
    ASSERT_EQ (ret, PURC_ERROR_OK);

    get_variant_total_info (&sz_total_mem_before, &sz_total_values_before,
            &nr_reserved_before);

    setenv(PURC_ENVV_DVOBJS_PATH, SOPATH, 1);
    purc_variant_t fs = purc_variant_load_dvobj_from_so (NULL, "FS");
    ASSERT_NE(fs, nullptr);
    ASSERT_EQ(purc_variant_is_object (fs), true);

    purc_variant_t dynamic = purc_variant_object_get_by_ckey (fs, "dirname");
    ASSERT_NE(dynamic, nullptr);
    ASSERT_EQ(purc_variant_is_dynamic (dynamic), true);

    purc_dvariant_method func = NULL;
    func = purc_variant_dynamic_get_getter (dynamic);
    ASSERT_NE(func, nullptr);


    printf ("TEST basenagme: nr_args = 0, param = NULL:\n");
    ret_var = func (NULL, 0, param, false);
    ASSERT_EQ(ret_var, nullptr);
    printf("\t\tReturn PURC_VARIANT_INVALID\n");

    // 1) dirname(".")
    // 1) .
    printf ("TEST basename: nr_args = 1, param[0] = '.':\n");
    param[0] = purc_variant_make_string (".", true);
    ret_var = func (NULL, 1, param, false);
    ASSERT_NE(ret_var, nullptr);
    func_result = purc_variant_get_string_const(ret_var);
    ASSERT_NE(func_result, nullptr);
    ASSERT_STREQ (func_result, ".");
    purc_variant_unref(param[0]);
    purc_variant_unref(ret_var);

    // 2) dirname("/")
    // 2) /
    printf ("TEST basename: nr_args = 1, param[0] = '/':\n");
    param[0] = purc_variant_make_string ("/", true);
    ret_var = func (NULL, 1, param, false);
    ASSERT_NE(ret_var, nullptr);
    func_result = purc_variant_get_string_const(ret_var);
    ASSERT_NE(func_result, nullptr);
    ASSERT_STREQ (func_result, "/");
    purc_variant_unref(param[0]);
    purc_variant_unref(ret_var);

    // 3) dirname("/etc/passwd")
    // 3) /etc
    printf ("TEST basename: nr_args = 1, param[0] = '/etc/passwd':\n");
    param[0] = purc_variant_make_string ("/etc/passwd", true);
    ret_var = func (NULL, 1, param, false);
    ASSERT_NE(ret_var, nullptr);
    func_result = purc_variant_get_string_const(ret_var);
    ASSERT_NE(func_result, nullptr);
    ASSERT_STREQ (func_result, "/etc");
    purc_variant_unref(param[0]);
    purc_variant_unref(ret_var);

    // 4) dirname("/etc/")
    // 4) /
    printf ("TEST basename: nr_args = 1, param[0] = '/etc/':\n");
    param[0] = purc_variant_make_string ("/etc/", true);
    ret_var = func (NULL, 1, param, false);
    ASSERT_NE(ret_var, nullptr);
    func_result = purc_variant_get_string_const(ret_var);
    ASSERT_NE(func_result, nullptr);
    ASSERT_STREQ (func_result, "/");
    purc_variant_unref(param[0]);
    purc_variant_unref(ret_var);

    // 5) dirname("../hello")
    // 5) ../
    printf ("TEST basename: nr_args = 1, param[0] = '../hello':\n");
    param[0] = purc_variant_make_string ("../hello", true);
    ret_var = func (NULL, 1, param, false);
    ASSERT_NE(ret_var, nullptr);
    func_result = purc_variant_get_string_const(ret_var);
    ASSERT_NE(func_result, nullptr);
    ASSERT_STREQ (func_result, "../");
    purc_variant_unref(param[0]);
    purc_variant_unref(ret_var);

    // 6) dirname("/usr/local/lib", 2)
    // 6) /usr
    printf ("TEST basename: nr_args = 2, param[0] = '/usr/local/lib', param[1] = 2:\n");
    param[0] = purc_variant_make_string ("/usr/local/lib", true);
    param[1] = purc_variant_make_ulongint (2);
    ret_var = func (NULL, 2, param, false);
    ASSERT_NE(ret_var, nullptr);
    func_result = purc_variant_get_string_const(ret_var);
    ASSERT_NE(func_result, nullptr);
    ASSERT_STREQ (func_result, "/usr");
    purc_variant_unref(param[0]);
    purc_variant_unref(param[1]);
    purc_variant_unref(ret_var);


    // Clean up
    purc_variant_unload_dvobj (fs);

    get_variant_total_info (&sz_total_mem_after,
            &sz_total_values_after, &nr_reserved_after);
    ASSERT_EQ(sz_total_values_before, sz_total_values_after);
    ASSERT_EQ(sz_total_mem_after, sz_total_mem_before + (nr_reserved_after -
                nr_reserved_before) * sizeof(purc_variant));

    purc_cleanup ();
}

// disk_usage
TEST(dvobjs, dvobjs_fs_disk_usage)
{
    purc_variant_t param[MAX_PARAM_NR];
    purc_variant_t ret_var = NULL;
    size_t sz_total_mem_before = 0;
    size_t sz_total_values_before = 0;
    size_t nr_reserved_before = 0;
    size_t sz_total_mem_after = 0;
    size_t sz_total_values_after = 0;
    size_t nr_reserved_after = 0;

    purc_instance_extra_info info = {};
    int ret = purc_init_ex (PURC_MODULE_EJSON, "cn.fmsoft.hvml.test",
            "dvobjs", &info);
    ASSERT_EQ (ret, PURC_ERROR_OK);

    get_variant_total_info (&sz_total_mem_before, &sz_total_values_before,
            &nr_reserved_before);

    setenv(PURC_ENVV_DVOBJS_PATH, SOPATH, 1);
    purc_variant_t fs = purc_variant_load_dvobj_from_so (NULL, "FS");
    ASSERT_NE(fs, nullptr);
    ASSERT_EQ(purc_variant_is_object (fs), true);

    purc_variant_t dynamic = purc_variant_object_get_by_ckey (fs, "disk_usage");
    ASSERT_NE(dynamic, nullptr);
    ASSERT_EQ(purc_variant_is_dynamic (dynamic), true);

    purc_dvariant_method func = NULL;
    func = purc_variant_dynamic_get_getter (dynamic);
    ASSERT_NE(func, nullptr);

    const char *env = "DVOBJS_TEST_PATH";
    char data_path[PATH_MAX+1];
    test_getpath_from_env_or_rel(data_path, sizeof(data_path),
        env, "");
    std::cerr << "env: " << env << "=" << data_path << std::endl;


    printf ("TEST disk_usage: nr_args = 0, param = NULL:\n");
    ret_var = func (NULL, 0, param, false);
    ASSERT_EQ(ret_var, nullptr);
    printf("\t\tReturn PURC_VARIANT_INVALID\n");

    // Normal dir
    printf ("TEST disk_usage: nr_args = 1, param[0] = path:\n");
    param[0] = purc_variant_make_string (data_path, true);
    ret_var = func (NULL, 1, param, false);
    ASSERT_NE(ret_var, nullptr);
    dump_object (ret_var);
    purc_variant_unref(param[0]);
    purc_variant_unref(ret_var);

    // Bizarre file
    printf ("TEST disk_usage: nr_args = 1, param[0] = '/proc/meminfo':\n");
    param[0] = purc_variant_make_string ("/proc/meminfo", true);
    ret_var = func (NULL, 1, param, false);
    ASSERT_NE(ret_var, nullptr);
    dump_object (ret_var);
    purc_variant_unref(param[0]);
    purc_variant_unref(ret_var);

    printf ("TEST disk_usage: nr_args = 1, param[0] = '/sys/devices/system':\n");
    param[0] = purc_variant_make_string ("/sys/devices/cpu", true);
    ret_var = func (NULL, 1, param, false);
    ASSERT_NE(ret_var, nullptr);
    dump_object (ret_var);
    purc_variant_unref(param[0]);
    purc_variant_unref(ret_var);

    // Clean up
    purc_variant_unload_dvobj (fs);

    get_variant_total_info (&sz_total_mem_after,
            &sz_total_values_after, &nr_reserved_after);
    ASSERT_EQ(sz_total_values_before, sz_total_values_after);
    ASSERT_EQ(sz_total_mem_after, sz_total_mem_before + (nr_reserved_after -
                nr_reserved_before) * sizeof(purc_variant));

    purc_cleanup ();
}

// file_exists
TEST(dvobjs, dvobjs_fs_file_exists)
{
    purc_variant_t param[MAX_PARAM_NR];
    purc_variant_t ret_var = NULL;
    size_t sz_total_mem_before = 0;
    size_t sz_total_values_before = 0;
    size_t nr_reserved_before = 0;
    size_t sz_total_mem_after = 0;
    size_t sz_total_values_after = 0;
    size_t nr_reserved_after = 0;

    purc_instance_extra_info info = {};
    int ret = purc_init_ex (PURC_MODULE_EJSON, "cn.fmsoft.hvml.test",
            "dvobjs", &info);
    ASSERT_EQ (ret, PURC_ERROR_OK);

    get_variant_total_info (&sz_total_mem_before, &sz_total_values_before,
            &nr_reserved_before);

    setenv(PURC_ENVV_DVOBJS_PATH, SOPATH, 1);
    purc_variant_t fs = purc_variant_load_dvobj_from_so (NULL, "FS");
    ASSERT_NE(fs, nullptr);
    ASSERT_EQ(purc_variant_is_object (fs), true);

    purc_variant_t dynamic = purc_variant_object_get_by_ckey (fs, "file_exists");
    ASSERT_NE(dynamic, nullptr);
    ASSERT_EQ(purc_variant_is_dynamic (dynamic), true);

    purc_dvariant_method func = NULL;
    func = purc_variant_dynamic_get_getter (dynamic);
    ASSERT_NE(func, nullptr);

    const char *env = "DVOBJS_TEST_PATH";
    char data_path[PATH_MAX + NAME_MAX +1];
    test_getpath_from_env_or_rel(data_path, sizeof(data_path),
        env, "test_files/file_exist.test");
    std::cerr << "env: " << env << "=" << data_path << std::endl;


    printf ("TEST file_exists: nr_args = 0, param = NULL:\n");
    ret_var = func (NULL, 0, param, false);
    ASSERT_EQ(ret_var, nullptr);
    printf("\t\tReturn PURC_VARIANT_INVALID\n");

    // File exist
    FILE *fp = fopen (data_path, "wb");
    ASSERT_NE(fp, nullptr);
    char ch;
    for (ch = 0; ch < 100; ch++) {
        fwrite (&ch, 1, 1, fp);
    }
    fclose (fp);

    printf ("TEST file_exists: nr_args = 1, param[0] = path: (file exist, return true)\n");
    param[0] = purc_variant_make_string (data_path, true);
    ret_var = func (NULL, 1, param, false);
    ASSERT_TRUE(pcvariant_is_true(ret_var));
    purc_variant_unref(param[0]);
    purc_variant_unref(ret_var);

    // File not exist
    remove (data_path);

    printf ("TEST file_exists: nr_args = 1, param[0] = path: (file removed, return false)\n");
    param[0] = purc_variant_make_string (data_path, true);
    ret_var = func (NULL, 1, param, false);
    ASSERT_TRUE(pcvariant_is_false(ret_var));
    purc_variant_unref(param[0]);
    purc_variant_unref(ret_var);

    // Clean up
    purc_variant_unload_dvobj (fs);

    get_variant_total_info (&sz_total_mem_after,
            &sz_total_values_after, &nr_reserved_after);
    ASSERT_EQ(sz_total_values_before, sz_total_values_after);
    ASSERT_EQ(sz_total_mem_after, sz_total_mem_before + (nr_reserved_after -
                nr_reserved_before) * sizeof(purc_variant));

    purc_cleanup ();
}

// file_is
TEST(dvobjs, dvobjs_fs_file_is)
{
    purc_variant_t param[MAX_PARAM_NR];
    purc_variant_t ret_var = NULL;
    size_t sz_total_mem_before = 0;
    size_t sz_total_values_before = 0;
    size_t nr_reserved_before = 0;
    size_t sz_total_mem_after = 0;
    size_t sz_total_values_after = 0;
    size_t nr_reserved_after = 0;

    purc_instance_extra_info info = {};
    int ret = purc_init_ex (PURC_MODULE_EJSON, "cn.fmsoft.hvml.test",
            "dvobjs", &info);
    ASSERT_EQ (ret, PURC_ERROR_OK);

    get_variant_total_info (&sz_total_mem_before, &sz_total_values_before,
            &nr_reserved_before);

    setenv(PURC_ENVV_DVOBJS_PATH, SOPATH, 1);
    purc_variant_t fs = purc_variant_load_dvobj_from_so (NULL, "FS");
    ASSERT_NE(fs, nullptr);
    ASSERT_EQ(purc_variant_is_object (fs), true);

    purc_variant_t dynamic = purc_variant_object_get_by_ckey (fs, "file_is");
    ASSERT_NE(dynamic, nullptr);
    ASSERT_EQ(purc_variant_is_dynamic (dynamic), true);

    purc_dvariant_method func = NULL;
    func = purc_variant_dynamic_get_getter (dynamic);
    ASSERT_NE(func, nullptr);


    printf ("TEST file_is: nr_args = 0, param = NULL:\n");
    ret_var = func (NULL, 0, param, false);
    ASSERT_EQ(ret_var, nullptr);
    printf("\t\tReturn PURC_VARIANT_INVALID\n");

    // Normal file
    printf ("TEST file_is: nr_args = 2, param[0] = path, param[1] = 'file':\n");
    param[0] = purc_variant_make_string ("/etc/mime.types", true);
    param[1] = purc_variant_make_string ("file", true);
    ret_var = func (NULL, 2, param, false);
    ASSERT_TRUE(pcvariant_is_true(ret_var));
    purc_variant_unref(param[0]);
    purc_variant_unref(param[1]);
    purc_variant_unref(ret_var);

    // Dir
    printf ("TEST file_is: nr_args = 2, param[0] = path, param[1] = 'dir':\n");
    param[0] = purc_variant_make_string ("/etc", true);
    param[1] = purc_variant_make_string ("dir", true);
    ret_var = func (NULL, 2, param, false);
    ASSERT_TRUE(pcvariant_is_true(ret_var));
    purc_variant_unref(param[0]);
    purc_variant_unref(param[1]);
    purc_variant_unref(ret_var);

    // Executable
    printf ("TEST file_is: nr_args = 2, param[0] = path, param[1] = 'exe':\n");
    param[0] = purc_variant_make_string ("/bin/ls", true);
    param[1] = purc_variant_make_string ("exe", true);
    ret_var = func (NULL, 2, param, false);
    ASSERT_TRUE(pcvariant_is_true(ret_var));
    purc_variant_unref(param[0]);
    purc_variant_unref(param[1]);
    purc_variant_unref(ret_var);

    // Un-executable
    printf ("TEST file_is: nr_args = 2, param[0] = un_exe, param[1] = 'exe':\n");
    param[0] = purc_variant_make_string ("/etc/mime.types", true);
    param[1] = purc_variant_make_string ("exe", true);
    ret_var = func (NULL, 2, param, false);
    ASSERT_TRUE(pcvariant_is_false(ret_var));
    purc_variant_unref(param[0]);
    purc_variant_unref(param[1]);
    purc_variant_unref(ret_var);

    // Clean up
    purc_variant_unload_dvobj (fs);

    get_variant_total_info (&sz_total_mem_after,
            &sz_total_values_after, &nr_reserved_after);
    ASSERT_EQ(sz_total_values_before, sz_total_values_after);
    ASSERT_EQ(sz_total_mem_after, sz_total_mem_before + (nr_reserved_after -
                nr_reserved_before) * sizeof(purc_variant));

    purc_cleanup ();
}

// lchgrp
TEST(dvobjs, dvobjs_fs_lchgrp)
{
    purc_variant_t param[MAX_PARAM_NR];
    purc_variant_t ret_var = NULL;
    size_t sz_total_mem_before = 0;
    size_t sz_total_values_before = 0;
    size_t nr_reserved_before = 0;
    size_t sz_total_mem_after = 0;
    size_t sz_total_values_after = 0;
    size_t nr_reserved_after = 0;

    purc_instance_extra_info info = {};
    int ret = purc_init_ex (PURC_MODULE_EJSON, "cn.fmsoft.hvml.test",
            "dvobjs", &info);
    ASSERT_EQ (ret, PURC_ERROR_OK);

    get_variant_total_info (&sz_total_mem_before, &sz_total_values_before,
            &nr_reserved_before);

    setenv(PURC_ENVV_DVOBJS_PATH, SOPATH, 1);
    purc_variant_t fs = purc_variant_load_dvobj_from_so (NULL, "FS");
    ASSERT_NE(fs, nullptr);
    ASSERT_EQ(purc_variant_is_object (fs), true);

    purc_variant_t dynamic = purc_variant_object_get_by_ckey (fs, "lchgrp");
    ASSERT_NE(dynamic, nullptr);
    ASSERT_EQ(purc_variant_is_dynamic (dynamic), true);

    purc_dvariant_method func = NULL;
    func = purc_variant_dynamic_get_getter (dynamic);
    ASSERT_NE(func, nullptr);

    const char *env = "DVOBJS_TEST_PATH";
    char file_path[PATH_MAX + NAME_MAX + 1];
    test_getpath_from_env_or_rel(file_path, sizeof(file_path),
        env, "test_files/fs/chgrp.test");
    std::cerr << "env: " << env << "=" << file_path << std::endl;


    printf ("TEST chgrp: nr_args = 0, param = NULL:\n");
    ret_var = func (NULL, 0, param, false);
    ASSERT_EQ(ret_var, nullptr);
    printf("\t\tReturn PURC_VARIANT_INVALID\n");

    // String param
    printf ("TEST chgrp: nr_args = 2, param[0] = file_path, param[1] = 'root':\n");
    param[0] = purc_variant_make_string (file_path, true);
    param[1] = purc_variant_make_string ("sys", true);
    ret_var = func (NULL, 2, param, false);
    ASSERT_NE(ret_var, nullptr);
    ASSERT_EQ(purc_variant_is_type (ret_var, PURC_VARIANT_TYPE_BOOLEAN), true);
    purc_variant_unref(param[0]);
    purc_variant_unref(param[1]);
    purc_variant_unref(ret_var);

    // Number param
    printf ("TEST chgrp: nr_args = 2, param[0] = file_path, param[1] = 2:\n");
    param[0] = purc_variant_make_string (file_path, true);
    param[1] = purc_variant_make_ulongint (1); // daemon
    ret_var = func (NULL, 2, param, false);
    ASSERT_NE(ret_var, nullptr);
    ASSERT_EQ(purc_variant_is_type (ret_var, PURC_VARIANT_TYPE_BOOLEAN), true);
    purc_variant_unref(param[0]);
    purc_variant_unref(param[1]);
    purc_variant_unref(ret_var);


    // Clean up
    purc_variant_unload_dvobj (fs);

    get_variant_total_info (&sz_total_mem_after,
            &sz_total_values_after, &nr_reserved_after);
    ASSERT_EQ(sz_total_values_before, sz_total_values_after);
    ASSERT_EQ(sz_total_mem_after, sz_total_mem_before + (nr_reserved_after -
                nr_reserved_before) * sizeof(purc_variant));

    purc_cleanup ();
}

// lchown
TEST(dvobjs, dvobjs_fs_lchown)
{
    purc_variant_t param[MAX_PARAM_NR];
    purc_variant_t ret_var = NULL;
    size_t sz_total_mem_before = 0;
    size_t sz_total_values_before = 0;
    size_t nr_reserved_before = 0;
    size_t sz_total_mem_after = 0;
    size_t sz_total_values_after = 0;
    size_t nr_reserved_after = 0;

    purc_instance_extra_info info = {};
    int ret = purc_init_ex (PURC_MODULE_EJSON, "cn.fmsoft.hvml.test",
            "dvobjs", &info);
    ASSERT_EQ (ret, PURC_ERROR_OK);

    get_variant_total_info (&sz_total_mem_before, &sz_total_values_before,
            &nr_reserved_before);

    setenv(PURC_ENVV_DVOBJS_PATH, SOPATH, 1);
    purc_variant_t fs = purc_variant_load_dvobj_from_so (NULL, "FS");
    ASSERT_NE(fs, nullptr);
    ASSERT_EQ(purc_variant_is_object (fs), true);

    purc_variant_t dynamic = purc_variant_object_get_by_ckey (fs, "lchown");
    ASSERT_NE(dynamic, nullptr);
    ASSERT_EQ(purc_variant_is_dynamic (dynamic), true);

    purc_dvariant_method func = NULL;
    func = purc_variant_dynamic_get_getter (dynamic);
    ASSERT_NE(func, nullptr);

    const char *env = "DVOBJS_TEST_PATH";
    char file_path[PATH_MAX + NAME_MAX + 1];
    test_getpath_from_env_or_rel(file_path, sizeof(file_path),
        env, "test_files/fs/chwon.test");
    std::cerr << "env: " << env << "=" << file_path << std::endl;


    printf ("TEST chown: nr_args = 0, param = NULL:\n");
    ret_var = func (NULL, 0, param, false);
    ASSERT_EQ(ret_var, nullptr);
    printf("\t\tReturn PURC_VARIANT_INVALID\n");

    // String param
    printf ("TEST chown: nr_args = 2, param[0] = file_path, param[1] = 'root':\n");
    param[0] = purc_variant_make_string (file_path, true);
    param[1] = purc_variant_make_string ("sys", true);
    ret_var = func (NULL, 2, param, false);
    ASSERT_NE(ret_var, nullptr);
    ASSERT_EQ(purc_variant_is_type (ret_var, PURC_VARIANT_TYPE_BOOLEAN), true);
    purc_variant_unref(param[0]);
    purc_variant_unref(param[1]);
    purc_variant_unref(ret_var);

    // Number param
    printf ("TEST chown: nr_args = 2, param[0] = file_path, param[1] = 2:\n");
    param[0] = purc_variant_make_string (file_path, true);
    param[1] = purc_variant_make_ulongint (1); // daemon
    ret_var = func (NULL, 2, param, false);
    ASSERT_NE(ret_var, nullptr);
    ASSERT_EQ(purc_variant_is_type (ret_var, PURC_VARIANT_TYPE_BOOLEAN), true);
    purc_variant_unref(param[0]);
    purc_variant_unref(param[1]);
    purc_variant_unref(ret_var);


    // Clean up
    purc_variant_unload_dvobj (fs);

    get_variant_total_info (&sz_total_mem_after,
            &sz_total_values_after, &nr_reserved_after);
    ASSERT_EQ(sz_total_values_before, sz_total_values_after);
    ASSERT_EQ(sz_total_mem_after, sz_total_mem_before + (nr_reserved_after -
                nr_reserved_before) * sizeof(purc_variant));

    purc_cleanup ();
}

// linkinfo
TEST(dvobjs, dvobjs_fs_linkinfo)
{
    purc_variant_t param[MAX_PARAM_NR];
    purc_variant_t ret_var = NULL;
    size_t sz_total_mem_before = 0;
    size_t sz_total_values_before = 0;
    size_t nr_reserved_before = 0;
    size_t sz_total_mem_after = 0;
    size_t sz_total_values_after = 0;
    size_t nr_reserved_after = 0;

    purc_instance_extra_info info = {};
    int ret = purc_init_ex (PURC_MODULE_EJSON, "cn.fmsoft.hvml.test",
            "dvobjs", &info);
    ASSERT_EQ (ret, PURC_ERROR_OK);

    get_variant_total_info (&sz_total_mem_before, &sz_total_values_before,
            &nr_reserved_before);

    setenv(PURC_ENVV_DVOBJS_PATH, SOPATH, 1);
    purc_variant_t fs = purc_variant_load_dvobj_from_so (NULL, "FS");
    ASSERT_NE(fs, nullptr);
    ASSERT_EQ(purc_variant_is_object (fs), true);

    purc_variant_t dynamic = purc_variant_object_get_by_ckey (fs, "linkinfo");
    ASSERT_NE(dynamic, nullptr);
    ASSERT_EQ(purc_variant_is_dynamic (dynamic), true);

    purc_dvariant_method func = NULL;
    func = purc_variant_dynamic_get_getter (dynamic);
    ASSERT_NE(func, nullptr);


    printf ("TEST linkinfo: nr_args = 0, param = NULL:\n");
    ret_var = func (NULL, 0, param, false);
    ASSERT_EQ(ret_var, nullptr);
    printf("\t\tReturn PURC_VARIANT_INVALID\n");

    // String param
    printf ("TEST chown: nr_args = 2, param[0] = '/bin/vi':\n");
    param[0] = purc_variant_make_string ("/bin/vi", true);
    ret_var = func (NULL, 1, param, false);
    ASSERT_NE(ret_var, nullptr);
    printf ("return: %s\n", pcvariant_to_string (ret_var));
    purc_variant_unref(param[0]);
    purc_variant_unref(ret_var);


    // Clean up
    purc_variant_unload_dvobj (fs);

    get_variant_total_info (&sz_total_mem_after,
            &sz_total_values_after, &nr_reserved_after);
    ASSERT_EQ(sz_total_values_before, sz_total_values_after);
    ASSERT_EQ(sz_total_mem_after, sz_total_mem_before + (nr_reserved_after -
                nr_reserved_before) * sizeof(purc_variant));

    purc_cleanup ();
}

// lstat
TEST(dvobjs, dvobjs_fs_lstat)
{
    purc_variant_t param[MAX_PARAM_NR];
    purc_variant_t ret_var = NULL;
    size_t sz_total_mem_before = 0;
    size_t sz_total_values_before = 0;
    size_t nr_reserved_before = 0;
    size_t sz_total_mem_after = 0;
    size_t sz_total_values_after = 0;
    size_t nr_reserved_after = 0;

    purc_instance_extra_info info = {};
    int ret = purc_init_ex (PURC_MODULE_EJSON, "cn.fmsoft.hvml.test",
            "dvobjs", &info);
    ASSERT_EQ (ret, PURC_ERROR_OK);

    get_variant_total_info (&sz_total_mem_before, &sz_total_values_before,
            &nr_reserved_before);

    setenv(PURC_ENVV_DVOBJS_PATH, SOPATH, 1);
    purc_variant_t fs = purc_variant_load_dvobj_from_so (NULL, "FS");
    ASSERT_NE(fs, nullptr);
    ASSERT_EQ(purc_variant_is_object (fs), true);

    purc_variant_t dynamic = purc_variant_object_get_by_ckey (fs, "lstat");
    ASSERT_NE(dynamic, nullptr);
    ASSERT_EQ(purc_variant_is_dynamic (dynamic), true);

    purc_dvariant_method func = NULL;
    func = purc_variant_dynamic_get_getter (dynamic);
    ASSERT_NE(func, nullptr);


    printf ("TEST lstat: nr_args = 0, param = NULL:\n");
    ret_var = func (NULL, 0, param, false);
    ASSERT_EQ(ret_var, nullptr);
    printf("\t\tReturn PURC_VARIANT_INVALID\n");

    // Normal file
    printf ("TEST lstat: nr_args = 1, param[0] = '/etc/hosts':\n");
    param[0] = purc_variant_make_string ("/etc/hosts", true);
    ret_var = func (NULL, 1, param, false);
    ASSERT_NE(ret_var, nullptr);
    dump_object (ret_var);
    purc_variant_unref(param[0]);
    purc_variant_unref(ret_var);

    // Bizarre file
    printf ("TEST lstat: nr_args = 1, param[0] = '/proc/meminfo':\n");
    param[0] = purc_variant_make_string ("/proc/meminfo", true);
    ret_var = func (NULL, 1, param, false);
    ASSERT_NE(ret_var, nullptr);
    dump_object (ret_var);
    purc_variant_unref(param[0]);
    purc_variant_unref(ret_var);

    printf ("TEST lstat: nr_args = 1, param[0] = '/sys/devices/system':\n");
    param[0] = purc_variant_make_string ("/sys/devices/cpu", true);
    ret_var = func (NULL, 1, param, false);
    ASSERT_NE(ret_var, nullptr);
    dump_object (ret_var);
    purc_variant_unref(param[0]);
    purc_variant_unref(ret_var);

    // Clean up
    purc_variant_unload_dvobj (fs);

    get_variant_total_info (&sz_total_mem_after,
            &sz_total_values_after, &nr_reserved_after);
    ASSERT_EQ(sz_total_values_before, sz_total_values_after);
    ASSERT_EQ(sz_total_mem_after, sz_total_mem_before + (nr_reserved_after -
                nr_reserved_before) * sizeof(purc_variant));

    purc_cleanup ();
}

// link
TEST(dvobjs, dvobjs_fs_link)
{
<<<<<<< HEAD
=======
    purc_variant_t param[MAX_PARAM_NR];
    purc_variant_t ret_var = NULL;
    size_t sz_total_mem_before = 0;
    size_t sz_total_values_before = 0;
    size_t nr_reserved_before = 0;
    size_t sz_total_mem_after = 0;
    size_t sz_total_values_after = 0;
    size_t nr_reserved_after = 0;

    purc_instance_extra_info info = {};
    int ret = purc_init_ex (PURC_MODULE_EJSON, "cn.fmsoft.hvml.test",
            "dvobjs", &info);
    ASSERT_EQ (ret, PURC_ERROR_OK);

    get_variant_total_info (&sz_total_mem_before, &sz_total_values_before,
            &nr_reserved_before);

    setenv(PURC_ENVV_DVOBJS_PATH, SOPATH, 1);
    purc_variant_t fs = purc_variant_load_dvobj_from_so (NULL, "FS");
    ASSERT_NE(fs, nullptr);
    ASSERT_EQ(purc_variant_is_object (fs), true);

    purc_variant_t dynamic = purc_variant_object_get_by_ckey (fs, "link");
    ASSERT_NE(dynamic, nullptr);
    ASSERT_EQ(purc_variant_is_dynamic (dynamic), true);

    purc_dvariant_method func = NULL;
    func = purc_variant_dynamic_get_getter (dynamic);
    ASSERT_NE(func, nullptr);

    const char *env = "DVOBJS_TEST_PATH";
    char data_path[PATH_MAX+1];
    test_getpath_from_env_or_rel(data_path, sizeof(data_path),
        env, "test_files");
    std::cerr << "env: " << env << "=" << data_path << std::endl;

    char file_path_origin[PATH_MAX + NAME_MAX + 1] = {};
    strncpy (file_path_origin, data_path, sizeof(file_path_origin)-1);
    strncat (file_path_origin, "/fs/link_origin.test", sizeof(file_path_origin)-1);

    char file_path_pointer[PATH_MAX + NAME_MAX + 1] = {};
    strncpy (file_path_pointer, data_path, sizeof(file_path_pointer)-1);
    strncat (file_path_pointer, "/fs/link_pointer.test", sizeof(file_path_pointer)-1);

    FILE *fp = fopen (file_path_origin, "wb");
    const char content[] = "This is a test file: link origin file.";
    ASSERT_NE(fp, nullptr);
    fwrite (content, 1, sizeof(content), fp);
    fclose (fp);

    printf ("TEST link: nr_args = 0, param = NULL:\n");
    ret_var = func (NULL, 0, param, false);
    ASSERT_EQ(ret_var, nullptr);
    printf("\t\tReturn PURC_VARIANT_INVALID\n");

    // String param
    printf ("TEST link: nr_args = 2, param[0] = file_path_origin, param[1] = file_path_pointer:\n");
    param[0] = purc_variant_make_string (file_path_origin, true);
    param[1] = purc_variant_make_string (file_path_pointer, true);
    ret_var = func (NULL, 2, param, false);
    ASSERT_NE(ret_var, nullptr);
    ASSERT_EQ(purc_variant_is_type (ret_var, PURC_VARIANT_TYPE_BOOLEAN), true);
    purc_variant_unref(param[0]);
    purc_variant_unref(param[1]);
    purc_variant_unref(ret_var);

    ASSERT_EQ (access(file_path_pointer, F_OK | R_OK), 0);

    // Clean up
    remove (file_path_origin);
    remove (file_path_pointer);
    purc_variant_unload_dvobj (fs);

    get_variant_total_info (&sz_total_mem_after,
            &sz_total_values_after, &nr_reserved_after);
    ASSERT_EQ(sz_total_values_before, sz_total_values_after);
    ASSERT_EQ(sz_total_mem_after, sz_total_mem_before + (nr_reserved_after -
                nr_reserved_before) * sizeof(purc_variant));

    purc_cleanup ();
>>>>>>> 35c52a3c
}

// mkdir
TEST(dvobjs, dvobjs_fs_mkdir)
{
    purc_variant_t param[MAX_PARAM_NR];
    purc_variant_t ret_var = NULL;
    size_t sz_total_mem_before = 0;
    size_t sz_total_values_before = 0;
    size_t nr_reserved_before = 0;
    size_t sz_total_mem_after = 0;
    size_t sz_total_values_after = 0;
    size_t nr_reserved_after = 0;

    purc_instance_extra_info info = {};
    int ret = purc_init_ex (PURC_MODULE_EJSON, "cn.fmsoft.hvml.test",
            "dvobjs", &info);
    ASSERT_EQ (ret, PURC_ERROR_OK);

    get_variant_total_info (&sz_total_mem_before, &sz_total_values_before,
            &nr_reserved_before);

    const char *env;
    env = "DVOBJS_SO_PATH";
    setenv(PURC_ENVV_DVOBJS_PATH, SOPATH, 1);
    purc_variant_t fs = purc_variant_load_dvobj_from_so (NULL, "FS");
    ASSERT_NE(fs, nullptr);
    ASSERT_EQ(purc_variant_is_object (fs), true);


    purc_variant_t dynamic = purc_variant_object_get_by_ckey (fs, "mkdir");
    ASSERT_NE(dynamic, nullptr);
    ASSERT_EQ(purc_variant_is_dynamic (dynamic), true);

    purc_dvariant_method func = NULL;
    func = purc_variant_dynamic_get_getter (dynamic);
    ASSERT_NE(func, nullptr);

    env = "DVOBJS_TEST_PATH";
    char file_path[PATH_MAX + NAME_MAX +1];
    test_getpath_from_env_or_rel(file_path, sizeof(file_path),
        env, "test_files/fs/dir_mkdir");
    std::cerr << "env: " << env << "=" << file_path << std::endl;


    printf ("TEST list_prt: nr_args = 0, param = NULL:\n");
    ret_var = func (NULL, 0, param, false);
    ASSERT_EQ(ret_var, nullptr);
    printf("\t\tReturn PURC_VARIANT_INVALID\n");

    printf ("TEST list_prt: nr_args = 1, param[0] = NUMBER:\n");
    param[0] = purc_variant_make_number (1);
    ret_var = func (NULL, 1, param, false);
    ASSERT_EQ(ret_var, nullptr);
    printf("\t\tReturn PURC_VARIANT_INVALID\n");
    purc_variant_unref(param[0]);

    printf ("TEST list: nr_args = 1, param[0] = path:\n");
    param[0] = purc_variant_make_string (file_path, true);
    ret_var = func (NULL, 1, param, false);
    ASSERT_EQ(purc_variant_is_type (ret_var, PURC_VARIANT_TYPE_BOOLEAN), true);
    purc_variant_unref(param[0]);
    purc_variant_unref(ret_var);

    if (access(file_path, F_OK | R_OK) != 0)  {
        printf ("\tCreate directory error!\n");
    }
    else  {
        rmdir (file_path);
    }

    purc_variant_unload_dvobj (fs);

    get_variant_total_info (&sz_total_mem_after,
            &sz_total_values_after, &nr_reserved_after);
    ASSERT_EQ(sz_total_values_before, sz_total_values_after);
    ASSERT_EQ(sz_total_mem_after, sz_total_mem_before + (nr_reserved_after -
                nr_reserved_before) * sizeof(purc_variant));

    purc_cleanup ();
}

// pathinfo
TEST(dvobjs, dvobjs_fs_pathinfo)
{
}

// readlink
TEST(dvobjs, dvobjs_fs_readlink)
{
}

// realpath
TEST(dvobjs, dvobjs_fs_realpath)
{
}

// rename
TEST(dvobjs, dvobjs_fs_rename)
{
}

// rmdir
TEST(dvobjs, dvobjs_fs_rmdir)
{
    purc_variant_t param[MAX_PARAM_NR];
    purc_variant_t ret_var = NULL;
    size_t sz_total_mem_before = 0;
    size_t sz_total_values_before = 0;
    size_t nr_reserved_before = 0;
    size_t sz_total_mem_after = 0;
    size_t sz_total_values_after = 0;
    size_t nr_reserved_after = 0;

    purc_instance_extra_info info = {};
    int ret = purc_init_ex (PURC_MODULE_EJSON, "cn.fmsoft.hvml.test",
            "dvobjs", &info);
    ASSERT_EQ (ret, PURC_ERROR_OK);

    get_variant_total_info (&sz_total_mem_before, &sz_total_values_before,
            &nr_reserved_before);

    const char *env;
    env = "DVOBJS_SO_PATH";
    setenv(PURC_ENVV_DVOBJS_PATH, SOPATH, 1);
    purc_variant_t fs = purc_variant_load_dvobj_from_so (NULL, "FS");
    ASSERT_NE(fs, nullptr);
    ASSERT_EQ(purc_variant_is_object (fs), true);

    purc_variant_t dynamic = purc_variant_object_get_by_ckey (fs, "rmdir");
    ASSERT_NE(dynamic, nullptr);
    ASSERT_EQ(purc_variant_is_dynamic (dynamic), true);

    purc_dvariant_method func = NULL;
    func = purc_variant_dynamic_get_getter (dynamic);
    ASSERT_NE(func, nullptr);

    env = "DVOBJS_TEST_PATH";
    char file_path[PATH_MAX + NAME_MAX + 1];
    test_getpath_from_env_or_rel(file_path, sizeof(file_path),
        env, "test_files/fs/dir_rmdir");
    std::cerr << "env: " << env << "=" << file_path << std::endl;


    printf ("TEST list_prt: nr_args = 0, param = NULL:\n");
    ret_var = func (NULL, 0, param, false);
    ASSERT_EQ(ret_var, nullptr);
    printf("\t\tReturn PURC_VARIANT_INVALID\n");

    printf ("TEST list_prt: nr_args = 1, param[0] = NUMBER:\n");
    param[0] = purc_variant_make_number (1);
    ret_var = func (NULL, 1, param, false);
    ASSERT_EQ(ret_var, nullptr);
    printf("\t\tReturn PURC_VARIANT_INVALID\n");
    purc_variant_unref(param[0]);

    mkdir (file_path, S_IRWXU | S_IRWXG | S_IROTH | S_IXOTH);

    printf ("TEST list: nr_args = 1, param[0] = path:\n");
    param[0] = purc_variant_make_string (file_path, true);
    ret_var = func (NULL, 1, param, false);
    ASSERT_EQ(purc_variant_is_type (ret_var, PURC_VARIANT_TYPE_BOOLEAN), true);
    purc_variant_unref(param[0]);
    purc_variant_unref(ret_var);

    if (access(file_path, F_OK | R_OK) == 0)  {
        printf ("\tRemove directory error!\n");
    }
    else  {
        rmdir (file_path);
    }

    purc_variant_unload_dvobj (fs);

    get_variant_total_info (&sz_total_mem_after,
            &sz_total_values_after, &nr_reserved_after);
    ASSERT_EQ(sz_total_values_before, sz_total_values_after);
    ASSERT_EQ(sz_total_mem_after, sz_total_mem_before + (nr_reserved_after -
                nr_reserved_before) * sizeof(purc_variant));

    purc_cleanup ();
}

// stat
TEST(dvobjs, dvobjs_fs_stat)
{
    purc_variant_t param[MAX_PARAM_NR];
    purc_variant_t ret_var = NULL;
    size_t sz_total_mem_before = 0;
    size_t sz_total_values_before = 0;
    size_t nr_reserved_before = 0;
    size_t sz_total_mem_after = 0;
    size_t sz_total_values_after = 0;
    size_t nr_reserved_after = 0;

    purc_instance_extra_info info = {};
    int ret = purc_init_ex (PURC_MODULE_EJSON, "cn.fmsoft.hvml.test",
            "dvobjs", &info);
    ASSERT_EQ (ret, PURC_ERROR_OK);

    get_variant_total_info (&sz_total_mem_before, &sz_total_values_before,
            &nr_reserved_before);

    setenv(PURC_ENVV_DVOBJS_PATH, SOPATH, 1);
    purc_variant_t fs = purc_variant_load_dvobj_from_so (NULL, "FS");
    ASSERT_NE(fs, nullptr);
    ASSERT_EQ(purc_variant_is_object (fs), true);

    purc_variant_t dynamic = purc_variant_object_get_by_ckey (fs, "stat");
    ASSERT_NE(dynamic, nullptr);
    ASSERT_EQ(purc_variant_is_dynamic (dynamic), true);

    purc_dvariant_method func = NULL;
    func = purc_variant_dynamic_get_getter (dynamic);
    ASSERT_NE(func, nullptr);


    printf ("TEST stat: nr_args = 0, param = NULL:\n");
    ret_var = func (NULL, 0, param, false);
    ASSERT_EQ(ret_var, nullptr);
    printf("\t\tReturn PURC_VARIANT_INVALID\n");

    // Normal file
    printf ("TEST stat: nr_args = 1, param[0] = '/etc/hosts':\n");
    param[0] = purc_variant_make_string ("/etc/hosts", true);
    ret_var = func (NULL, 1, param, false);
    ASSERT_NE(ret_var, nullptr);
    dump_object (ret_var);
    purc_variant_unref(param[0]);
    purc_variant_unref(ret_var);

    // Bizarre file
    printf ("TEST stat: nr_args = 1, param[0] = '/proc/meminfo':\n");
    param[0] = purc_variant_make_string ("/proc/meminfo", true);
    ret_var = func (NULL, 1, param, false);
    ASSERT_NE(ret_var, nullptr);
    dump_object (ret_var);
    purc_variant_unref(param[0]);
    purc_variant_unref(ret_var);

    printf ("TEST stat: nr_args = 1, param[0] = '/sys/devices/system':\n");
    param[0] = purc_variant_make_string ("/sys/devices/cpu", true);
    ret_var = func (NULL, 1, param, false);
    ASSERT_NE(ret_var, nullptr);
    dump_object (ret_var);
    purc_variant_unref(param[0]);
    purc_variant_unref(ret_var);

    // Clean up
    purc_variant_unload_dvobj (fs);

    get_variant_total_info (&sz_total_mem_after,
            &sz_total_values_after, &nr_reserved_after);
    ASSERT_EQ(sz_total_values_before, sz_total_values_after);
    ASSERT_EQ(sz_total_mem_after, sz_total_mem_before + (nr_reserved_after -
                nr_reserved_before) * sizeof(purc_variant));

    purc_cleanup ();
}

// symlink
TEST(dvobjs, dvobjs_fs_symlink)
{
}

// tempname
TEST(dvobjs, dvobjs_fs_tempname)
{
}

// umask
TEST(dvobjs, dvobjs_fs_umask)
{
}

// rm
TEST(dvobjs, dvobjs_fs_rm)
{
    purc_variant_t param[MAX_PARAM_NR];
    purc_variant_t ret_var = NULL;
    size_t sz_total_mem_before = 0;
    size_t sz_total_values_before = 0;
    size_t nr_reserved_before = 0;
    size_t sz_total_mem_after = 0;
    size_t sz_total_values_after = 0;
    size_t nr_reserved_after = 0;

    purc_instance_extra_info info = {};
    int ret = purc_init_ex (PURC_MODULE_EJSON, "cn.fmsoft.hvml.test",
            "dvobjs", &info);
    ASSERT_EQ (ret, PURC_ERROR_OK);

    get_variant_total_info (&sz_total_mem_before, &sz_total_values_before,
            &nr_reserved_before);

    const char *env;
    env = "DVOBJS_SO_PATH";
    setenv(PURC_ENVV_DVOBJS_PATH, SOPATH, 1);
    purc_variant_t fs = purc_variant_load_dvobj_from_so (NULL, "FS");
    ASSERT_NE(fs, nullptr);
    ASSERT_EQ(purc_variant_is_object (fs), true);

    purc_variant_t dynamic = purc_variant_object_get_by_ckey (fs, "rm");
    ASSERT_NE(dynamic, nullptr);
    ASSERT_EQ(purc_variant_is_dynamic (dynamic), true);

    purc_dvariant_method func = NULL;
    func = purc_variant_dynamic_get_getter (dynamic);
    ASSERT_NE(func, nullptr);

    env = "DVOBJS_TEST_PATH";
    char file_path[PATH_MAX + NAME_MAX + 1];
    test_getpath_from_env_or_rel(file_path, sizeof(file_path),
        env, "test_files/fs/rm.test");
    std::cerr << "env: " << env << "=" << file_path << std::endl;


    printf ("TEST list_prt: nr_args = 0, param = NULL:\n");
    ret_var = func (NULL, 0, param, false);
    ASSERT_EQ(ret_var, nullptr);
    printf("\t\tReturn PURC_VARIANT_INVALID\n");

    printf ("TEST list_prt: nr_args = 1, param[0] = NUMBER:\n");
    param[0] = purc_variant_make_number (1);
    ret_var = func (NULL, 1, param, false);
    ASSERT_EQ(ret_var, nullptr);
    printf("\t\tReturn PURC_VARIANT_INVALID\n");
    purc_variant_unref(param[0]);

    mkdir (file_path, S_IRWXU | S_IRWXG | S_IROTH | S_IXOTH);

    printf ("TEST list: nr_args = 1, param[0] = path:\n");
    param[0] = purc_variant_make_string (file_path, true);
    ret_var = func (NULL, 1, param, false);
    ASSERT_EQ(purc_variant_is_type (ret_var, PURC_VARIANT_TYPE_BOOLEAN), true);
    purc_variant_unref(param[0]);
    purc_variant_unref(ret_var);

    if (access(file_path, F_OK | R_OK) == 0)  {
        printf ("\tRemove directory error!\n");
    }
    else  {
        rmdir (file_path);
    }

    purc_variant_unload_dvobj (fs);

    get_variant_total_info (&sz_total_mem_after,
            &sz_total_values_after, &nr_reserved_after);
    ASSERT_EQ(sz_total_values_before, sz_total_values_after);
    ASSERT_EQ(sz_total_mem_after, sz_total_mem_before + (nr_reserved_after -
                nr_reserved_before) * sizeof(purc_variant));

    purc_cleanup ();
}

// unlink
TEST(dvobjs, dvobjs_fs_unlink)
{
    purc_variant_t param[MAX_PARAM_NR];
    purc_variant_t ret_var = NULL;
    size_t sz_total_mem_before = 0;
    size_t sz_total_values_before = 0;
    size_t nr_reserved_before = 0;
    size_t sz_total_mem_after = 0;
    size_t sz_total_values_after = 0;
    size_t nr_reserved_after = 0;

    purc_instance_extra_info info = {};
    int ret = purc_init_ex (PURC_MODULE_EJSON, "cn.fmsoft.hvml.test",
            "dvobjs", &info);
    ASSERT_EQ (ret, PURC_ERROR_OK);

    get_variant_total_info (&sz_total_mem_before, &sz_total_values_before,
            &nr_reserved_before);

    const char *env;
    env = "DVOBJS_SO_PATH";
    setenv(PURC_ENVV_DVOBJS_PATH, SOPATH, 1);
    purc_variant_t fs = purc_variant_load_dvobj_from_so (NULL, "FS");
    ASSERT_NE(fs, nullptr);
    ASSERT_EQ(purc_variant_is_object (fs), true);

    purc_variant_t dynamic = purc_variant_object_get_by_ckey (fs, "unlink");
    ASSERT_NE(dynamic, nullptr);
    ASSERT_EQ(purc_variant_is_dynamic (dynamic), true);

    purc_dvariant_method func = NULL;
    func = purc_variant_dynamic_get_getter (dynamic);
    ASSERT_NE(func, nullptr);

    env = "DVOBJS_TEST_PATH";
    char file_path[PATH_MAX + NAME_MAX + 1];
    test_getpath_from_env_or_rel(file_path, sizeof(file_path),
        env, "test_files/fs/unlink.test");
    std::cerr << "env: " << env << "=" << file_path << std::endl;


    printf ("TEST list_prt: nr_args = 0, param = NULL:\n");
    ret_var = func (NULL, 0, param, false);
    ASSERT_EQ(ret_var, nullptr);
    printf("\t\tReturn PURC_VARIANT_INVALID\n");

    printf ("TEST list_prt: nr_args = 1, param[0] = NUMBER:\n");
    param[0] = purc_variant_make_number (1);
    ret_var = func (NULL, 1, param, false);
    ASSERT_EQ(ret_var, nullptr);
    printf("\t\tReturn PURC_VARIANT_INVALID\n");
    purc_variant_unref(param[0]);


    printf ("TEST list: nr_args = 1, param[0] = path:\n");
    param[0] = purc_variant_make_string (file_path, true);
    ret_var = func (NULL, 1, param, false);
    ASSERT_EQ(purc_variant_is_type (ret_var, PURC_VARIANT_TYPE_BOOLEAN), true);
    purc_variant_unref(param[0]);
    purc_variant_unref(ret_var);

    if (access(file_path, F_OK | R_OK) == 0)  {
        printf ("\tRemove file error!\n");
    }

    purc_variant_unload_dvobj (fs);

    get_variant_total_info (&sz_total_mem_after,
            &sz_total_values_after, &nr_reserved_after);
    ASSERT_EQ(sz_total_values_before, sz_total_values_after);
    ASSERT_EQ(sz_total_mem_after, sz_total_mem_before + (nr_reserved_after -
                nr_reserved_before) * sizeof(purc_variant));

    purc_cleanup ();
}

// touch
TEST(dvobjs, dvobjs_fs_touch)
{
    purc_variant_t param[MAX_PARAM_NR];
    purc_variant_t ret_var = NULL;
    struct stat file_stat;
    size_t sz_total_mem_before = 0;
    size_t sz_total_values_before = 0;
    size_t nr_reserved_before = 0;
    size_t sz_total_mem_after = 0;
    size_t sz_total_values_after = 0;
    size_t nr_reserved_after = 0;

    purc_instance_extra_info info = {};
    int ret = purc_init_ex (PURC_MODULE_EJSON, "cn.fmsoft.hvml.test",
            "dvobjs", &info);
    ASSERT_EQ (ret, PURC_ERROR_OK);

    get_variant_total_info (&sz_total_mem_before, &sz_total_values_before,
            &nr_reserved_before);

    const char *env;
    env = "DVOBJS_SO_PATH";
    setenv(PURC_ENVV_DVOBJS_PATH, SOPATH, 1);
    purc_variant_t fs = purc_variant_load_dvobj_from_so (NULL, "FS");
    ASSERT_NE(fs, nullptr);
    ASSERT_EQ(purc_variant_is_object (fs), true);

    purc_variant_t dynamic = purc_variant_object_get_by_ckey (fs, "touch");
    ASSERT_NE(dynamic, nullptr);
    ASSERT_EQ(purc_variant_is_dynamic (dynamic), true);

    purc_dvariant_method func = NULL;
    func = purc_variant_dynamic_get_getter (dynamic);
    ASSERT_NE(func, nullptr);

    char file_path[PATH_MAX + NAME_MAX +1];
    env = "DVOBJS_TEST_PATH";
    test_getpath_from_env_or_rel(file_path, sizeof(file_path),
        env, "test_files/fs/touch.test");
    std::cerr << "env: " << env << "=" << file_path << std::endl;


    printf ("TEST list_prt: nr_args = 0, param = NULL:\n");
    ret_var = func (NULL, 0, param, false);
    ASSERT_EQ(ret_var, nullptr);
    printf("\t\tReturn PURC_VARIANT_INVALID\n");

    printf ("TEST list_prt: nr_args = 1, param[0] = NUMBER:\n");
    param[0] = purc_variant_make_number (1);
    ret_var = func (NULL, 1, param, false);
    ASSERT_EQ(ret_var, nullptr);
    printf("\t\tReturn PURC_VARIANT_INVALID\n");
    purc_variant_unref(param[0]);

    memset(&file_stat, 0, sizeof(file_stat));
    stat(file_path, &file_stat);
    char old[128];
    sprintf (old, "%s", ctime(&file_stat.st_atime));
    printf ("TEST list: nr_args = 1, param[0] = path:\n");
    param[0] = purc_variant_make_string (file_path, true);
    ret_var = func (NULL, 1, param, false);
    ASSERT_EQ(purc_variant_is_type (ret_var, PURC_VARIANT_TYPE_BOOLEAN), true);
    purc_variant_unref(param[0]);
    purc_variant_unref(ret_var);

    stat(file_path, &file_stat);
    char * newtime = ctime(&file_stat.st_atime);

    ASSERT_STRNE (old, newtime);

    purc_variant_unload_dvobj (fs);

    get_variant_total_info (&sz_total_mem_after,
            &sz_total_values_after, &nr_reserved_after);
    ASSERT_EQ(sz_total_values_before, sz_total_values_after);
    ASSERT_EQ(sz_total_mem_after, sz_total_mem_before + (nr_reserved_after -
                nr_reserved_before) * sizeof(purc_variant));

    unlink (file_path);

    purc_cleanup ();
}

// file_contents
TEST(dvobjs, dvobjs_fs_file_contents)
{
}

// open_dir
TEST(dvobjs, dvobjs_fs_open_dir)
{
}

// dir_read
TEST(dvobjs, dvobjs_fs_read)
{
}

// dir_rewind
TEST(dvobjs, dvobjs_fs_rewind)
{
}<|MERGE_RESOLUTION|>--- conflicted
+++ resolved
@@ -1599,8 +1599,6 @@
 // link
 TEST(dvobjs, dvobjs_fs_link)
 {
-<<<<<<< HEAD
-=======
     purc_variant_t param[MAX_PARAM_NR];
     purc_variant_t ret_var = NULL;
     size_t sz_total_mem_before = 0;
@@ -1681,7 +1679,6 @@
                 nr_reserved_before) * sizeof(purc_variant));
 
     purc_cleanup ();
->>>>>>> 35c52a3c
 }
 
 // mkdir
