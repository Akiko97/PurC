--- conflicted
+++ resolved
@@ -93,19 +93,11 @@
 
 [-+*/()^;]   { C(); R(); return *yytext; }
 
-<<<<<<< HEAD
-0                { C(); yylval->str = strdup(yytext); R(); return MKT(NUMBER); }
-[0-9][0-9]*      { C(); yylval->str = strdup(yytext); R(); return MKT(NUMBER); }
-"0."[0-9]*       { C(); yylval->str = strdup(yytext); R(); return MKT(NUMBER); }
-[0-9]+"."[0-9]*  { C(); yylval->str = strdup(yytext); R(); return MKT(NUMBER); }
-[0-9]+("."[0-9]*)?[eE][+-]?[0-9]+ { C(); yylval->str = strdup(yytext); R(); return MKT(NUMBER); }
-=======
 0                { C(); SET_TOKEN(); R(); return MKT(NUMBER); }
 [0-9][0-9]*      { C(); SET_TOKEN(); R(); return MKT(NUMBER); }
 "0."[0-9]*       { C(); SET_TOKEN(); R(); return MKT(NUMBER); }
 [0-9]+"."[0-9]*  { C(); SET_TOKEN(); R(); return MKT(NUMBER); }
 [0-9]+("."[0-9]*)?[eE][+-]?[0-9]+ { C(); SET_TOKEN(); R(); return MKT(NUMBER); }
->>>>>>> 4e33c3fb
 
 [_[:alpha:]][[:alnum:]]*  { C(); SET_TOKEN(); R(); return MKT(VAR); }
 
