--- conflicted
+++ resolved
@@ -749,12 +749,8 @@
     }
 
     if (msg->dataType == PCRDR_MSG_DATA_TYPE_TEXT) {
-<<<<<<< HEAD
-        assert(data != NULL /*&& msg->_data_len > 0*/);
-=======
         // FIXME: check _data_len ???
         assert(data != NULL /* && msg->_data_len > 0 */);
->>>>>>> 17d48a30
         msg->data = purc_variant_make_string_ex(data, msg->_data_len, true);
 
         if (msg->data == NULL) {
