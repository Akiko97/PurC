# TODO list for PurC

## [2020.12.10]

For `set` variant, it's more or less like a relational-table with primary keys.
As result, `set` shall remain as a valid one when add/update/del operation
occurs.
```
    set: {!"id", {id:1, name:'foo'}, {id:2, name:'bar'}}
    when update_by_key(set, 1, 2), it shall report failure as update-conflict
```

## [2020.12.15]
need to be optimized
```
struct pcintr_element_ops*
pcintr_get_element_ops(pcvdom_element_t element)
{
    PC_ASSERT(element);

    switch (element->tag_id) {
        case PCHVML_TAG_ITERATE:
            return pcintr_iterate_get_ops();
        default:
            PC_ASSERT(0); // Not implemented yet
            return NULL;
    }
}

<<<<<<< HEAD
```
=======
```

## [2020.12.18]
concerning about variant loaded from external dynamic library:
1. only object-variant can be loaded, which results in both dev-friendly problem
   and running-performance
2. isolation problem: internally-hidden-field in object to store the handle.
3. performance problem: when refcount reaches 0, bunch of steps shall be take
   to check if it's loaded-variant
4. currently, `purc_variant_unload_dvobj` was introduced to tackle such issue,
   which tastes bad and failed with life-time conflicts reported by `valgrind`

we might solve this problem by introducing an internal type of variant, called
PHANTOM...
>>>>>>> 1e945406
<|MERGE_RESOLUTION|>--- conflicted
+++ resolved
@@ -27,9 +27,6 @@
     }
 }
 
-<<<<<<< HEAD
-```
-=======
 ```
 
 ## [2020.12.18]
@@ -44,4 +41,3 @@
 
 we might solve this problem by introducing an internal type of variant, called
 PHANTOM...
->>>>>>> 1e945406
