/**
 * @file init.c
 * @author Xu Xiaohong
 * @date 2021/12/06
 * @brief
 *
 * Copyright (C) 2021 FMSoft <https://www.fmsoft.cn>
 *
 * This file is a part of PurC (short for Purring Cat), an HVML interpreter.
 * 
 * This program is free software: you can redistribute it and/or modify
 * it under the terms of the GNU Lesser General Public License as published by
 * the Free Software Foundation, either version 3 of the License, or
 * (at your option) any later version.
 *
 * This program is distributed in the hope that it will be useful,
 * but WITHOUT ANY WARRANTY; without even the implied warranty of
 * MERCHANTABILITY or FITNESS FOR A PARTICULAR PURPOSE.  See the
 * GNU Lesser General Public License for more details.
 *
 * You should have received a copy of the GNU Lesser General Public License
 * along with this program.  If not, see <https://www.gnu.org/licenses/>.
 *
 */

#include "purc.h"

#include "internal.h"

#include "private/debug.h"
#include "purc-runloop.h"

#include "ops.h"

#include <pthread.h>
#include <unistd.h>

enum VIA {
    VIA_LOAD,
    VIA_GET,
    VIA_POST,
    VIA_DELETE,
};

struct ctxt_for_init {
    struct pcvdom_node           *curr;

    purc_variant_t                as;
    purc_variant_t                at;
    purc_variant_t                from;
    purc_variant_t                from_result;
    purc_variant_t                with;
    purc_variant_t                against;

    purc_variant_t                literal;

    const char                   *from_uri;
    purc_variant_t                sync_id;
    pcintr_coroutine_t            co;

    int                           ret_code;
    int                           err;
    purc_rwstream_t               resp;

    enum VIA                      via;

    unsigned int                  under_head:1;
    unsigned int                  temporarily:1;
    unsigned int                  async:1;
    unsigned int                  casesensitively:1;
    unsigned int                  uniquely:1;
};

struct fetcher_for_init {
    pcintr_stack_t                stack;
    struct pcvdom_element         *element;
    purc_variant_t                name;
    unsigned int                  under_head:1;
    pthread_t                     current;
};

static void
ctxt_for_init_destroy(struct ctxt_for_init *ctxt)
{
    if (ctxt) {
        PURC_VARIANT_SAFE_CLEAR(ctxt->as);
        PURC_VARIANT_SAFE_CLEAR(ctxt->at);
        PURC_VARIANT_SAFE_CLEAR(ctxt->from);
        PURC_VARIANT_SAFE_CLEAR(ctxt->from_result);
        PURC_VARIANT_SAFE_CLEAR(ctxt->with);
        PURC_VARIANT_SAFE_CLEAR(ctxt->against);
        PURC_VARIANT_SAFE_CLEAR(ctxt->literal);
        PURC_VARIANT_SAFE_CLEAR(ctxt->sync_id);
        if (ctxt->resp) {
            purc_rwstream_destroy(ctxt->resp);
            ctxt->resp = NULL;
        }
        free(ctxt);
    }
}

static void
ctxt_destroy(void *ctxt)
{
    ctxt_for_init_destroy((struct ctxt_for_init*)ctxt);
}

#define UNDEFINED       "undefined"

static int
post_process_bind_at_frame(pcintr_coroutine_t co, struct ctxt_for_init *ctxt,
        struct pcintr_stack_frame *frame, purc_variant_t src)
{
    UNUSED_PARAM(co);

    purc_variant_t name = ctxt->as;

    if (name == PURC_VARIANT_INVALID) {
        purc_set_error(PURC_ERROR_INVALID_VALUE);
        return -1;
    }

    if (purc_variant_is_string(name) == false) {
        purc_set_error(PURC_ERROR_INVALID_VALUE);
        return -1;
    }

    purc_variant_t exclamation_var;
    exclamation_var = pcintr_get_exclamation_var(frame);
    if (purc_variant_is_object(exclamation_var) == false) {
        purc_set_error_with_info(PURC_ERROR_INTERNAL_FAILURE,
                "temporary variable on stack frame is not object");
        return -1;
    }

    bool ok = purc_variant_object_set(exclamation_var, name, src);
    if (ok)
        purc_clr_error();
    return ok ? 0 : -1;
}

static const char*
get_name(pcintr_coroutine_t co, struct pcintr_stack_frame *frame)
{
    UNUSED_PARAM(co);

    struct ctxt_for_init *ctxt;
    ctxt = (struct ctxt_for_init*)frame->ctxt;

    purc_variant_t name = ctxt->as;

    if (name == PURC_VARIANT_INVALID) {
        purc_set_error(PURC_ERROR_INVALID_VALUE);
        return NULL;
    }

    if (purc_variant_is_string(name) == false) {
        purc_set_error(PURC_ERROR_INVALID_VALUE);
        return NULL;
    }

    const char *s_name = purc_variant_get_string_const(name);
    return s_name;
}

static int
post_process_bind_at_vdom(pcintr_coroutine_t co,
        struct pcintr_stack_frame *frame,
        struct pcvdom_element *elem, purc_variant_t src)
{
    UNUSED_PARAM(co);

    const char *s_name = get_name(co, frame);
    if (!s_name)
        return -1;

    bool ok;
    ok = pcintr_bind_scope_variable(elem, s_name, src);
    return ok ? 0 : -1;
}

static int
post_process_src_by_level(pcintr_coroutine_t co,
        struct pcintr_stack_frame *frame, purc_variant_t src, uint64_t level)
{
    PC_ASSERT(level > 0);

    struct ctxt_for_init *ctxt;
    ctxt = (struct ctxt_for_init*)frame->ctxt;

    bool silently = frame->silently;

    if (ctxt->temporarily) {
        struct pcintr_stack_frame *p = frame;
        struct pcintr_stack_frame *parent;
        parent = pcintr_stack_frame_get_parent(frame);
        if (parent == NULL) {
            purc_set_error_with_info(PURC_ERROR_ENTITY_NOT_FOUND,
                    "no frame exists");
            return -1;
        }
        for (uint64_t i=0; i<level; ++i) {
            if (p == NULL)
                break;
            p = pcintr_stack_frame_get_parent(p);
        }
        if (p == NULL) {
            if (!silently) {
                purc_set_error_with_info(PURC_ERROR_ENTITY_NOT_FOUND,
                        "no frame exists");
                return -1;
            }
            p = parent;
        }
        return post_process_bind_at_frame(co, ctxt, p, src);
    }
    else {
        struct pcvdom_element *p = frame->pos;
        struct pcvdom_element *parent = NULL;
        if (p)
            parent = pcvdom_element_parent(p);

        if (parent == NULL) {
            purc_set_error_with_info(PURC_ERROR_ENTITY_NOT_FOUND,
                    "no vdom element exists");
            return -1;
        }
        for (uint64_t i=0; i<level; ++i) {
            if (p == NULL)
                break;
            p = pcvdom_element_parent(p);
        }
        if (p == NULL) {
            if (!silently) {
                purc_set_error_with_info(PURC_ERROR_ENTITY_NOT_FOUND,
                        "no vdom element exists");
                return -1;
            }
            p = parent;
        }
        return post_process_bind_at_vdom(co, frame, p, src);
    }
}

static bool
match_id(pcintr_coroutine_t co,
        struct pcvdom_element *elem, const char *id)
{
    struct pcvdom_attr *attr;
    attr = pcvdom_element_find_attr(elem, "id");
    if (!attr)
        return false;

    bool silently = false;
    purc_variant_t v = pcvcm_eval(attr->val, &co->stack, silently);
    purc_clr_error();
    if (v == PURC_VARIANT_INVALID)
        return false;

    bool matched = false;

    do {
        if (purc_variant_is_string(v) == false)
            break;
        const char *sv = purc_variant_get_string_const(v);
        if (!sv)
            break;

        if (strcmp(sv, id) == 0)
            matched = true;
    } while (0);

    purc_variant_unref(v);

    return matched;
}

static int
post_process_src_by_id(pcintr_coroutine_t co,
        struct pcintr_stack_frame *frame, purc_variant_t src, const char *id)
{
    struct ctxt_for_init *ctxt;
    ctxt = (struct ctxt_for_init*)frame->ctxt;

    bool silently = frame->silently;

    if (ctxt->temporarily) {
        purc_set_error(PURC_ERROR_NOT_IMPLEMENTED);
        return -1;
    }
    else {
        struct pcvdom_element *p = frame->pos;
        struct pcvdom_element *parent = NULL;
        if (p)
            parent = pcvdom_element_parent(p);

        if (parent == NULL) {
            purc_set_error_with_info(PURC_ERROR_ENTITY_NOT_FOUND,
                    "no vdom element exists");
            return -1;
        }
        while (p) {
            if (p == NULL)
                break;
            if (match_id(co, p, id))
                break;
            p = pcvdom_element_parent(p);
        }
        if (p == NULL) {
            if (!silently) {
                purc_set_error_with_info(PURC_ERROR_ENTITY_NOT_FOUND,
                        "no vdom element exists");
                return -1;
            }
            p = parent;
            if (match_id(co, p, id) == false) {
                purc_set_error_with_info(PURC_ERROR_ENTITY_NOT_FOUND,
                        "no vdom element exists");
                return -1;
            }
        }
        return post_process_bind_at_vdom(co, frame, p, src);
    }
}

static int
post_process_src_by_topmost(pcintr_coroutine_t co,
        struct pcintr_stack_frame *frame, purc_variant_t src)
{
    struct ctxt_for_init *ctxt;
    ctxt = (struct ctxt_for_init*)frame->ctxt;

    if (ctxt->temporarily) {
        struct pcintr_stack_frame *p = frame;
        struct pcintr_stack_frame *parent;
        parent = pcintr_stack_frame_get_parent(p);
        uint64_t level = 0;
        while (parent) {
            p = parent;
            parent = pcintr_stack_frame_get_parent(p);
            level += 1;
        }
        PC_ASSERT(level > 0);
        return post_process_src_by_level(co, frame, src, level);
    }
    else {
        const char *s_name = get_name(co, frame);
        if (!s_name)
            return -1;
        bool ok;
        ok = purc_bind_document_variable(co->stack.vdom, s_name, src);
        return ok ? 0 : -1;
    }
}

static int
post_process_src_by_atom(pcintr_coroutine_t co,
        struct pcintr_stack_frame *frame, purc_variant_t src, purc_atom_t atom)
{
    struct ctxt_for_init *ctxt;
    ctxt = (struct ctxt_for_init*)frame->ctxt;

    if (pchvml_keyword(PCHVML_KEYWORD_ENUM(HVML, _PARENT)) == atom) {
        if (ctxt->temporarily) {
            purc_set_error_with_info(PURC_ERROR_BAD_NAME,
                    "at = '%s' conflicts with temporarily",
                    purc_atom_to_string(atom));
            return -1;
        }
        return post_process_src_by_level(co, frame, src, 1);
    }

    if (pchvml_keyword(PCHVML_KEYWORD_ENUM(HVML, _GRANDPARENT)) == atom ) {
        if (ctxt->temporarily) {
            purc_set_error_with_info(PURC_ERROR_BAD_NAME,
                    "at = '%s' conflicts with temporarily",
                    purc_atom_to_string(atom));
            return -1;
        }
        return post_process_src_by_level(co, frame, src, 2);
    }

    if (pchvml_keyword(PCHVML_KEYWORD_ENUM(HVML, _ROOT)) == atom ) {
        if (ctxt->temporarily) {
            purc_set_error_with_info(PURC_ERROR_BAD_NAME,
                    "at = '%s' conflicts with temporarily",
                    purc_atom_to_string(atom));
            return -1;
        }
        return post_process_src_by_topmost(co, frame, src);
    }

    if (pchvml_keyword(PCHVML_KEYWORD_ENUM(HVML, _LAST)) == atom) {
        ctxt->temporarily = 1;
        return post_process_src_by_level(co, frame, src, 1);
    }

    if (pchvml_keyword(PCHVML_KEYWORD_ENUM(HVML, _NEXTTOLAST)) == atom) {
        ctxt->temporarily = 1;
        return post_process_src_by_level(co, frame, src, 2);
    }

    if (pchvml_keyword(PCHVML_KEYWORD_ENUM(HVML, _TOPMOST)) == atom) {
        ctxt->temporarily = 1;
        return post_process_src_by_topmost(co, frame, src);
    }

    purc_set_error_with_info(PURC_ERROR_BAD_NAME,
            "at = '%s'", purc_atom_to_string(atom));
    return -1;
}

static int
post_process_src(pcintr_coroutine_t co, struct pcintr_stack_frame *frame,
        purc_variant_t src)
{
    struct ctxt_for_init *ctxt;
    ctxt = (struct ctxt_for_init*)frame->ctxt;

    if (ctxt->at == PURC_VARIANT_INVALID) {
        const char *s_name = get_name(co, frame);
        if (!s_name)
            return -1;

        if (ctxt->under_head) {
            uint64_t level = 0;
            struct pcvdom_node *node = &frame->pos->node;
            while (node && node != &co->stack.vdom->document->node) {
                node = pcvdom_node_parent(node);
                level += 1;
            }
            if (node == NULL) {
                purc_set_error_with_info(PURC_ERROR_INTERNAL_FAILURE,
                        "<init> not under vdom Document");
                return -1;
            }
            bool ok;
            ok = purc_bind_document_variable(co->stack.vdom, s_name, src);
            return ok ? 0 : -1;
        }
        return post_process_src_by_level(co, frame, src, 1);
    }

    if (purc_variant_is_string(ctxt->at)) {
        const char *s_at = purc_variant_get_string_const(ctxt->at);
        if (s_at[0] == '#')
            return post_process_src_by_id(co, frame, src, s_at+1);
        else if (s_at[0] == '_') {
            purc_atom_t atom = PCHVML_KEYWORD_ATOM(HVML, s_at);
            if (atom == 0) {
                purc_set_error_with_info(PURC_ERROR_BAD_NAME,
                        "at = '%s'", s_at);
                return -1;
            }
            return post_process_src_by_atom(co, frame, src, atom);
        }
    }
    bool ok;
    bool force = true;
    uint64_t level;
    ok = purc_variant_cast_to_ulongint(ctxt->at, &level, force);
    if (!ok)
        return -1;
    return post_process_src_by_level(co, frame, src, level);
}

static int
post_process(pcintr_coroutine_t co, struct pcintr_stack_frame *frame)
{
    struct ctxt_for_init *ctxt;
    ctxt = (struct ctxt_for_init*)frame->ctxt;

    purc_variant_t src = frame->ctnt_var;

    if (ctxt->against != PURC_VARIANT_INVALID) {
        PC_ASSERT(purc_variant_is_string(ctxt->against));

        purc_variant_t set;
        set = purc_variant_make_set(0, ctxt->against, PURC_VARIANT_INVALID);
        if (set == PURC_VARIANT_INVALID)
            return -1;

        if (!purc_variant_container_displace(set, src, frame->silently)) {
            purc_variant_unref(set);
            return -1;
        }

        src = set;
    }
    else {
        purc_variant_ref(src);
    }

    int r = post_process_src(co, frame, src);
    purc_variant_unref(src);

    return r ? -1 : 0;
}

static int
process_attr_as(struct pcintr_stack_frame *frame,
        struct pcvdom_element *element,
        purc_atom_t name, purc_variant_t val)
{
    struct ctxt_for_init *ctxt;
    ctxt = (struct ctxt_for_init*)frame->ctxt;
    if (ctxt->as != PURC_VARIANT_INVALID) {
        purc_set_error_with_info(PURC_ERROR_DUPLICATED,
                "vdom attribute '%s' for element <%s>",
                purc_atom_to_string(name), element->tag_name);
        return -1;
    }
    if (val == PURC_VARIANT_INVALID) {
        purc_set_error_with_info(PURC_ERROR_INVALID_VALUE,
                "vdom attribute '%s' for element <%s> undefined",
                purc_atom_to_string(name), element->tag_name);
        return -1;
    }
    ctxt->as = val;
    purc_variant_ref(val);

    return 0;
}

static int
process_attr_at(struct pcintr_stack_frame *frame,
        struct pcvdom_element *element,
        purc_atom_t name, purc_variant_t val)
{
    struct ctxt_for_init *ctxt;
    ctxt = (struct ctxt_for_init*)frame->ctxt;
    if (ctxt->at != PURC_VARIANT_INVALID) {
        purc_set_error_with_info(PURC_ERROR_DUPLICATED,
                "vdom attribute '%s' for element <%s>",
                purc_atom_to_string(name), element->tag_name);
        return -1;
    }
    if (val == PURC_VARIANT_INVALID) {
        purc_set_error_with_info(PURC_ERROR_INVALID_VALUE,
                "vdom attribute '%s' for element <%s> undefined",
                purc_atom_to_string(name), element->tag_name);
        return -1;
    }
    ctxt->at = val;
    purc_variant_ref(val);

    return 0;
}

static int
process_attr_from(struct pcintr_stack_frame *frame,
        struct pcvdom_element *element,
        purc_atom_t name, purc_variant_t val)
{
    struct ctxt_for_init *ctxt;
    ctxt = (struct ctxt_for_init*)frame->ctxt;
    if (ctxt->from != PURC_VARIANT_INVALID) {
        purc_set_error_with_info(PURC_ERROR_DUPLICATED,
                "vdom attribute '%s' for element <%s>",
                purc_atom_to_string(name), element->tag_name);
        return -1;
    }
    if (ctxt->with != PURC_VARIANT_INVALID) {
        purc_set_error_with_info(PURC_ERROR_NOT_SUPPORTED,
                "vdom attribute '%s' for element <%s> conflicts with '%s'",
                purc_atom_to_string(name), element->tag_name,
                pchvml_keyword_str(PCHVML_KEYWORD_ENUM(HVML, FROM)));
        return -1;
    }
    if (val == PURC_VARIANT_INVALID) {
        purc_set_error_with_info(PURC_ERROR_INVALID_VALUE,
                "vdom attribute '%s' for element <%s> undefined",
                purc_atom_to_string(name), element->tag_name);
        return -1;
    }
    if (!purc_variant_is_string(val)) {
        purc_set_error_with_info(PURC_ERROR_INVALID_VALUE,
                "vdom attribute '%s' for element <%s> is not string",
                purc_atom_to_string(name), element->tag_name);
        return -1;
    }
    ctxt->from = purc_variant_ref(val);
    ctxt->from_uri = purc_variant_get_string_const(ctxt->from);

    return 0;
}

static int
process_attr_with(struct pcintr_stack_frame *frame,
        struct pcvdom_element *element,
        purc_atom_t name, purc_variant_t val)
{
    struct ctxt_for_init *ctxt;
    ctxt = (struct ctxt_for_init*)frame->ctxt;
    if (ctxt->with != PURC_VARIANT_INVALID) {
        purc_set_error_with_info(PURC_ERROR_DUPLICATED,
                "vdom attribute '%s' for element <%s>",
                purc_atom_to_string(name), element->tag_name);
        return -1;
    }
    if (val == PURC_VARIANT_INVALID) {
        purc_set_error_with_info(PURC_ERROR_INVALID_VALUE,
                "vdom attribute '%s' for element <%s> undefined",
                purc_atom_to_string(name), element->tag_name);
        return -1;
    }
    ctxt->with = val;
    purc_variant_ref(val);

    return 0;
}

static int
process_attr_against(struct pcintr_stack_frame *frame,
        struct pcvdom_element *element,
        purc_atom_t name, purc_variant_t val)
{
    struct ctxt_for_init *ctxt;
    ctxt = (struct ctxt_for_init*)frame->ctxt;
    if (ctxt->against != PURC_VARIANT_INVALID) {
        purc_set_error_with_info(PURC_ERROR_DUPLICATED,
                "vdom attribute '%s' for element <%s>",
                purc_atom_to_string(name), element->tag_name);
        return -1;
    }
    if (val == PURC_VARIANT_INVALID) {
        purc_set_error_with_info(PURC_ERROR_INVALID_VALUE,
                "vdom attribute '%s' for element <%s> undefined",
                purc_atom_to_string(name), element->tag_name);
        return -1;
    }
    ctxt->against = val;
    purc_variant_ref(val);

    return 0;
}

static int
process_attr_via(struct pcintr_stack_frame *frame,
        struct pcvdom_element *element,
        purc_atom_t name, purc_variant_t val)
{
    struct ctxt_for_init *ctxt;
    ctxt = (struct ctxt_for_init*)frame->ctxt;
    if (val == PURC_VARIANT_INVALID) {
        purc_set_error_with_info(PURC_ERROR_INVALID_VALUE,
                "vdom attribute '%s' for element <%s> undefined",
                purc_atom_to_string(name), element->tag_name);
        return -1;
    }
    const char *s_val = purc_variant_get_string_const(val);
    if (!s_val)
        return -1;

    if (strcmp(s_val, "LOAD") == 0) {
        ctxt->via = VIA_LOAD;
        return 0;
    }

    if (strcmp(s_val, "GET") == 0) {
        ctxt->via = VIA_GET;
        return 0;
    }

    if (strcmp(s_val, "POST") == 0) {
        ctxt->via = VIA_POST;
        return 0;
    }

    if (strcmp(s_val, "DELETE") == 0) {
        ctxt->via = VIA_DELETE;
        return 0;
    }

    purc_set_error_with_info(PURC_ERROR_INVALID_VALUE,
            "unknown vdom attribute '%s = %s' for element <%s>",
            purc_atom_to_string(name), s_val, element->tag_name);
    return -1;
}

static int
attr_found_val(struct pcintr_stack_frame *frame,
        struct pcvdom_element *element,
        purc_atom_t name, purc_variant_t val,
        struct pcvdom_attr *attr,
        void *ud)
{
    UNUSED_PARAM(ud);

    PC_ASSERT(name);
    PC_ASSERT(attr->op == PCHVML_ATTRIBUTE_OPERATOR);

    struct ctxt_for_init *ctxt;
    ctxt = (struct ctxt_for_init*)frame->ctxt;

    if (pchvml_keyword(PCHVML_KEYWORD_ENUM(HVML, AS)) == name) {
        return process_attr_as(frame, element, name, val);
    }
    if (pchvml_keyword(PCHVML_KEYWORD_ENUM(HVML, AT)) == name) {
        return process_attr_at(frame, element, name, val);
    }
    if (pchvml_keyword(PCHVML_KEYWORD_ENUM(HVML, UNIQUELY)) == name) {
        PC_ASSERT(purc_variant_is_undefined(val));
        ctxt->uniquely = 1;
        return 0;
    }
    if (pchvml_keyword(PCHVML_KEYWORD_ENUM(HVML, CASESENSITIVELY)) == name) {
        PC_ASSERT(purc_variant_is_undefined(val));
        ctxt->casesensitively= 1;
        return 0;
    }
    if (pchvml_keyword(PCHVML_KEYWORD_ENUM(HVML, CASEINSENSITIVELY)) == name) {
        PC_ASSERT(purc_variant_is_undefined(val));
        ctxt->casesensitively= 0;
        return 0;
    }
    if (pchvml_keyword(PCHVML_KEYWORD_ENUM(HVML, FROM)) == name) {
        return process_attr_from(frame, element, name, val);
    }
    if (pchvml_keyword(PCHVML_KEYWORD_ENUM(HVML, WITH)) == name) {
        return process_attr_with(frame, element, name, val);
    }
    if (pchvml_keyword(PCHVML_KEYWORD_ENUM(HVML, AGAINST)) == name) {
        return process_attr_against(frame, element, name, val);
    }
    if (pchvml_keyword(PCHVML_KEYWORD_ENUM(HVML, VIA)) == name) {
        return process_attr_via(frame, element, name, val);
    }
    if (pchvml_keyword(PCHVML_KEYWORD_ENUM(HVML, TEMPORARILY)) == name ||
            pchvml_keyword(PCHVML_KEYWORD_ENUM(HVML, TEMP)) == name)
    {
        PC_ASSERT(purc_variant_is_undefined(val));
        ctxt->temporarily = 1;
        if (ctxt->async) {
            purc_log_warn("'asynchronously' is ignored because of 'temporarily'");
            ctxt->async = 0;
        }
        return 0;
    }
    if (pchvml_keyword(PCHVML_KEYWORD_ENUM(HVML, ASYNCHRONOUSLY)) == name
            || pchvml_keyword(PCHVML_KEYWORD_ENUM(HVML, ASYNC)) == name) {
        PC_ASSERT(purc_variant_is_undefined(val));
        ctxt->async = 1;
        if (ctxt->temporarily) {
            purc_log_warn("'asynchronously' is ignored because of 'temporarily'");
            ctxt->async = 0;
        }
        return 0;
    }
    if (pchvml_keyword(PCHVML_KEYWORD_ENUM(HVML, SYNCHRONOUSLY)) == name
            || pchvml_keyword(PCHVML_KEYWORD_ENUM(HVML, SYNC)) == name) {
        PC_ASSERT(purc_variant_is_undefined(val));
        ctxt->async = 0;
        return 0;
    }

    purc_set_error_with_info(PURC_ERROR_NOT_IMPLEMENTED,
            "unknown vdom attribute '%s' for element <%s>",
            purc_atom_to_string(name), element->tag_name);

    return -1;
}

static int
attr_found(struct pcintr_stack_frame *frame,
        struct pcvdom_element *element,
        purc_atom_t name,
        struct pcvdom_attr *attr,
        void *ud)
{
    PC_ASSERT(attr->op == PCHVML_ATTRIBUTE_OPERATOR);
    if (!name) {
        purc_set_error_with_info(PURC_ERROR_NOT_IMPLEMENTED,
                "unknown vdom attribute '%s' for element <%s>",
                attr->key, element->tag_name);
        return -1;
    }

    purc_variant_t val = pcintr_eval_vdom_attr(pcintr_get_stack(), attr);
    if (val == PURC_VARIANT_INVALID)
        return -1;

    int r = attr_found_val(frame, element, name, val, attr, ud);
    purc_variant_unref(val);

    return r ? -1 : 0;
}

#ifndef MOCK_ASYNC            /* { */
static void load_response_handler(purc_variant_t request_id, void *ctxt,
        const struct pcfetcher_resp_header *resp_header,
        purc_rwstream_t resp)
{
    PC_DEBUG("load_async|callback|ret_code=%d\n", resp_header->ret_code);
    PC_DEBUG("load_async|callback|mime_type=%s\n", resp_header->mime_type);
    PC_DEBUG("load_async|callback|sz_resp=%ld\n", resp_header->sz_resp);
    struct fetcher_for_init *fetcher = (struct fetcher_for_init*)ctxt;
    pthread_t current = pthread_self();
    PC_ASSERT(current == fetcher->current);

    if (resp_header->ret_code == RESP_CODE_USER_STOP) {
        goto clean_rws;
    }

    pcintr_remove_async_request_id(fetcher->stack, request_id);
    bool has_except = false;
    if (!resp || resp_header->ret_code != 200) {
        has_except = true;
        goto dispatch_except;
    }

    bool ok;
    struct pcvdom_element *element = fetcher->element;
    purc_variant_t ret = purc_variant_load_from_json_stream(resp);
    const char *s_name = purc_variant_get_string_const(fetcher->name);
    if (ret != PURC_VARIANT_INVALID) {
        if (fetcher->under_head) {
            ok = purc_bind_document_variable(fetcher->stack->vdom, s_name,
                    ret);
        } else {
            element = pcvdom_element_parent(element);
            ok = pcintr_bind_scope_variable(element, s_name, ret);
        }
        purc_variant_unref(ret);
        if (ok) {
            goto clean_rws;
        }
        has_except = true;
        goto dispatch_except;
    }
    else {
        has_except = true;
        goto dispatch_except;
    }

dispatch_except:
    if (has_except) {
        purc_atom_t atom = purc_get_error_exception(purc_get_last_error());
        pcvarmgr_t varmgr;
        if (fetcher->under_head) {
            varmgr = pcvdom_document_get_variables(fetcher->stack->vdom);
        }
        else {
            element = pcvdom_element_parent(element);
            varmgr = pcvdom_element_get_variables(element);
        }
        pcvarmgr_dispatch_except(varmgr, s_name, purc_atom_to_string(atom));
    }

clean_rws:
    if (resp) {
        purc_rwstream_destroy(resp);
    }

    if (request_id != PURC_VARIANT_INVALID) {
        purc_variant_unref(request_id);
    }
    free(fetcher);
}
#endif                        /* } */

static void on_sync_complete_on_frame(struct ctxt_for_init *ctxt,
        const struct pcfetcher_resp_header *resp_header,
        purc_rwstream_t resp)
{
    UNUSED_PARAM(resp_header);
    UNUSED_PARAM(resp);

    PC_DEBUG("load_async|callback|ret_code=%d\n", resp_header->ret_code);
    PC_DEBUG("load_async|callback|mime_type=%s\n", resp_header->mime_type);
    PC_DEBUG("load_async|callback|sz_resp=%ld\n", resp_header->sz_resp);

    ctxt->ret_code = resp_header->ret_code;
    ctxt->resp = resp;
    PC_ASSERT(purc_get_last_error() == PURC_ERROR_OK);

    pcintr_resume();
}

static void on_sync_complete(purc_variant_t request_id, void *ud,
        const struct pcfetcher_resp_header *resp_header,
        purc_rwstream_t resp)
{
    UNUSED_PARAM(ud);
    UNUSED_PARAM(resp_header);
    UNUSED_PARAM(resp);

    pcintr_heap_t heap = pcintr_get_heap();
    PC_ASSERT(heap);
    PC_ASSERT(pcintr_get_coroutine() == NULL);

    pcintr_stack_frame_t frame;
    frame = (pcintr_stack_frame_t)ud;
    PC_ASSERT(frame);
    struct ctxt_for_init *ctxt;
    ctxt = (struct ctxt_for_init*)frame->ctxt;
    PC_ASSERT(ctxt);

    pcintr_coroutine_t co = ctxt->co;
    PC_ASSERT(co);
    PC_ASSERT(co->owner == heap);
    PC_ASSERT(ctxt->sync_id == request_id);

    pcintr_set_current_co(co);
    on_sync_complete_on_frame(ctxt, resp_header, resp);
    pcintr_set_current_co(NULL);
}

static void on_sync_continuation(void *ud)
{
    struct pcintr_stack_frame *frame;
    frame = (struct pcintr_stack_frame*)ud;
    PC_ASSERT(frame);

    pcintr_coroutine_t co = pcintr_get_coroutine();
    PC_ASSERT(co);
    PC_ASSERT(co->state == CO_STATE_RUN);
    pcintr_stack_t stack = &co->stack;
    PC_ASSERT(frame == pcintr_stack_get_bottom_frame(stack));

    struct ctxt_for_init *ctxt;
    ctxt = (struct ctxt_for_init*)frame->ctxt;
    PC_ASSERT(ctxt);
    PC_ASSERT(ctxt->co == co);

    if (ctxt->ret_code == RESP_CODE_USER_STOP) {
        goto clean_rws;
    }

    bool has_except = false;
    if (!ctxt->resp || ctxt->ret_code != 200) {
        has_except = true;
        goto dispatch_except;
    }

    bool ok;
    struct pcvdom_element *element = frame->pos;
    purc_variant_t ret = purc_variant_load_from_json_stream(ctxt->resp);
    PRINT_VARIANT(ret);
    const char *s_name = purc_variant_get_string_const(ctxt->as);
    if (ret != PURC_VARIANT_INVALID) {
        if (ctxt->under_head) {
            ok = purc_bind_document_variable(stack->vdom, s_name, ret);
        } else {
            element = pcvdom_element_parent(element);
            ok = pcintr_bind_scope_variable(element, s_name, ret);
        }
        purc_variant_unref(ret);
        if (ok) {
            goto clean_rws;
        }
        has_except = true;
        goto dispatch_except;
    }
    else {
        has_except = true;
        goto dispatch_except;
    }

dispatch_except:
    if (0 && has_except) {
        purc_atom_t atom = purc_get_error_exception(ctxt->err);
        pcvarmgr_t varmgr;
        if (ctxt->under_head) {
            varmgr = pcvdom_document_get_variables(stack->vdom);
        }
        else {
            element = pcvdom_element_parent(element);
            varmgr = pcvdom_element_get_variables(element);
        }
        pcvarmgr_dispatch_except(varmgr, s_name, purc_atom_to_string(atom));
    }
    if (has_except) {
        purc_set_error(PURC_ERROR_OUT_OF_MEMORY);
    }

clean_rws:
    if (ctxt->resp) {
        purc_rwstream_destroy(ctxt->resp);
        ctxt->resp = NULL;
    }
}

static int
process_from_sync(pcintr_coroutine_t co, pcintr_stack_frame_t frame)
{
    pcintr_stack_t stack = &co->stack;

    struct ctxt_for_init *ctxt;
    ctxt = (struct ctxt_for_init*)frame->ctxt;
    PC_ASSERT(ctxt);

    ctxt->co = co;
    purc_variant_t v = pcintr_load_from_uri_async(stack, ctxt->from_uri,
            on_sync_complete, frame);
    if (v == PURC_VARIANT_INVALID)
        return -1;

    ctxt->sync_id = purc_variant_ref(v);

    pcintr_yield(frame, on_sync_continuation);

    purc_clr_error();

    return 0;
}

struct load_data {
    pcintr_coroutine_t        co;
    struct pcvdom_element    *vdom_element;
    purc_variant_t            as;
    purc_variant_t            async_id;

    struct pcintr_cancel      cancel;

    int                           ret_code;
    int                           err;
    purc_rwstream_t               resp;

    unsigned int              under_head:1;
};

static void load_data_release(struct load_data *data)
{
    if (data) {
        PC_ASSERT(data->async_id == PURC_VARIANT_INVALID);
        data->co = NULL;
        data->vdom_element = NULL;
        PURC_VARIANT_SAFE_CLEAR(data->as);
        if (data->resp) {
            purc_rwstream_destroy(data->resp);
            data->resp = NULL;
        }
    }
}

static void load_data_destroy(struct load_data *data)
{
    if (data) {
        load_data_release(data);
        free(data);
    }
}

static void on_async_resume(void *ud)
{
    struct load_data *data;
    data = (struct load_data*)ud;
    PC_ASSERT(data);

    pcintr_coroutine_t co = pcintr_get_coroutine();
    PC_ASSERT(co == data->co);
    PC_ASSERT(co->state == CO_STATE_RUN);
    pcintr_stack_t stack = &co->stack;
    struct pcintr_stack_frame *frame;
    frame = pcintr_stack_get_bottom_frame(stack);
    PC_ASSERT(frame == NULL);

    // pcintr_push_stack_frame_for_vdom_element(data->vdom_element);
}

static void on_async_complete(purc_variant_t request_id, void *ud,
        const struct pcfetcher_resp_header *resp_header,
        purc_rwstream_t resp)
{
    PC_DEBUG("load_async|callback|ret_code=%d\n", resp_header->ret_code);
    PC_DEBUG("load_async|callback|mime_type=%s\n", resp_header->mime_type);
    PC_DEBUG("load_async|callback|sz_resp=%ld\n", resp_header->sz_resp);

    pcintr_heap_t heap = pcintr_get_heap();
    PC_ASSERT(heap);
    PC_ASSERT(pcintr_get_coroutine() == NULL);

    struct load_data *data;
    data = (struct load_data*)ud;
    PC_ASSERT(data);

    pcintr_coroutine_t co = data->co;
    PC_ASSERT(co);
    PC_ASSERT(co->owner == heap);
    PC_ASSERT(data->async_id == request_id);

    pcintr_set_current_co(co);

    data->ret_code = resp_header->ret_code;
    data->resp = resp;
    PC_ASSERT(purc_get_last_error() == PURC_ERROR_OK);

    pcintr_unregister_cancel(&data->cancel);
    pcintr_post_msg(data, on_async_resume);

    pcintr_check_after_execution();

    pcintr_set_current_co(NULL);
}

static void load_data_cancel(void *ud)
{
    struct load_data *data;
    data = (struct load_data*)ud;
    PC_ASSERT(data);

    PC_ASSERT(0);
}

static int
process_from_async(pcintr_coroutine_t co, pcintr_stack_frame_t frame)
{
    pcintr_stack_t stack = &co->stack;

    struct ctxt_for_init *ctxt;
    ctxt = (struct ctxt_for_init*)frame->ctxt;
    PC_ASSERT(ctxt);

    struct load_data *data;
    data = (struct load_data*)calloc(1, sizeof(*data));
    if (!data) {
        purc_set_error(PURC_ERROR_OUT_OF_MEMORY);
        return -1;
    }
    pcintr_cancel_init(&data->cancel, data, load_data_cancel);

    pcintr_register_cancel(&data->cancel);

    data->co            = co;
    data->vdom_element  = frame->pos;
    data->as            = purc_variant_ref(ctxt->as);
    data->under_head    = ctxt->under_head;

    data->async_id = pcintr_load_from_uri_async(stack, ctxt->from_uri,
            on_async_complete, data);
    if (data->async_id == PURC_VARIANT_INVALID) {
        pcintr_unregister_cancel(&data->cancel);
        load_data_destroy(data);
        return -1;
    }

    return 0;
}

static int
process_from(pcintr_coroutine_t co)
{
    pcintr_stack_t stack = &co->stack;

    struct pcintr_stack_frame *frame;
    frame = pcintr_stack_get_bottom_frame(stack);

    struct ctxt_for_init *ctxt;
    ctxt = (struct ctxt_for_init*)frame->ctxt;

    if (ctxt->async) {
        return process_from_async(co, frame);
    }
    else {
        return process_from_sync(co, frame);
    }
}

static void*
after_pushed(pcintr_stack_t stack, pcvdom_element_t pos)
{
    PC_ASSERT(stack && pos);
    PC_ASSERT(stack == pcintr_get_stack());

    if (stack->except)
        return NULL;

    if (pcintr_check_insertion_mode_for_normal_element(stack))
        return NULL;

    struct pcintr_stack_frame *frame;
    frame = pcintr_stack_get_bottom_frame(stack);

    PC_ASSERT(frame && frame->pos);

    struct ctxt_for_init *ctxt;
    ctxt = (struct ctxt_for_init*)calloc(1, sizeof(*ctxt));
    if (!ctxt) {
        purc_set_error(PURC_ERROR_OUT_OF_MEMORY);
        return NULL;
    }

    ctxt->casesensitively = 1;

    frame->ctxt = ctxt;
    frame->ctxt_destroy = ctxt_destroy;

    frame->pos = pos; // ATTENTION!!

    frame->attr_vars = purc_variant_make_object(0,
            PURC_VARIANT_INVALID, PURC_VARIANT_INVALID);
    if (frame->attr_vars == PURC_VARIANT_INVALID)
        return NULL;

    struct pcvdom_element *element = frame->pos;
    PC_ASSERT(element);

    int r;
    r = pcintr_vdom_walk_attrs(frame, element, NULL, attr_found);
    if (r)
        return NULL;

    if (ctxt->temporarily) {
        ctxt->async = 0;
    }

    while ((element=pcvdom_element_parent(element))) {
        if (element->tag_id == PCHVML_TAG_HEAD) {
            ctxt->under_head = 1;
        }
    }

    purc_clr_error(); // pcvdom_element_parent

    if (0 && ctxt->from_uri) {
        r = process_from(stack->co);
        return r ? NULL : ctxt;
    }

    purc_variant_t from = ctxt->from;

    if (from != PURC_VARIANT_INVALID && purc_variant_is_string(from)
            && pcfetcher_is_init()) {
        const char* uri = purc_variant_get_string_const(from);
        if (!ctxt->async) {
            purc_variant_t v = pcintr_load_from_uri(stack, uri);
            if (v == PURC_VARIANT_INVALID)
                return NULL;
            PURC_VARIANT_SAFE_CLEAR(ctxt->from_result);
            ctxt->from_result = v;
        }
        else {
<<<<<<< HEAD
=======
#ifdef MOCK_ASYNC               /* { */
            PC_ASSERT(0);
#else                           /* }{ */
>>>>>>> 2585b134
            struct fetcher_for_init *fetcher = (struct fetcher_for_init*)
                malloc(sizeof(struct fetcher_for_init));
            if (!fetcher) {
                purc_set_error(PURC_ERROR_OUT_OF_MEMORY);
                return NULL;
            }
            fetcher->stack = stack;
            fetcher->element = element;
            fetcher->name = ctxt->as;
            fetcher->current = pthread_self();
            purc_variant_ref(fetcher->name);
            fetcher->under_head = ctxt->under_head;
            purc_variant_t v = pcintr_load_from_uri_async(stack, uri,
                    load_response_handler, fetcher);
            if (v == PURC_VARIANT_INVALID)
                return NULL;
            pcintr_save_async_request_id(stack, v);
#endif                          /* } */
        }
    }

    if (r)
        return NULL;

    return ctxt;
}

static bool
on_popping(pcintr_stack_t stack, void* ud)
{
    PC_ASSERT(stack);
    PC_ASSERT(stack == pcintr_get_stack());

    struct pcintr_stack_frame *frame;
    frame = pcintr_stack_get_bottom_frame(stack);
    PC_ASSERT(frame);
    PC_ASSERT(ud == frame->ctxt);

    if (frame->ctxt == NULL)
        return true;

    struct pcvdom_element *element = frame->pos;
    PC_ASSERT(element);

    struct ctxt_for_init *ctxt;
    ctxt = (struct ctxt_for_init*)frame->ctxt;
    if (ctxt) {
        ctxt_for_init_destroy(ctxt);
        frame->ctxt = NULL;
    }

    return true;
}

static int
on_element(pcintr_coroutine_t co, struct pcintr_stack_frame *frame,
        struct pcvdom_element *element)
{
    UNUSED_PARAM(co);
    UNUSED_PARAM(element);

    struct ctxt_for_init *ctxt;
    ctxt = (struct ctxt_for_init*)frame->ctxt;
    PC_ASSERT(ctxt);

    if (ctxt->from || ctxt->with) {
        purc_set_error_with_info(PURC_ERROR_INVALID_VALUE,
                "no element is permitted "
                "since `from/with` attribute already set");
        return -1;
    }

    return 0;
}

static int
on_content(pcintr_coroutine_t co, struct pcintr_stack_frame *frame,
        struct pcvdom_content *content)
{
    UNUSED_PARAM(co);
    PC_ASSERT(content);

    struct ctxt_for_init *ctxt;
    ctxt = (struct ctxt_for_init*)frame->ctxt;
    PC_ASSERT(ctxt);

    struct pcvcm_node *vcm = content->vcm;
    if (!vcm)
        return 0;

    // FIXME
    if ((ctxt->from && !ctxt->async) || ctxt->with) {
        purc_set_error_with_info(PURC_ERROR_INVALID_VALUE,
                "no content is permitted "
                "since there's no `from/with` attribute");
        return -1;
    }

    // NOTE: element is still the owner of vcm_content
    purc_variant_t v = pcvcm_eval(vcm, &co->stack, frame->silently);
    if (v == PURC_VARIANT_INVALID)
        return -1;

    PURC_VARIANT_SAFE_CLEAR(ctxt->literal);
    ctxt->literal = v;

    return 0;
}

static int
on_comment(pcintr_coroutine_t co, struct pcintr_stack_frame *frame,
        struct pcvdom_comment *comment)
{
    UNUSED_PARAM(co);
    UNUSED_PARAM(frame);
    PC_ASSERT(comment);
    return 0;
}

static int
on_child_finished(pcintr_coroutine_t co, struct pcintr_stack_frame *frame)
{
    struct ctxt_for_init *ctxt;
    ctxt = (struct ctxt_for_init*)frame->ctxt;
    PC_ASSERT(ctxt);

    if (ctxt->from) {
        if (ctxt->from_result != PURC_VARIANT_INVALID) {
            PURC_VARIANT_SAFE_CLEAR(frame->ctnt_var);
            frame->ctnt_var = ctxt->from_result;
            purc_variant_ref(ctxt->from_result);
            return post_process(co, frame);
        }
    }
    if (!ctxt->from && ctxt->with) {
        PURC_VARIANT_SAFE_CLEAR(frame->ctnt_var);
        frame->ctnt_var = ctxt->with;
        purc_variant_ref(ctxt->with);
        return post_process(co, frame);
    }

    if (ctxt->literal == PURC_VARIANT_INVALID) {
        ctxt->literal = purc_variant_make_undefined();
    }

    if (ctxt->literal != PURC_VARIANT_INVALID) {
        PURC_VARIANT_SAFE_CLEAR(frame->ctnt_var);
        frame->ctnt_var = ctxt->literal;
        purc_variant_ref(ctxt->literal);
        return post_process(co, frame);
    }

    // FIXME:
    if (ctxt->async) {
        return 0;
    }

    purc_set_error_with_info(PURC_ERROR_ENTITY_NOT_FOUND,
            "no value defined for <init>");
    return -1;
}

static pcvdom_element_t
select_child(pcintr_stack_t stack, void* ud)
{
    PC_ASSERT(stack);
    PC_ASSERT(stack == pcintr_get_stack());

    pcintr_coroutine_t co = stack->co;
    struct pcintr_stack_frame *frame;
    frame = pcintr_stack_get_bottom_frame(stack);
    PC_ASSERT(ud == frame->ctxt);

    if (stack->back_anchor == frame)
        stack->back_anchor = NULL;

    if (frame->ctxt == NULL)
        return NULL;

    if (stack->back_anchor)
        return NULL;

    struct ctxt_for_init *ctxt;
    ctxt = (struct ctxt_for_init*)frame->ctxt;

    struct pcvdom_node *curr;

again:
    curr = ctxt->curr;

    if (curr == NULL) {
        struct pcvdom_element *element = frame->pos;
        struct pcvdom_node *node = &element->node;
        node = pcvdom_node_first_child(node);
        curr = node;
    }
    else {
        curr = pcvdom_node_next_sibling(curr);
    }

    ctxt->curr = curr;

    if (curr == NULL) {
        purc_clr_error();
        on_child_finished(co, frame);
        return NULL;
    }

    switch (curr->type) {
        case PCVDOM_NODE_DOCUMENT:
            PC_ASSERT(0); // Not implemented yet
            break;
        case PCVDOM_NODE_ELEMENT:
            {
                pcvdom_element_t element = PCVDOM_ELEMENT_FROM_NODE(curr);
                if (on_element(co, frame, element))
                    return NULL;
                return element;
            }
        case PCVDOM_NODE_CONTENT:
            if (on_content(co, frame, PCVDOM_CONTENT_FROM_NODE(curr)))
                return NULL;
            goto again;
        case PCVDOM_NODE_COMMENT:
            if (on_comment(co, frame, PCVDOM_COMMENT_FROM_NODE(curr)))
                return NULL;
            goto again;
        default:
            PC_ASSERT(0); // Not implemented yet
    }

    PC_ASSERT(0);
    return NULL; // NOTE: never reached here!!!
}

static struct pcintr_element_ops
ops = {
    .after_pushed       = after_pushed,
    .on_popping         = on_popping,
    .rerun              = NULL,
    .select_child       = select_child,
};

struct pcintr_element_ops* pcintr_get_init_ops(void)
{
    return &ops;
}
<|MERGE_RESOLUTION|>--- conflicted
+++ resolved
@@ -786,7 +786,6 @@
     return r ? -1 : 0;
 }
 
-#ifndef MOCK_ASYNC            /* { */
 static void load_response_handler(purc_variant_t request_id, void *ctxt,
         const struct pcfetcher_resp_header *resp_header,
         purc_rwstream_t resp)
@@ -857,7 +856,6 @@
     }
     free(fetcher);
 }
-#endif                        /* } */
 
 static void on_sync_complete_on_frame(struct ctxt_for_init *ctxt,
         const struct pcfetcher_resp_header *resp_header,
@@ -1224,6 +1222,7 @@
             && pcfetcher_is_init()) {
         const char* uri = purc_variant_get_string_const(from);
         if (!ctxt->async) {
+            PC_ASSERT(0);
             purc_variant_t v = pcintr_load_from_uri(stack, uri);
             if (v == PURC_VARIANT_INVALID)
                 return NULL;
@@ -1231,12 +1230,6 @@
             ctxt->from_result = v;
         }
         else {
-<<<<<<< HEAD
-=======
-#ifdef MOCK_ASYNC               /* { */
-            PC_ASSERT(0);
-#else                           /* }{ */
->>>>>>> 2585b134
             struct fetcher_for_init *fetcher = (struct fetcher_for_init*)
                 malloc(sizeof(struct fetcher_for_init));
             if (!fetcher) {
@@ -1254,7 +1247,6 @@
             if (v == PURC_VARIANT_INVALID)
                 return NULL;
             pcintr_save_async_request_id(stack, v);
-#endif                          /* } */
         }
     }
 
