--- conflicted
+++ resolved
@@ -84,11 +84,7 @@
         return PURC_VARIANT_INVALID;
     }
 
-<<<<<<< HEAD
-    if (pcdvobjs_test_variant (argv[0]))
-=======
     if (purc_variant_booleanize (argv[0]))
->>>>>>> 3fcd738e
         ret_var = purc_variant_make_boolean (false);
     else
         ret_var = purc_variant_make_boolean (true);
@@ -111,11 +107,7 @@
     }
 
     for (i = 0; i < nr_args; i++) {
-<<<<<<< HEAD
-        if ((argv[i] != PURC_VARIANT_INVALID) && (!pcdvobjs_test_variant (argv[i]))) {
-=======
         if ((argv[i] != PURC_VARIANT_INVALID) && (!purc_variant_booleanize (argv[i]))) {
->>>>>>> 3fcd738e
             judge = false;
             break;
         }
@@ -144,11 +136,7 @@
     }
 
     for (i = 0; i < nr_args; i++) {
-<<<<<<< HEAD
-        if ((argv[i] != PURC_VARIANT_INVALID) && (pcdvobjs_test_variant (argv[i]))) {
-=======
         if ((argv[i] != PURC_VARIANT_INVALID) && (purc_variant_booleanize (argv[i]))) {
->>>>>>> 3fcd738e
             judge = true;
             break;
         }
@@ -182,17 +170,10 @@
         return PURC_VARIANT_INVALID;
     }
 
-<<<<<<< HEAD
-    if (pcdvobjs_test_variant (argv[0]))
-        judge1 = 0x01;
-
-    if (pcdvobjs_test_variant (argv[1]))
-=======
     if (purc_variant_booleanize (argv[0]))
         judge1 = 0x01;
 
     if (purc_variant_booleanize (argv[1]))
->>>>>>> 3fcd738e
         judge2 = 0x01;
 
     judge1 ^= judge2;
@@ -225,13 +206,8 @@
         return PURC_VARIANT_INVALID;
     }
 
-<<<<<<< HEAD
-    value1 = pcdvobjs_get_variant_value (argv[0]);
-    value2 = pcdvobjs_get_variant_value (argv[1]);
-=======
     value1 = purc_variant_numberify (argv[0]);
     value2 = purc_variant_numberify (argv[1]);
->>>>>>> 3fcd738e
 
     if (fabs (value1 - value2) < 1.0E-10)
         ret_var = purc_variant_make_boolean (true);
@@ -261,13 +237,8 @@
         return PURC_VARIANT_INVALID;
     }
 
-<<<<<<< HEAD
-    value1 = pcdvobjs_get_variant_value (argv[0]);
-    value2 = pcdvobjs_get_variant_value (argv[1]);
-=======
     value1 = purc_variant_numberify (argv[0]);
     value2 = purc_variant_numberify (argv[1]);
->>>>>>> 3fcd738e
 
     if (fabs (value1 - value2) >= 1.0E-10)
         ret_var = purc_variant_make_boolean (true);
@@ -297,13 +268,8 @@
         return PURC_VARIANT_INVALID;
     }
 
-<<<<<<< HEAD
-    value1 = pcdvobjs_get_variant_value (argv[0]);
-    value2 = pcdvobjs_get_variant_value (argv[1]);
-=======
     value1 = purc_variant_numberify (argv[0]);
     value2 = purc_variant_numberify (argv[1]);
->>>>>>> 3fcd738e
 
     if (value1 > value2)
         ret_var = purc_variant_make_boolean (true);
@@ -333,13 +299,8 @@
         return PURC_VARIANT_INVALID;
     }
 
-<<<<<<< HEAD
-    value1 = pcdvobjs_get_variant_value (argv[0]);
-    value2 = pcdvobjs_get_variant_value (argv[1]);
-=======
     value1 = purc_variant_numberify (argv[0]);
     value2 = purc_variant_numberify (argv[1]);
->>>>>>> 3fcd738e
 
     if (value1 >= value2)
         ret_var = purc_variant_make_boolean (true);
@@ -369,13 +330,8 @@
         return PURC_VARIANT_INVALID;
     }
 
-<<<<<<< HEAD
-    value1 = pcdvobjs_get_variant_value (argv[0]);
-    value2 = pcdvobjs_get_variant_value (argv[1]);
-=======
     value1 = purc_variant_numberify (argv[0]);
     value2 = purc_variant_numberify (argv[1]);
->>>>>>> 3fcd738e
 
     if (value1 < value2)
         ret_var = purc_variant_make_boolean (true);
@@ -405,13 +361,8 @@
         return PURC_VARIANT_INVALID;
     }
 
-<<<<<<< HEAD
-    value1 = pcdvobjs_get_variant_value (argv[0]);
-    value2 = pcdvobjs_get_variant_value (argv[1]);
-=======
     value1 = purc_variant_numberify (argv[0]);
     value2 = purc_variant_numberify (argv[1]);
->>>>>>> 3fcd738e
 
     if (value1 <= value2)
         ret_var = purc_variant_make_boolean (true);
