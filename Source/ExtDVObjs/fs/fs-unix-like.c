/*
 * @file fs-posix.c
 * @author LIU Xin, GENG Yue
 * @date 2022/07/31
 * @brief The implementation of file system dynamic variant object for POSIX.
 *
 * Copyright (C) 2022 LIU Xin
 * Copyright (C) 2022 FMSoft <https://www.fmsoft.cn>
 *
 * This file is a part of PurC (short for Purring Cat), an HVML interpreter.
 *
 * This program is free software: you can redistribute it and/or modify
 * it under the terms of the GNU Lesser General Public License as published by
 * the Free Software Foundation, either version 3 of the License, or
 * (at your option) any later version.
 *
 * This program is distributed in the hope that it will be useful,
 * but WITHOUT ANY WARRANTY; without even the implied warranty of
 * MERCHANTABILITY or FITNESS FOR A PARTICULAR PURPOSE.  See the
 * GNU Lesser General Public License for more details.
 *
 * You should have received a copy of the GNU Lesser General Public License
 * along with this program.  If not, see <https://www.gnu.org/licenses/>.
 */

#include "config.h"
#include "private/instance.h"
#include "private/errors.h"
#include "private/dvobjs.h"
#include "purc-variant.h"

#if HAVE(SYS_SYSMACROS_H)
#include <sys/sysmacros.h>
#endif

#include <limits.h>
#include <unistd.h>
#include <sys/stat.h>
#include <sys/file.h>
#include <sys/types.h>
#include <dirent.h>
#include <fcntl.h>
#include <time.h>
#include <pwd.h>
#include <errno.h>
#include <stdlib.h>
#include <grp.h>
#include <uuid/uuid.h>

#if OS(LINUX)
#include <mntent.h>
#include <sys/vfs.h>
#endif

#if OS(DARWIN)
#include <sys/param.h>
#include <sys/mount.h>
#endif

#if USE(GLIB)
#include <glib.h>
#endif

#define FS_DVOBJ_VERSION    0

purc_variant_t pcdvobjs_create_file (void);
typedef purc_variant_t (*pcdvobjs_create) (void);

// as FILE, FS, MATH
struct pcdvobjs_dvobjs_object {
    const char *name;
    const char *description;
    pcdvobjs_create create_func;
};

static const char * pcdvobjs_remove_space (char *buffer)
{
    int i = 0;
    int j = 0;
    while (*(buffer + i) != 0x00) {
        if (*(buffer + i) != ' ') {
            *(buffer + j) = *(buffer + i);
            j++;
        }
        i++;
    }
    *(buffer + j) = 0x00;

    return buffer;
}

#if USE(GLIB)
static bool wildcard_cmp (const char *str1, const char *pattern)
{
    GPatternSpec *glib_pattern = g_pattern_spec_new (pattern);

#if GLIB_CHECK_VERSION(2, 70, 0)
    gboolean result = g_pattern_spec_match_string (glib_pattern, str1);
#else
    gboolean result = g_pattern_match_string (glib_pattern, str1);
#endif

    g_pattern_spec_free (glib_pattern);

    return (bool)result;
}
#else
static bool wildcard_cmp (const char *str1, const char *pattern)
{
    if (str1 == NULL)
        return false;
    if (pattern == NULL)
        return false;

    int len1 = strlen (str1);
    int len2 = strlen (pattern);
    int mark = 0;
    int p1 = 0;
    int p2 = 0;

    while ((p1 < len1) && (p2<len2)) {
        if (pattern[p2] == '?') {
            p1++;
            p2++;
            continue;
        }
        if (pattern[p2] == '*') {
            p2++;
            mark = p2;
            continue;
        }
        if (str1[p1] != pattern[p2]) {
            if (p1 == 0 && p2 == 0)
                return false;
            p1 -= p2 - mark - 1;
            p2 = mark;
            continue;
        }
        p1++;
        p2++;
    }
    if (p2 == len2) {
        if (p1 == len1)
            return true;
        if (pattern[p2 - 1] == '*')
            return true;
    }
    while (p2 < len2) {
        if (pattern[p2] != '*')
            return false;
        p2++;
    }
    return true;
}
#endif

static bool remove_dir (char *dir)
{
    char dir_name[PATH_MAX];
    DIR *dirp;
    struct dirent *dp;
    struct stat dir_stat;
    bool ret = true;

    if (access(dir, F_OK | R_OK) != 0)
        return false;

    if (stat(dir, &dir_stat) < 0)
        return false;

    if (S_ISREG(dir_stat.st_mode))
        remove(dir);
    else if (S_ISDIR(dir_stat.st_mode)) {
        dirp = opendir(dir);

        while ((dp = readdir(dirp)) != NULL) {
            if ((strcmp(dp->d_name, ".") == 0)
                    || (strcmp(dp->d_name, "..") == 0))
                continue;
            sprintf(dir_name, "%s/%s", dir, dp->d_name);
            remove_dir(dir_name);
        }
        closedir(dirp);

        rmdir(dir);
    }
    else
        ret = false;

    return ret;
}

static inline int strcmp_len (const char *str1, const char *str2, size_t *real_length)
{
    (*real_length) = 0;
    while (*str1 && *str2 && !purc_isspace(*str1) && !purc_isspace(*str2)) {
        if (*str1 != *str2) {
            return (*str1 > *str2) ? 1 : -1;
        }
        
        (*real_length) ++;
        str1 ++;
        str2 ++;
    }
    return 0;
}

static bool filecopy (const char *infile, const char *outfile)
{
    #define FLCPY_BFSZ  8192

    char buffer[FLCPY_BFSZ];
    size_t sz_read = 0;
    FILE *in  = fopen (infile, "rb");
    FILE *out = fopen (outfile,"wb");

    if (NULL == in || NULL == out) {
        if (in)
            fclose (in);
        if (out)
            fclose (out);
        return false;
    }

    while ((sz_read = fread (buffer, 1, FLCPY_BFSZ, in)) == FLCPY_BFSZ) {
        if (sz_read != fwrite (buffer, 1, sz_read, out)) {
            fclose (out);
            fclose (in);
            return false;
        }
    }
    if (sz_read != fwrite (buffer, 1, sz_read, out)) {
        fclose (out);
        fclose (in);
        return false;
    }

    fclose (out);
    fclose (in);
    return true;
}

static void set_purc_error_by_errno (void)
{
    switch (errno) {
        case EACCES:
            purc_set_error (PURC_ERROR_WRONG_DATA_TYPE);
            break;

        case ENOENT:
            purc_set_error (PURC_ERROR_ENTITY_NOT_FOUND);
            break;

        case ENOMEM:
            purc_set_error (PURC_ERROR_OUT_OF_MEMORY);
            break;

        case ENAMETOOLONG:
            purc_set_error (PURC_ERROR_TOO_LONG);
            break;

        case EIO:
            purc_set_error (PURC_ERROR_SYS_FAULT);
            break;

        default:
            purc_set_error (PURC_ERROR_BAD_SYSTEM_CALL);
    }
}

// Transmit mode string to mode_t
#define INVALID_MODE       (mode_t)-1
#define SET_USER_ID        0x01
#define SET_GROUP_ID       0x02
#define SET_OTHER_ID       0x04
#define STAGE_NOT_SET      0
#define STAGE_TARGET       1
#define STAGE_OPERATOR     2
#define STAGE_NEED_VALUE   3
#define STAGE_VALUE        4
static inline void set_mode_value (mode_t *ptr_mode, unsigned int op_target,
        char operator, unsigned int op_value)
{
    unsigned int op_value_mask = 0;

    if (op_target | SET_USER_ID) {
        op_value_mask |= (op_value << 6);
    }
    if (op_target | SET_GROUP_ID) {
        op_value_mask |= (op_value << 3);
    }
    if (op_target | SET_OTHER_ID) {
        op_value_mask |= op_value;
    }

    switch (operator) {
        case '=':
            *ptr_mode = op_value_mask;
            break;

        case '+':
            *ptr_mode |= op_value_mask;
            break;

        case '-':
            *ptr_mode &= (~ op_value_mask);
            break;
    }
}

static mode_t str_to_mode (const char *input, mode_t mode)
{
    unsigned int op_target = 0;
    unsigned int op_value = 0;
    int operator = '\0'; /* =, -, + */
    int op_stage = STAGE_TARGET;

    while (*input) {

        switch (op_stage) {
        case STAGE_NOT_SET:
            op_stage = STAGE_TARGET;
            break;

        case STAGE_TARGET: {
            switch (*input) {
            case 'u':
                op_target |= SET_USER_ID;
                input ++;
                break;

            case 'g':
                op_target |= SET_GROUP_ID;
                input ++;
                break;

            case 'o':
                op_target |= SET_OTHER_ID;
                input ++;
                break;

            case 'a':
                op_target = (SET_USER_ID | SET_GROUP_ID | SET_OTHER_ID);
                input ++;
                break;

            case ',':
                input ++; // Skip redundant commas.
                break;

            default:
                op_stage = STAGE_OPERATOR;
            }
            break;
        }

        case STAGE_OPERATOR: {
            switch (*input) {
                case '+':
                case '-':
                case '=':
                    operator = *input;
                    op_stage = STAGE_NEED_VALUE;
                    input ++;
                    break;

                default:
                    return INVALID_MODE;
            }
            break;
        }

        case STAGE_NEED_VALUE:
        case STAGE_VALUE: {
            switch (*input) {
                case 'r':
                    op_stage = STAGE_VALUE;
                    op_value |= 0x04;
                    input ++;
                    break;

                case 'w':
                    op_stage = STAGE_VALUE;
                    op_value |= 0x02;
                    input ++;
                    break;

                case 'x':
                    op_stage = STAGE_VALUE;
                    op_value |= 0x01;
                    input ++;
                    break;

                case ',':
                    set_mode_value (&mode, op_target, operator, op_value);
                    op_stage = STAGE_NOT_SET;
                    input ++;
                    break;

                default:
                    return INVALID_MODE; // Error occurred
            }
            break;
        }

        }
    }

    if (STAGE_VALUE == op_stage) {
        set_mode_value (&mode, op_target, operator, op_value);
        return mode; // Normal return
    }

    if (STAGE_NOT_SET == op_stage) {
        return mode; // Normal return
    }

    return INVALID_MODE; // Incomplete statement
}

static const char *get_basename (const char *string_path,
        const char *string_suffix, size_t *length)
{
    // On Linux, slash (/) is used as directory separator character.
    const char separator = '/';
    const char *base_begin = string_path;
    const char *temp_ptr = string_path;
    const char *base_end = string_path + strlen (string_path);

    while (base_end > base_begin && separator == *(base_end - 1)) {
        base_end--;
    }

    while (temp_ptr < base_end) {
        if (separator == *temp_ptr) {
            base_begin = temp_ptr + 1;
        }
        temp_ptr ++;
    }

    // If the name component ends in suffix this will also be cut off.
    if (string_suffix) {
        int suffix_len = strlen(string_suffix);
        temp_ptr = base_end - suffix_len;
        if (temp_ptr > base_begin &&
            0 == strncmp(string_suffix, temp_ptr, suffix_len)) {
            base_end = temp_ptr;
        }
    }

    (*length) = (base_end - base_begin);
    return base_begin;
}

static const char *get_basename_ex (const char *string_path,
        const char **ext_begin,
        size_t *base_length,
        size_t *fname_length,
        size_t *ext_length)
{
    // On Linux, slash (/) is used as directory separator character.
    const char separator = '/';
    const char *base_begin = string_path;
    const char *temp_ptr = string_path;
    const char *base_end = string_path + strlen (string_path);

    while (temp_ptr < base_end) {
        if (separator == *temp_ptr) {
            base_begin = temp_ptr + 1;
        }
        temp_ptr ++;
    }
    (*fname_length) = (base_end - base_begin);

    temp_ptr = base_begin;
    while (temp_ptr < base_end) {
        if ('.' == *temp_ptr) {
            (*ext_begin) = temp_ptr + 1;
            (*fname_length) = (temp_ptr - base_begin);
        }
        temp_ptr ++;
    }

    (*base_length) = (base_end - base_begin);
    if ((*ext_begin) != NULL) {
        (*ext_length) = (base_end - (*ext_begin));
    }
    return base_begin;
}

static const char *get_dir_path (const char *string_path,
        uint64_t levels, size_t *length)
{
    // On Linux, slash (/) is used as directory separator character.
    const char separator = '/';
    const char *temp_ptr = NULL;
    const char *dir_begin = string_path;
    const char *dir_end = dir_begin + strlen(string_path) - 1;

    while (separator != *dir_begin && '\0' != *dir_begin) {
        dir_begin ++;
    }

    while (levels --) {
        temp_ptr = dir_end;
        while (temp_ptr >= dir_begin && separator == *temp_ptr) {
            temp_ptr--;
        }
        while (temp_ptr >= dir_begin && separator != *temp_ptr) {
            temp_ptr--;
        }
        if (temp_ptr <= dir_begin) {
            if (separator == *dir_begin) {
                dir_end = dir_begin + 1;
            }
            else {
                dir_end = dir_begin;
            }
            break;
        }
        dir_end = temp_ptr;
    }

    (*length) = (dir_end - string_path);
    return string_path;
}

static bool find_mountpoint (char *dir)
{
    // On Linux, slash (/) is used as directory separator character.
    const char separator = '/';
    char  *dir_end = dir + strlen(dir) - 1;
    struct stat  st;
    dev_t  orig_dev;
    char   last_char;
    char  *last_char_pos;

    if (stat (dir, &st) != 0)
        return false;
    
    orig_dev = st.st_dev;

    while (dir_end > (dir + 1)) {

        while (dir_end > dir && separator == *dir_end) {
            dir_end--;
        }
        while (dir_end > dir && separator != *dir_end) {
            dir_end--;
        }
        if (dir_end <= dir) {
            last_char_pos = dir + 1;
        }
        else {
            last_char_pos = dir_end;
            (*dir_end) = '\0';
        }

        // set dir to dirname
        last_char = (*last_char_pos);
        (*last_char_pos) = '\0';

        // printf ("------ find_mountpoint: current path is: %s\n", dir);
        if (stat (dir, &st) != 0) {
            // printf ("------ find_mountpoint: get st error\n");
            return false;
        }

        // printf ("------ find_mountpoint: current st_dev is: %d\n", (int)st.st_dev);
        
        if (st.st_dev != orig_dev) {// we crossed the device border
            // printf ("------ find_mountpoint: normal return\n");
            (*last_char_pos) = last_char;
            return true;
        }
    }

    // printf ("------ find_mountpoint: search to '/'\n");
    return true;
}


enum {
    FN_OPTION_STAT,
    FN_OPTION_LSTAT,
};
static purc_variant_t
get_stat_result (int nr_fn_option, size_t nr_args, purc_variant_t *argv,
        unsigned call_flags)
{
    const char *string_filename = NULL;
    const char *string_flags = "type mode_digits uid gid size rdev ctime";
    const char *flag = NULL;
    struct stat st;
    purc_variant_t ret_var = PURC_VARIANT_INVALID;
    purc_variant_t val = PURC_VARIANT_INVALID;

    if (nr_args < 1) {
        purc_set_error (PURC_ERROR_ARGUMENT_MISSED);
        goto failed;
    }

    // get the file name
    string_filename = purc_variant_get_string_const (argv[0]);
    if (NULL == string_filename) {
        purc_set_error (PURC_ERROR_WRONG_DATA_TYPE);
        goto failed;
    }

    if (nr_args > 1) {
        string_flags = purc_variant_get_string_const (argv[1]);
        if (NULL == string_flags) {
            purc_set_error (PURC_ERROR_WRONG_DATA_TYPE);
            goto failed;
        }

        if (strcmp(string_flags, "all") == 0) {
            string_flags = "dev inode type mode_digits mode_alphas nlink \
                    uid gid size rdev blksize blocks atime ctime mtime";
        }
        else if (strcmp(string_flags, "default") == 0) {
            ; // Nothing to do
        }
    }

    switch (nr_fn_option)
    {
        case FN_OPTION_STAT:
            if (lstat(string_filename, &st) == -1) {
                purc_set_error (PURC_ERROR_WRONG_STAGE);
                goto failed;
            }
            break;

        case FN_OPTION_LSTAT:
            if (lstat(string_filename, &st) == -1) {
                purc_set_error (PURC_ERROR_WRONG_STAGE);
                goto failed;
            }
            break;

        default:
            purc_set_error (PURC_ERROR_INTERNAL_FAILURE);
            goto failed;
    }

    ret_var = purc_variant_make_object (0,
            PURC_VARIANT_INVALID, PURC_VARIANT_INVALID);

    flag = string_flags;
    while (*flag)
    {
        size_t flag_len = 0;

        while (purc_isspace(*flag))
            flag ++;

        switch (*flag) {
        case 'd':
            if (strcmp_len (flag, "dev", &flag_len) == 0) {
                // returns ID of device containing the file.
                // dev_major
                val = purc_variant_make_ulongint ((long) major(st.st_dev));
                purc_variant_object_set_by_static_ckey (ret_var, "dev_major", val);
                purc_variant_unref (val);

                // dev_minor
                val = purc_variant_make_ulongint ((long) major(st.st_dev));
                purc_variant_object_set_by_static_ckey (ret_var, "dev_minor", val);
                purc_variant_unref (val);
            }
            break;

        case 'i':
            if (strcmp_len (flag, "inode", &flag_len) == 0) {
                // returns inode number.
                val = purc_variant_make_ulongint (st.st_ino);
                purc_variant_object_set_by_static_ckey (ret_var, "inode", val);
                purc_variant_unref (val);
            }
            break;

        case 't':
            if (strcmp_len (flag, "type", &flag_len) == 0) {
                // returns file type like 'd', 'b', or 's'.

                const char *string_type = NULL;
                switch (st.st_mode & S_IFMT) {
                    case S_IFBLK:  string_type = "block device";        break;
                    case S_IFCHR:  string_type = "character device";    break;
                    case S_IFDIR:  string_type = "directory";           break;
                    case S_IFIFO:  string_type = "FIFO/pipe";           break;
                    case S_IFLNK:  string_type = "symlink";             break;
                    case S_IFREG:  string_type = "regular file";        break;
                    case S_IFSOCK: string_type = "socket";              break;
                    default:       string_type = "unknown";             break;
                }

                val = purc_variant_make_string (string_type, true);
                purc_variant_object_set_by_static_ckey (ret_var, "type", val);
                purc_variant_unref (val);
            }
            break;

        case 'm':
            if (strcmp_len (flag, "mode_digits", &flag_len) == 0) {
                // returns file mode like '0644'.
                char string_mode[] = "0000";
                string_mode[1] += (st.st_mode & 0x01C0) >> 6;
                string_mode[2] += (st.st_mode & 0x0038) >> 3;
                string_mode[3] += (st.st_mode & 0x0007);
                val = purc_variant_make_string (string_mode, true);
                purc_variant_object_set_by_static_ckey (ret_var, "type", val);
                purc_variant_unref (val);
            }
            else if (strcmp_len (flag, "mode_alphas", &flag_len) == 0) {
                // returns file mode like 'rwxrwxr-x'.
                char string_mode[] = "---------";
                if (st.st_mode & S_IRUSR) string_mode[0] = 'r';
                if (st.st_mode & S_IWUSR) string_mode[1] = 'w';
                if (st.st_mode & S_IXUSR) string_mode[2] = 'x';
                if (st.st_mode & S_IRGRP) string_mode[3] = 'r';
                if (st.st_mode & S_IWGRP) string_mode[4] = 'w';
                if (st.st_mode & S_IXGRP) string_mode[5] = 'x';
                if (st.st_mode & S_IROTH) string_mode[6] = 'r';
                if (st.st_mode & S_IWOTH) string_mode[7] = 'w';
                if (st.st_mode & S_IXOTH) string_mode[8] = 'x';
                val = purc_variant_make_string (string_mode, true);
                purc_variant_object_set_by_static_ckey (ret_var, "type", val);
                purc_variant_unref (val);
            }
            else if (strcmp_len (flag, "mtime", &flag_len) == 0) {
                // returns time of last modification.
#if OS(LINUX)
                val = purc_variant_make_ulongint (st.st_mtim.tv_sec);
#elif OS(DARWIN)
                val = purc_variant_make_ulongint (st.st_mtimespec.tv_sec);
#else
#error "Unknown Operating System"
#endif
                purc_variant_object_set_by_static_ckey (ret_var, "mtime_sec", val);
                purc_variant_unref (val);

#if OS(LINUX)
                val = purc_variant_make_ulongint (st.st_mtim.tv_nsec);
#elif OS(DARWIN)
                val = purc_variant_make_ulongint (st.st_mtimespec.tv_nsec);
#else
#error "Unknown Operating System"
#endif
                purc_variant_object_set_by_static_ckey (ret_var, "mtime_nsec", val);
                purc_variant_unref (val);
            }
            break;

        case 'n':
            if (strcmp_len (flag, "nlink", &flag_len) == 0) {
                // returns number of hard links.
                val = purc_variant_make_number (st.st_nlink);
                purc_variant_object_set_by_static_ckey (ret_var, "nlink", val);
                purc_variant_unref (val);
            }
            break;

        case 'u':
            if (strcmp_len (flag, "uid", &flag_len) == 0) {
                // returns the user ID of owner.
                val = purc_variant_make_number (st.st_uid);
                purc_variant_object_set_by_static_ckey (ret_var, "uid", val);
                purc_variant_unref (val);
            }
            break;

        case 'g':
            if (strcmp_len (flag, "gid", &flag_len) == 0) {
                // returns the group ID of owner.
                val = purc_variant_make_number (st.st_gid);
                purc_variant_object_set_by_static_ckey (ret_var, "gid", val);
                purc_variant_unref (val);
            }
            break;

        case 'r':
            if (strcmp_len (flag, "rdev", &flag_len) == 0) {
                // returns the device ID if it is a special file.
                // dev_major
                val = purc_variant_make_ulongint ((long) major(st.st_rdev));
                purc_variant_object_set_by_static_ckey (ret_var, "rdev_major", val);
                purc_variant_unref (val);

                // dev_minor
                val = purc_variant_make_ulongint ((long) major(st.st_rdev));
                purc_variant_object_set_by_static_ckey (ret_var, "rdev_minor", val);
                purc_variant_unref (val);
            }
            break;

        case 's':
            if (strcmp_len (flag, "size", &flag_len) == 0) {
                // returns total size in bytes.
                val = purc_variant_make_ulongint (st.st_size);
                purc_variant_object_set_by_static_ckey (ret_var, "size", val);
                purc_variant_unref (val);
            }
            break;

        case 'b':
            if (strcmp_len (flag, "blksize", &flag_len) == 0) {
                // returns block size for filesystem I/O.
                val = purc_variant_make_ulongint (st.st_blksize);
                purc_variant_object_set_by_static_ckey (ret_var, "blksize", val);
                purc_variant_unref (val);
            }
            else if (strcmp_len (flag, "blocks", &flag_len) == 0) {
                // returns number of 512B blocks allocated.
                val = purc_variant_make_ulongint (st.st_blocks);
                purc_variant_object_set_by_static_ckey (ret_var, "blocks", val);
                purc_variant_unref (val);
            }
            break;

        case 'a':
            if (strcmp_len (flag, "atime", &flag_len) == 0) {
                // returns time of last acces.
#if OS(LINUX)
                val = purc_variant_make_ulongint (st.st_atim.tv_sec);
#elif OS(DARWIN)
                val = purc_variant_make_ulongint (st.st_atimespec.tv_sec);
#else
#error "Unknown Operating System"
#endif
                purc_variant_object_set_by_static_ckey (ret_var, "atime_sec", val);
                purc_variant_unref (val);

#if OS(LINUX)
                val = purc_variant_make_ulongint (st.st_atim.tv_nsec);
#elif OS(DARWIN)
                val = purc_variant_make_ulongint (st.st_atimespec.tv_nsec);
#else
#error "Unknown Operating System"
#endif
                purc_variant_object_set_by_static_ckey (ret_var, "atime_nsec", val);
                purc_variant_unref (val);
            }
            break;

        case 'c':
            if (strcmp_len (flag, "ctime", &flag_len) == 0) {
                // returns time of last status change.
#if OS(LINUX)
                val = purc_variant_make_ulongint (st.st_ctim.tv_sec);
#elif OS(DARWIN)
                val = purc_variant_make_ulongint (st.st_ctimespec.tv_sec);
#else
#error "Unknown Operating System"
#endif
                purc_variant_object_set_by_static_ckey (ret_var, "ctime_sec", val);
                purc_variant_unref (val);

#if OS(LINUX)
                val = purc_variant_make_ulongint (st.st_ctim.tv_nsec);
#elif OS(DARWIN)
                val = purc_variant_make_ulongint (st.st_ctimespec.tv_nsec);
#else
#error "Unknown Operating System"
#endif
                purc_variant_object_set_by_static_ckey (ret_var, "ctime_nsec", val);
                purc_variant_unref (val);
            }
            break;

        default:
            purc_variant_unref (ret_var);
            purc_set_error (PURC_ERROR_WRONG_STAGE);
            goto failed;
        }

        if (0 == flag_len)
            break;

        flag += flag_len;
    }

    return ret_var;

failed:
    if (call_flags & PCVRT_CALL_FLAG_SILENTLY)
        return purc_variant_make_boolean (false);;

    return PURC_VARIANT_INVALID;
}


static purc_variant_t
list_getter (purc_variant_t root, size_t nr_args, purc_variant_t *argv,
        unsigned call_flags)
{
    UNUSED_PARAM(root);

    char dir_name[PATH_MAX + 1];
    char filename[PATH_MAX + NAME_MAX + 1];
    const char *string_filename = NULL;
    purc_variant_t ret_var = PURC_VARIANT_INVALID;
    purc_variant_t val = PURC_VARIANT_INVALID;
    const char *filter = NULL;
    struct wildcard_list *wildcard = NULL;
    struct wildcard_list *temp_wildcard = NULL;
    char au[10] = {0};
    int i = 0;

    if (nr_args < 1) {
        purc_set_error (PURC_ERROR_ARGUMENT_MISSED);
        goto failed;
    }

    // get the file name
    string_filename = purc_variant_get_string_const (argv[0]);
    if (NULL == string_filename) {
        purc_set_error (PURC_ERROR_WRONG_DATA_TYPE);
        goto failed;
    }
    strncpy (dir_name, string_filename, sizeof(dir_name)-1);

    if (access(dir_name, F_OK | R_OK) != 0) {
        purc_set_error (PURC_ERROR_BAD_SYSTEM_CALL);
        goto failed;
    }

    // get the filter
    if ((nr_args > 1) && (argv[1] == NULL ||
            (!purc_variant_is_string (argv[1])))) {
        purc_set_error (PURC_ERROR_WRONG_DATA_TYPE);
        goto failed;
    }
    if ((nr_args > 1) && (argv[1] != NULL))
        filter = purc_variant_get_string_const (argv[1]);

    // get filter array
    if (filter) {
        size_t length = 0;
        const char *head = pcutils_get_next_token (filter, ";", &length);
        while (head) {
            if (wildcard == NULL) {
                wildcard = malloc (sizeof(struct wildcard_list));
                if (wildcard == NULL) {
                    purc_set_error (PURC_ERROR_OUT_OF_MEMORY);
                    goto discontinue;
                }

                temp_wildcard = wildcard;
            }
            else {
                temp_wildcard->next = malloc (sizeof(struct wildcard_list));
                if (temp_wildcard->next == NULL) {
                    purc_set_error (PURC_ERROR_OUT_OF_MEMORY);
                    goto discontinue;
                }

                temp_wildcard = temp_wildcard->next;
            }
            temp_wildcard->next = NULL;
            temp_wildcard->wildcard = malloc (length + 1);
            if (temp_wildcard->wildcard == NULL) {
                purc_set_error (PURC_ERROR_OUT_OF_MEMORY);
                goto discontinue;
            }

            strncpy(temp_wildcard->wildcard, head, length);
            *(temp_wildcard->wildcard + length) = 0x00;
            pcdvobjs_remove_space (temp_wildcard->wildcard);
            head = pcutils_get_next_token (head + length + 1, ";", &length);
        }
    }

    // get the dirctory content
    DIR *dir = NULL;
    struct dirent *ptr = NULL;
    purc_variant_t obj_var = PURC_VARIANT_INVALID;
    struct stat file_stat;

    if ((dir = opendir (dir_name)) == NULL) {
        purc_set_error (PURC_ERROR_BAD_SYSTEM_CALL);
        goto discontinue;
    }

    ret_var = purc_variant_make_array (0, PURC_VARIANT_INVALID);
    while ((ptr = readdir(dir)) != NULL)
    {
        if (strcmp (ptr->d_name,".") == 0 || strcmp(ptr->d_name, "..") == 0)
            continue;

        // use filter
        temp_wildcard = wildcard;
        while (temp_wildcard) {
            if (wildcard_cmp (ptr->d_name, temp_wildcard->wildcard))
                break;
            temp_wildcard = temp_wildcard->next;
        }
        if (wildcard && (temp_wildcard == NULL))
            continue;

        obj_var = purc_variant_make_object (0, PURC_VARIANT_INVALID,
                PURC_VARIANT_INVALID);

        strncpy (filename, dir_name, sizeof(filename)-1);
        strcat (filename, "/");
        strcat (filename, ptr->d_name);

        if (stat(filename, &file_stat) < 0)
            continue;

        // name
        val = purc_variant_make_string (ptr->d_name, false);
        purc_variant_object_set_by_static_ckey (obj_var, "name", val);
        purc_variant_unref (val);

        // dev
        val = purc_variant_make_number (file_stat.st_dev);
        purc_variant_object_set_by_static_ckey (obj_var, "dev", val);
        purc_variant_unref (val);

        // inode
        val = purc_variant_make_number (ptr->d_ino);
        purc_variant_object_set_by_static_ckey (obj_var, "inode", val);
        purc_variant_unref (val);

        // type
        if (ptr->d_type == DT_BLK) {
            val = purc_variant_make_string ("b", false);
            purc_variant_object_set_by_static_ckey (obj_var, "type", val);
            purc_variant_unref (val);
        }
        else if(ptr->d_type == DT_CHR) {
            val = purc_variant_make_string ("c", false);
            purc_variant_object_set_by_static_ckey (obj_var, "type", val);
            purc_variant_unref (val);
        }
        else if(ptr->d_type == DT_DIR) {
            val = purc_variant_make_string ("d", false);
            purc_variant_object_set_by_static_ckey (obj_var, "type", val);
            purc_variant_unref (val);
        }
        else if(ptr->d_type == DT_FIFO) {
            val = purc_variant_make_string ("f", false);
            purc_variant_object_set_by_static_ckey (obj_var, "type", val);
            purc_variant_unref (val);
        }
        else if(ptr->d_type == DT_LNK) {
            val = purc_variant_make_string ("l", false);
            purc_variant_object_set_by_static_ckey (obj_var, "type", val);
            purc_variant_unref (val);
        }
        else if(ptr->d_type == DT_REG) {
            val = purc_variant_make_string ("r", false);
            purc_variant_object_set_by_static_ckey (obj_var, "type", val);
            purc_variant_unref (val);
        }
        else if(ptr->d_type == DT_SOCK) {
            val = purc_variant_make_string ("s", false);
            purc_variant_object_set_by_static_ckey (obj_var, "type", val);
            purc_variant_unref (val);
        }
        else if(ptr->d_type == DT_UNKNOWN) {
            val = purc_variant_make_string ("u", false);
            purc_variant_object_set_by_static_ckey (obj_var, "type", val);
            purc_variant_unref (val);
        }

        // mode
        val = purc_variant_make_byte_sequence (&(file_stat.st_mode),
                                                    sizeof(unsigned long));
        purc_variant_object_set_by_static_ckey (obj_var, "mode", val);
        purc_variant_unref (val);

        // mode_str
        for (i = 0; i < 3; i++) {
            if ((0x01 << (8 - 3 * i)) & file_stat.st_mode)
                au[i * 3 + 0] = 'r';
            else
                au[i * 3 + 0] = '-';
            if ((0x01 << (7 - 3 * i)) & file_stat.st_mode)
                au[i * 3 + 1] = 'w';
            else
                au[i * 3 + 1] = '-';
            if ((0x01 << (6 - 3 * i)) & file_stat.st_mode)
                au[i * 3 + 2] = 'x';
            else
                au[i * 3 + 2] = '-';
        }
        val = purc_variant_make_string (au, false);
        purc_variant_object_set_by_static_ckey (obj_var, "mode_str", val);
        purc_variant_unref (val);

        // nlink
        val = purc_variant_make_number (file_stat.st_nlink);
        purc_variant_object_set_by_static_ckey (obj_var, "nlink", val);
        purc_variant_unref (val);

        // uid
        val = purc_variant_make_number (file_stat.st_uid);
        purc_variant_object_set_by_static_ckey (obj_var, "uid", val);
        purc_variant_unref (val);

        // gid
        val = purc_variant_make_number (file_stat.st_gid);
        purc_variant_object_set_by_static_ckey (obj_var, "gid", val);
        purc_variant_unref (val);

        // rdev_major 
        val = purc_variant_make_number (major(file_stat.st_dev));
        purc_variant_object_set_by_static_ckey (obj_var, "rdev_major", val);
        purc_variant_unref (val);

        // rdev_minor
        val = purc_variant_make_number (minor(file_stat.st_dev));
        purc_variant_object_set_by_static_ckey (obj_var, "rdev_minor", val);
        purc_variant_unref (val);

        // size
        val = purc_variant_make_number (file_stat.st_size);
        purc_variant_object_set_by_static_ckey (obj_var, "size", val);
        purc_variant_unref (val);

        // blksize
        val = purc_variant_make_number (file_stat.st_blksize);
        purc_variant_object_set_by_static_ckey (obj_var, "blksize", val);
        purc_variant_unref (val);

        // blocks
        val = purc_variant_make_number (file_stat.st_blocks);
        purc_variant_object_set_by_static_ckey (obj_var, "blocks", val);
        purc_variant_unref (val);

        // atime
        val = purc_variant_make_string (ctime(&file_stat.st_atime), false);
        purc_variant_object_set_by_static_ckey (obj_var, "atime", val);
        purc_variant_unref (val);

        // mtime
        val = purc_variant_make_string (ctime(&file_stat.st_mtime), false);
        purc_variant_object_set_by_static_ckey (obj_var, "mtime", val);
        purc_variant_unref (val);

        // ctime
        val = purc_variant_make_string (ctime(&file_stat.st_ctime), false);
        purc_variant_object_set_by_static_ckey (obj_var, "ctime", val);
        purc_variant_unref (val);

        purc_variant_array_append (ret_var, obj_var);
        purc_variant_unref (obj_var);
    }

    closedir(dir);

discontinue:
    while (wildcard) {
        if (wildcard->wildcard)
            free (wildcard->wildcard);
        temp_wildcard = wildcard;
        wildcard = wildcard->next;
        free (temp_wildcard);
    }
    return ret_var;

failed:
    if (call_flags & PCVRT_CALL_FLAG_SILENTLY)
        return purc_variant_make_boolean (false);

    return PURC_VARIANT_INVALID;
}

static purc_variant_t
list_prt_getter (purc_variant_t root, size_t nr_args, purc_variant_t *argv,
        unsigned call_flags)
{
    UNUSED_PARAM(root);

    enum display_order {
        DISPLAY_MODE = 1,
        DISPLAY_NLINK,
        DISPLAY_UID,
        DISPLAY_GID,
        DISPLAY_SIZE,
        DISPLAY_BLKSIZE,
        DISPLAY_ATIME,
        DISPLAY_CTIME,
        DISPLAY_MTIME,
        DISPLAY_NAME,
        DISPLAY_MAX
    };
    char dir_name[PATH_MAX + 1];
    char filename[PATH_MAX + NAME_MAX + 1];
    const char *string_filename = NULL;
    const char *filter = NULL;
    struct wildcard_list *wildcard = NULL;
    struct wildcard_list *temp_wildcard = NULL;
    const char *mode = NULL;
    char display[DISPLAY_MAX] = {0};
    purc_variant_t ret_var = PURC_VARIANT_INVALID;
    purc_variant_t val = PURC_VARIANT_INVALID;
    char au[10] = {0};
    int i = 0;

    if (nr_args < 1) {
        purc_set_error (PURC_ERROR_ARGUMENT_MISSED);
        goto failed;
    }

    // get the file name
    string_filename = purc_variant_get_string_const (argv[0]);
    if (NULL == string_filename) {
        purc_set_error (PURC_ERROR_WRONG_DATA_TYPE);
        goto failed;
    }
    strncpy (dir_name, string_filename, sizeof(dir_name)-1);

    if (access(dir_name, F_OK | R_OK) != 0) {
        purc_set_error (PURC_ERROR_BAD_SYSTEM_CALL);
        goto failed;
    }

    // get the filter
    if ((nr_args > 1) && (argv[1] != PURC_VARIANT_INVALID &&
            (!purc_variant_is_string (argv[1])))) {
        purc_set_error (PURC_ERROR_WRONG_DATA_TYPE);
        goto failed;
    }
    if ((nr_args > 1) && (argv[1] != NULL))
        filter = purc_variant_get_string_const (argv[1]);

    // get filter array
    if (filter) {
        size_t length = 0;
        const char *head = pcutils_get_next_token (filter, ";", &length);
        while (head) {
            if (wildcard == NULL) {
                wildcard = malloc (sizeof(struct wildcard_list));
                if (wildcard == NULL) {
                    purc_set_error (PURC_ERROR_OUT_OF_MEMORY);
                    goto discontinue;
                }

                temp_wildcard = wildcard;
            }
            else {
                temp_wildcard->next = malloc (sizeof(struct wildcard_list));
                if (temp_wildcard->next == NULL) {
                    purc_set_error (PURC_ERROR_OUT_OF_MEMORY);
                    goto discontinue;
                }

                temp_wildcard = temp_wildcard->next;
            }
            temp_wildcard->next = NULL;
            temp_wildcard->wildcard = malloc (length + 1);
            if (temp_wildcard->wildcard == NULL) {
                purc_set_error (PURC_ERROR_OUT_OF_MEMORY);
                goto discontinue;
            }

            strncpy(temp_wildcard->wildcard, head, length);
            *(temp_wildcard->wildcard + length) = 0x00;
            pcdvobjs_remove_space (temp_wildcard->wildcard);
            head = pcutils_get_next_token (head + length + 1, ";", &length);
        }
    }

    // get the mode
    if ((nr_args > 2) && (argv[2] == NULL || (!purc_variant_is_string (argv[2])))) {
        purc_set_error (PURC_ERROR_WRONG_DATA_TYPE);
        goto discontinue;
    }
    if ((nr_args > 2) && (argv[2] != NULL)) {
        mode = purc_variant_get_string_const (argv[2]);

        // get mode array
        i = 0;
        bool quit = false;
        size_t length = 0;
        const char * head = pcutils_get_next_token (mode, " ", &length);
        while (head) {
            switch (* head)
            {
                case 'm':
                case 'M':
                    if (pcutils_strncasecmp (head, "mode", length) == 0) {
                        display[i] = DISPLAY_MODE;
                        i++;
                    }
                    else if (pcutils_strncasecmp (head, "mtime", length) == 0) {
                        display[i] = DISPLAY_MTIME;
                        i++;
                    }
                    break;
                case 'n':
                case 'N':
                    if (pcutils_strncasecmp (head, "nlink", length) == 0) {
                        display[i] = DISPLAY_NLINK;
                        i++;
                    }
                    else if (pcutils_strncasecmp (head, "name", length) == 0) {
                        display[i] = DISPLAY_NAME;
                        i++;
                    }
                    break;
                case 'u':
                case 'U':
                    if (pcutils_strncasecmp (head, "uid", length) == 0) {
                        display[i] = DISPLAY_UID;
                        i++;
                    }
                    break;
                case 'g':
                case 'G':
                    if (pcutils_strncasecmp (head, "gid", length) == 0) {
                        display[i] = DISPLAY_GID;
                        i++;
                    }
                    break;
                case 's':
                case 'S':
                    if (pcutils_strncasecmp (head, "size", length) == 0) {
                        display[i] = DISPLAY_SIZE;
                        i++;
                    }
                    break;
                case 'b':
                case 'B':
                    if (pcutils_strncasecmp (head, "blksize", length) == 0) {
                        display[i] = DISPLAY_BLKSIZE;
                        i++;
                    }
                    break;
                case 'a':
                case 'A':
                    if (pcutils_strncasecmp (head, "atime", length) == 0) {
                        display[i] = DISPLAY_ATIME;
                        i++;
                    }
                    else if (pcutils_strncasecmp (head, "all", length) == 0) {
                        for (i = 0; i < (DISPLAY_MAX - 1); i++)
                            display[i] = i + 1;
                        quit = true;
                    }
                    break;
                case 'c':
                case 'C':
                    if (pcutils_strncasecmp (head, "ctime", length) == 0) {
                        display[i] = DISPLAY_CTIME;
                        i++;
                    }
                    break;
                case 'd':
                case 'D':
                    if (pcutils_strncasecmp (head, "default", length) == 0) {
                        for (i = 0; i < (DISPLAY_MAX - 1); i++)
                            display[i] = i + 1;
                        quit = true;
                    }
                    break;
            }

            if (quit)
                break;
            head = pcutils_get_next_token (head + length + 1, " ", &length);
        }
    }
    else {
        for (i = 0; i < (DISPLAY_MAX - 1); i++)
            display[i] = i + 1;
    }

    // get the dirctory content
    DIR *dir = NULL;
    struct dirent *ptr = NULL;
    struct stat file_stat;
    char info[PATH_MAX] = {0};

    if ((dir = opendir (dir_name)) == NULL) {
        set_purc_error_by_errno();
        goto discontinue;
    }

    ret_var = purc_variant_make_array (0, PURC_VARIANT_INVALID);
    while ((ptr = readdir(dir)) != NULL)
    {
        if (strcmp (ptr->d_name,".") == 0 || strcmp(ptr->d_name, "..") == 0)
            continue;

        // use filter
        temp_wildcard = wildcard;
        while (temp_wildcard) {
            if (wildcard_cmp (ptr->d_name, temp_wildcard->wildcard))
                break;
            temp_wildcard = temp_wildcard->next;
        }
        if (wildcard && (temp_wildcard == NULL))
            continue;

        strncpy (filename, dir_name, sizeof(filename)-1);
        strcat (filename, "/");
        strcat (filename, ptr->d_name);

        if (stat(filename, &file_stat) < 0)
            continue;

        for (i = 0; i < (DISPLAY_MAX - 1); i++) {
            switch (display[i]) {
                case DISPLAY_MODE:
                    // type
                    if (ptr->d_type == DT_BLK) {
                        sprintf (info + strlen (info), "b");
                    }
                    else if(ptr->d_type == DT_CHR) {
                        sprintf (info + strlen (info), "c");
                    }
                    else if(ptr->d_type == DT_DIR) {
                        sprintf (info + strlen (info), "d");
                    }
                    else if(ptr->d_type == DT_FIFO) {
                        sprintf (info + strlen (info), "f");
                    }
                    else if(ptr->d_type == DT_LNK) {
                        sprintf (info + strlen (info), "l");
                    }
                    else if(ptr->d_type == DT_REG) {
                        sprintf (info + strlen (info), "-");
                    }
                    else if(ptr->d_type == DT_SOCK) {
                        sprintf (info + strlen (info), "s");
                    }

                    // mode_str
                    for (i = 0; i < 3; i++) {
                        if ((0x01 << (8 - 3 * i)) & file_stat.st_mode)
                            au[i * 3 + 0] = 'r';
                        else
                            au[i * 3 + 0] = '-';
                        if ((0x01 << (7 - 3 * i)) & file_stat.st_mode)
                            au[i * 3 + 1] = 'w';
                        else
                            au[i * 3 + 1] = '-';
                        if ((0x01 << (6 - 3 * i)) & file_stat.st_mode)
                            au[i * 3 + 2] = 'x';
                        else
                            au[i * 3 + 2] = '-';
                    }
                    sprintf (info + strlen (info), "%s\t", au);
                    break;

                case DISPLAY_NLINK:
                    sprintf (info + strlen (info), "%ld\t",
                            (long)file_stat.st_nlink);
                    break;

                case DISPLAY_UID:
                    sprintf (info + strlen (info), "%ld\t",
                            (long)file_stat.st_uid);
                    break;

                case DISPLAY_GID:
                    sprintf (info + strlen (info), "%ld\t",
                            (long)file_stat.st_gid);
                    break;

                case DISPLAY_SIZE:
                    sprintf (info + strlen (info), "%llu\t",
                            (long long unsigned)file_stat.st_size);
                    break;

                case DISPLAY_BLKSIZE:
                    sprintf (info + strlen (info), "%llu\t",
                            (long long unsigned)file_stat.st_blksize);
                    break;

                case DISPLAY_ATIME:
                    sprintf (info + strlen (info), "%s\t",
                            ctime(&file_stat.st_atime));
                    break;

                case DISPLAY_CTIME:
                    sprintf (info + strlen (info), "%s\t",
                            ctime(&file_stat.st_ctime));
                    break;

                case DISPLAY_MTIME:
                    sprintf (info + strlen (info), "%s\t",
                            ctime(&file_stat.st_mtime));
                    break;

                case DISPLAY_NAME:
                    strcat (info, ptr->d_name);
                    strcat (info, "\t");
                    break;
            }
        }
        info[strlen (info) - 1] = 0x00;

        val = purc_variant_make_string (info, false);
        purc_variant_array_append (ret_var, val);
        purc_variant_unref (val);
    }

    closedir(dir);

discontinue:
    while (wildcard) {
        if (wildcard->wildcard)
            free (wildcard->wildcard);
        temp_wildcard = wildcard;
        wildcard = wildcard->next;
        free (temp_wildcard);
    }
    return ret_var;

failed:
    if (call_flags & PCVRT_CALL_FLAG_SILENTLY)
        return purc_variant_make_boolean (false);

    return PURC_VARIANT_INVALID;
}

static purc_variant_t
basename_getter (purc_variant_t root, size_t nr_args, purc_variant_t *argv,
        unsigned call_flags)
{
    UNUSED_PARAM(root);

    const char *string_path = NULL;
    const char *string_suffix = NULL;
    const char *base_begin;
    size_t length;
    purc_variant_t ret_string = PURC_VARIANT_INVALID;

    if (nr_args < 1) {
        purc_set_error (PURC_ERROR_ARGUMENT_MISSED);
        goto failed;
    }

    // get the parameters
    string_path = purc_variant_get_string_const (argv[0]);
    if (NULL == string_path) {
        ret_string = purc_variant_make_string("", true);
        return ret_string;
    }
    if (nr_args > 1) {
        string_suffix = purc_variant_get_string_const (argv[1]);
        if (NULL == string_suffix) {
            purc_set_error (PURC_ERROR_WRONG_DATA_TYPE);
            goto failed;
        }
    }

    base_begin = get_basename (string_path, string_suffix, &length);
    ret_string = purc_variant_make_string_ex(base_begin, length, true);
    return ret_string;

failed:
    if (call_flags & PCVRT_CALL_FLAG_SILENTLY)
        return purc_variant_make_boolean (false);

    return PURC_VARIANT_INVALID;
}

static purc_variant_t
chgrp_getter (purc_variant_t root, size_t nr_args, purc_variant_t *argv,
        unsigned call_flags)
{
    UNUSED_PARAM(root);

    const char *filename = NULL;
    const char *string_group = NULL;
    uint64_t uint_gid; 
    gid_t gid;
    char *endptr;
    purc_variant_t ret_var = PURC_VARIANT_INVALID;

    if (nr_args < 2) {
        purc_set_error (PURC_ERROR_ARGUMENT_MISSED);
        goto failed;
    }

    // Get the file name
    filename = purc_variant_get_string_const (argv[0]);

    // Get the group name (or gid)
    if (purc_variant_cast_to_ulongint (argv[1], &uint_gid, false)) {
        gid = (gid_t)uint_gid;
    }
    else {
        string_group = purc_variant_get_string_const (argv[1]);
        if (NULL == filename || NULL == string_group) {
            purc_set_error (PURC_ERROR_WRONG_DATA_TYPE);
            goto failed;
        }

        // group : string_name | gid
        gid = strtol(string_group, &endptr, 10);  /* Allow a numeric string */

        if (*endptr != '\0') {              /* Was not pure numeric string */
            struct group *grp = getgrnam(string_group);
            if (grp == NULL) {
<<<<<<< HEAD
                purc_set_error (PURC_ERROR_BAD_NAME);
                return PURC_VARIANT_INVALID;
=======
                purc_set_error (PURC_ERROR_BAD_SYSTEM_CALL);
                goto failed;
>>>>>>> d253f427
            }

            gid = grp->gr_gid;
        }
    }

    // If the group_id is specified as -1, then that ID is not changed.
    if (0 == chown (filename, -1, gid)) {
        ret_var = purc_variant_make_boolean (true);
    }
    else {
        set_purc_error_by_errno ();
        ret_var = purc_variant_make_boolean (false);
    }

    return ret_var;

failed:
    if (call_flags & PCVRT_CALL_FLAG_SILENTLY)
        return purc_variant_make_boolean (false);

    return PURC_VARIANT_INVALID;
}

static purc_variant_t
chmod_getter (purc_variant_t root, size_t nr_args, purc_variant_t *argv,
        unsigned call_flags)
{
    UNUSED_PARAM(root);

    const char *filename = NULL;
    const char *string_mode = NULL;
    mode_t new_mode;
    char *endptr;
    struct stat filestat;
    purc_variant_t ret_var = PURC_VARIANT_INVALID;

    if (nr_args < 2) {
        purc_set_error (PURC_ERROR_ARGUMENT_MISSED);
        goto failed;
    }

    // get the file name and the mode
    filename = purc_variant_get_string_const (argv[0]);
    string_mode = purc_variant_get_string_const (argv[1]);
    if (NULL == filename || NULL == string_mode) {
        purc_set_error (PURC_ERROR_WRONG_DATA_TYPE);
        goto failed;
    }

    // new_mode : string_mode | int (octal | decimal)
    if ('0' == string_mode[0]) {
        new_mode = strtol (string_mode, &endptr, 8);  /* Octal number */
    }
    else {
        new_mode = strtol (string_mode, &endptr, 10); /* Decimal */
    }

    if (*endptr != '\0') {              /* Was not pure numeric string */

        if (stat(filename, &filestat) < 0) {
            set_purc_error_by_errno ();
            goto failed;
        }

        new_mode = str_to_mode (string_mode, 0xFFF & filestat.st_mode);
        if (INVALID_MODE == new_mode) {
            purc_set_error (PURC_ERROR_INVALID_VALUE);
            goto failed;
        }
    }

    if (0 == chmod (filename, new_mode)) {
        ret_var = purc_variant_make_boolean (true);
    }
    else {
        purc_set_error (PURC_ERROR_BAD_SYSTEM_CALL);
        goto failed;
    }

    return ret_var;

failed:
    if (call_flags & PCVRT_CALL_FLAG_SILENTLY)
        return purc_variant_make_boolean (false);

    return PURC_VARIANT_INVALID;
}

static purc_variant_t
chown_getter (purc_variant_t root, size_t nr_args, purc_variant_t *argv,
        unsigned call_flags)
{
    UNUSED_PARAM(root);

    const char *filename = NULL;
    const char *string_owner = NULL;
    uint64_t uint_uid;
    uid_t uid;
    struct passwd *pwd;
    char *endptr;
    purc_variant_t ret_var = PURC_VARIANT_INVALID;

    if (nr_args < 2) {
        purc_set_error (PURC_ERROR_ARGUMENT_MISSED);
        goto failed;
    }

    // Get the file name
    filename = purc_variant_get_string_const (argv[0]);

    // Get the user name (or uid)
    if (purc_variant_cast_to_ulongint (argv[1], &uint_uid, false)) {
        uid = (gid_t)uint_uid;
    }
    else {
        string_owner = purc_variant_get_string_const (argv[1]);
        if (NULL == filename || NULL == string_owner) {
            purc_set_error (PURC_ERROR_WRONG_DATA_TYPE);
            goto failed;
        }

        // owner : string_name | uid
        uid = strtol (string_owner, &endptr, 10);  /* Allow a numeric string */

        if (*endptr != '\0') {               /* Was not pure numeric string */
            pwd = getpwnam (string_owner);   /* Try getting UID for username */
            if (pwd == NULL) {
                set_purc_error_by_errno ();
                goto failed;
            }

            uid = pwd->pw_uid;
        }
    }

    // If the owner_id is specified as -1, then that ID is not changed.
    if (0 == chown (filename, uid, -1)) {
        ret_var = purc_variant_make_boolean (true);
    }
    else {
        set_purc_error_by_errno ();
        goto failed;
    }

    return ret_var;

failed:
    if (call_flags & PCVRT_CALL_FLAG_SILENTLY)
        return purc_variant_make_boolean (false);

    return PURC_VARIANT_INVALID;
}

static purc_variant_t
copy_getter (purc_variant_t root, size_t nr_args, purc_variant_t *argv,
        unsigned call_flags)
{
    UNUSED_PARAM(root);

    const char *filename_from = NULL;
    const char *filename_to = NULL;
    purc_variant_t ret_var = PURC_VARIANT_INVALID;

    if (nr_args < 2) {
        purc_set_error (PURC_ERROR_ARGUMENT_MISSED);
        goto failed;
    }

    // get the file name
    filename_from = purc_variant_get_string_const (argv[0]);
    filename_to   = purc_variant_get_string_const (argv[1]);
    if (NULL == filename_from || NULL == filename_to) {
        purc_set_error (PURC_ERROR_WRONG_DATA_TYPE);
        goto failed;
    }

    if (filecopy (filename_from, filename_to)) {
        ret_var = purc_variant_make_boolean (true);
    }
    else {
        set_purc_error_by_errno ();
        goto failed;
    }

    return ret_var;

failed:
    if (call_flags & PCVRT_CALL_FLAG_SILENTLY)
        return purc_variant_make_boolean (false);

    return PURC_VARIANT_INVALID;
}

static purc_variant_t
dirname_getter (purc_variant_t root, size_t nr_args, purc_variant_t *argv,
        unsigned call_flags)
{
    UNUSED_PARAM(root);

    const char *string_path = NULL;
    const char *dir_begin = NULL;
    uint64_t levels = 1;
    size_t length;
    purc_variant_t ret_string = PURC_VARIANT_INVALID;

    if (nr_args < 1) {
        purc_set_error (PURC_ERROR_ARGUMENT_MISSED);
        goto failed;
    }

    // get the parameters
    string_path = purc_variant_get_string_const (argv[0]);
    if (NULL == string_path) {
        ret_string = purc_variant_make_string("", true);
        return ret_string;
    }
    if (nr_args > 1) {
        // Get the levels
        if (! purc_variant_cast_to_ulongint (argv[1], &levels, false)) {
            purc_set_error (PURC_ERROR_WRONG_DATA_TYPE);
            goto failed;
        }
    }

    dir_begin = get_dir_path (string_path, levels, &length);
    ret_string = purc_variant_make_string_ex(dir_begin, length, true);
    return ret_string;

failed:
    if (call_flags & PCVRT_CALL_FLAG_SILENTLY)
        return purc_variant_make_boolean (false);

    return PURC_VARIANT_INVALID;
}

static purc_variant_t
disk_usage_getter (purc_variant_t root, size_t nr_args, purc_variant_t *argv,
        unsigned call_flags)
{
    UNUSED_PARAM(root);

    const char *string_dir = NULL;
    char mntpoint_buffer[PATH_MAX + 1];
    struct statfs fsu;
    struct stat   st;
    purc_variant_t val = PURC_VARIANT_INVALID;
    purc_variant_t ret_var = PURC_VARIANT_INVALID;

    if (nr_args < 1) {
        purc_set_error (PURC_ERROR_ARGUMENT_MISSED);
        goto failed;
    }

    // get the directory
    string_dir = purc_variant_get_string_const (argv[0]);
    if (NULL == string_dir) {
        purc_set_error (PURC_ERROR_WRONG_DATA_TYPE);
        goto failed;
    }

    if (statfs (string_dir, &fsu) != 0) {
        set_purc_error_by_errno ();
        goto failed;
    }

    if (stat (string_dir, &st) != 0) {
        set_purc_error_by_errno ();
        goto failed;
    }

    ret_var = purc_variant_make_object_0 ();

    // free_blocks
    val = purc_variant_make_ulongint (fsu.f_bfree);
    purc_variant_object_set_by_static_ckey (ret_var, "free_blocks", val);
    purc_variant_unref (val);

    // free_inodes
    val = purc_variant_make_ulongint (fsu.f_ffree);
    purc_variant_object_set_by_static_ckey (ret_var, "free_inodes", val);
    purc_variant_unref (val);

    // total_blocks
    val = purc_variant_make_ulongint (fsu.f_blocks);
    purc_variant_object_set_by_static_ckey (ret_var, "total_blocks", val);
    purc_variant_unref (val);

    // total_inodes
    val = purc_variant_make_ulongint (fsu.f_files);
    purc_variant_object_set_by_static_ckey (ret_var, "total_inodes", val);
    purc_variant_unref (val);

    // mount_point
#if OS(LINUX)
    strncpy (mntpoint_buffer, string_dir, sizeof(mntpoint_buffer)-1);
    mntpoint_buffer[sizeof(mntpoint_buffer)-1] = '\0';
    if (find_mountpoint (mntpoint_buffer)) {
        val = purc_variant_make_string(mntpoint_buffer, false);
    }
    else {
        val = purc_variant_make_string("/", false);
    }
#elif OS(DARWIN)
    val = purc_variant_make_string (fsu.f_mntonname, false);
#endif
    purc_variant_object_set_by_static_ckey (ret_var, "mount_point", val);
    purc_variant_unref (val);

    // dev_major
    val = purc_variant_make_ulongint ((long) major(st.st_dev));
    purc_variant_object_set_by_static_ckey (ret_var, "dev_major", val);
    purc_variant_unref (val);

    // dev_minor
    val = purc_variant_make_ulongint ((long) minor(st.st_dev));
    purc_variant_object_set_by_static_ckey (ret_var, "dev_minor", val);
    purc_variant_unref (val);

    return ret_var;

failed:
    if (call_flags & PCVRT_CALL_FLAG_SILENTLY)
        return purc_variant_make_boolean (false);

    return PURC_VARIANT_INVALID;
}

static purc_variant_t
file_exists_getter (purc_variant_t root, size_t nr_args, purc_variant_t *argv,
        unsigned call_flags)
{
    UNUSED_PARAM(root);

    const char *string_filename = NULL;
    purc_variant_t ret_var = PURC_VARIANT_INVALID;

    if (nr_args < 1) {
        purc_set_error (PURC_ERROR_ARGUMENT_MISSED);
        goto failed;
    }

    // get the file name or dir name
    string_filename = purc_variant_get_string_const (argv[0]);
    if (NULL == string_filename) {
        purc_set_error (PURC_ERROR_WRONG_DATA_TYPE);
        goto failed;
    }

    if (access(string_filename, F_OK | R_OK) == 0)  {
        ret_var = purc_variant_make_boolean (true);
    }
    else {
        ret_var = purc_variant_make_boolean (false);
    }

    return ret_var;

failed:
    if (call_flags & PCVRT_CALL_FLAG_SILENTLY)
        return purc_variant_make_boolean (false);

    return PURC_VARIANT_INVALID;
}

static purc_variant_t
file_is_getter (purc_variant_t root, size_t nr_args, purc_variant_t *argv,
        unsigned call_flags)
{
    UNUSED_PARAM(root);

    const char *string_filename = NULL;
    const char *string_which = NULL;
    struct stat st;

    if (nr_args < 2) {
        purc_set_error (PURC_ERROR_ARGUMENT_MISSED);
        goto failed;
    }

    // get the file name and which type
    string_filename = purc_variant_get_string_const (argv[0]);
    string_which = purc_variant_get_string_const (argv[1]);

    if (NULL == string_filename || NULL == string_which) {
        purc_set_error (PURC_ERROR_WRONG_DATA_TYPE);
        goto failed;
    }

    if (lstat(string_filename, &st) == -1) {
        set_purc_error_by_errno ();
        goto failed;
    }

    switch (string_which[0]) {
        case 'd':
            if (strcmp(string_which, "dir") == 0) {
                if (S_IFDIR == (st.st_mode & S_IFMT)) {
                    goto success;
                }
            }
            break;

        case 'f':
            if (strcmp(string_which, "file") == 0) {
                if (S_IFREG == (st.st_mode & S_IFMT)) {
                    goto success;
                }
            }
            break;

        case 's':
            if (strcmp(string_which, "symlink") == 0) {
                if (S_IFLNK == (st.st_mode & S_IFMT)) {
                    goto success;
                }
            }
            if (strcmp(string_which, "socket") == 0) {
                if (S_IFSOCK == (st.st_mode & S_IFMT)) {
                    goto success;
                }
            }
            break;

        case 'p':
            if (strcmp(string_which, "pipe") == 0) {
                if (S_IFIFO == (st.st_mode & S_IFMT)) {
                    goto success;
                }
            }
            break;

        case 'b':
            if (strcmp(string_which, "block") == 0) {
                if (S_IFBLK == (st.st_mode & S_IFMT)) {
                    goto success;
                }
            }
            break;

        case 'c':
            if (strcmp(string_which, "char") == 0) {
                if (S_IFCHR == (st.st_mode & S_IFMT)) {
                    goto success;
                }
            }
            break;

        case 'e':
            if (strcmp(string_which, "exe") == 0 ||
                strcmp(string_which, "executable") == 0) {
                if (st.st_mode & S_IEXEC) {
                    goto success;
                }
            }
            break;

        case 'r':
            if (strcmp(string_which, "read") == 0 ||
                strcmp(string_which, "readable") == 0) {
                if (st.st_mode & S_IREAD) {
                    goto success;
                }
            }
            break;

        case 'w':
            if (strcmp(string_which, "write") == 0 ||
                strcmp(string_which, "writable") == 0) {
                if (st.st_mode & S_IWRITE) {
                    goto success;
                }
            }
            break;
    }

    return purc_variant_make_boolean (false);

success:
    return purc_variant_make_boolean (true);

failed:
    if (call_flags & PCVRT_CALL_FLAG_SILENTLY)
        return purc_variant_make_boolean (false);

    return PURC_VARIANT_INVALID;
}

static purc_variant_t
lchgrp_getter (purc_variant_t root, size_t nr_args, purc_variant_t *argv,
        unsigned call_flags)
{
    UNUSED_PARAM(root);

    const char *filename = NULL;
    const char *string_group = NULL;
    uint64_t uint_gid; 
    gid_t gid;
    char *endptr;
    purc_variant_t ret_var = PURC_VARIANT_INVALID;

    if (nr_args < 2) {
        purc_set_error (PURC_ERROR_ARGUMENT_MISSED);
        goto failed;
    }

    // Get the file name
    filename = purc_variant_get_string_const (argv[0]);

    // Get the group name (or gid)
    if (purc_variant_cast_to_ulongint (argv[1], &uint_gid, false)) {
        gid = (gid_t)uint_gid;
    }
    else {
        string_group = purc_variant_get_string_const (argv[1]);
        if (NULL == filename || NULL == string_group) {
            purc_set_error (PURC_ERROR_WRONG_DATA_TYPE);
            goto failed;
        }

        // group : string_name | gid
        gid = strtol(string_group, &endptr, 10);  /* Allow a numeric string */

        if (*endptr != '\0') {              /* Was not pure numeric string */
            struct group *grp = getgrnam(string_group);
            if (grp == NULL) {
                purc_set_error (PURC_ERROR_BAD_NAME);
                goto failed;
            }

            gid = grp->gr_gid;
        }
    }

    // If the group_id is specified as -1, then that ID is not changed.
    if (0 == lchown (filename, -1, gid)) {
        ret_var = purc_variant_make_boolean (true);
    }
    else {
        set_purc_error_by_errno ();
        goto failed;
    }

    return ret_var;

failed:
    if (call_flags & PCVRT_CALL_FLAG_SILENTLY)
        return purc_variant_make_boolean (false);

    return PURC_VARIANT_INVALID;
}

static purc_variant_t
lchown_getter (purc_variant_t root, size_t nr_args, purc_variant_t *argv,
        unsigned call_flags)
{
    UNUSED_PARAM(root);

    const char *filename = NULL;
    const char *string_owner = NULL;
    uint64_t uint_uid;
    uid_t uid;
    struct passwd *pwd;
    char *endptr;
    purc_variant_t ret_var = PURC_VARIANT_INVALID;

    if (nr_args < 2) {
        purc_set_error (PURC_ERROR_ARGUMENT_MISSED);
        goto failed;
    }

    // Get the file name
    filename = purc_variant_get_string_const (argv[0]);

    // Get the user name (or uid)
    if (purc_variant_cast_to_ulongint (argv[1], &uint_uid, false)) {
        uid = (gid_t)uint_uid;
    }
    else {
        string_owner = purc_variant_get_string_const (argv[1]);
        if (NULL == filename || NULL == string_owner) {
            purc_set_error (PURC_ERROR_WRONG_DATA_TYPE);
            goto failed;
        }

        // owner : string_name | uid
        uid = strtol (string_owner, &endptr, 10);  /* Allow a numeric string */

        if (*endptr != '\0') {               /* Was not pure numeric string */
            pwd = getpwnam (string_owner);   /* Try getting UID for username */
            if (pwd == NULL) {
                purc_set_error (PURC_ERROR_BAD_NAME);
                goto failed;
            }

            uid = pwd->pw_uid;
        }
    }

    // If the owner_id is specified as -1, then that ID is not changed.
    if (0 == lchown (filename, uid, -1)) {
        ret_var = purc_variant_make_boolean (true);
    }
    else {
        set_purc_error_by_errno ();
        goto failed;
    }

    return ret_var;

failed:
    if (call_flags & PCVRT_CALL_FLAG_SILENTLY)
        return purc_variant_make_boolean (false);

    return PURC_VARIANT_INVALID;
}

static purc_variant_t
linkinfo_getter (purc_variant_t root, size_t nr_args, purc_variant_t *argv,
        unsigned call_flags)
{
    UNUSED_PARAM(root);

    const char *string_filename = NULL;
    struct stat st;
    purc_variant_t ret_var = PURC_VARIANT_INVALID;

    if (nr_args < 1) {
        purc_set_error (PURC_ERROR_ARGUMENT_MISSED);
        goto failed;
    }

    // get the file name
    string_filename = purc_variant_get_string_const (argv[0]);
    if (NULL == string_filename) {
        purc_set_error (PURC_ERROR_WRONG_DATA_TYPE);
        goto failed;
    }

    if (lstat(string_filename, &st) == -1) {
        set_purc_error_by_errno ();
        goto failed;
    }

    ret_var = purc_variant_make_number (st.st_dev);
    return ret_var;

failed:
    if (call_flags & PCVRT_CALL_FLAG_SILENTLY)
        return purc_variant_make_boolean (false);

    return PURC_VARIANT_INVALID;
}

static purc_variant_t
lstat_getter (purc_variant_t root, size_t nr_args, purc_variant_t *argv,
        unsigned call_flags)
{
    UNUSED_PARAM(root);

    return get_stat_result (FN_OPTION_LSTAT, nr_args, argv, call_flags);
}

static purc_variant_t
link_getter (purc_variant_t root, size_t nr_args, purc_variant_t *argv,
        unsigned call_flags)
{
    UNUSED_PARAM(root);

    const char *string_target = NULL;
    const char *string_link = NULL;

    if (nr_args < 2) {
        purc_set_error (PURC_ERROR_ARGUMENT_MISSED);
        goto failed;
    }

    // get the parameters
    string_target = purc_variant_get_string_const (argv[0]);
    string_link = purc_variant_get_string_const (argv[1]);
    if (NULL == string_target || NULL == string_link) {
        purc_set_error (PURC_ERROR_WRONG_DATA_TYPE);
        goto failed;
    }

    if (link(string_target, string_link) == -1) {
        set_purc_error_by_errno ();
        goto failed;
    }

    return purc_variant_make_boolean (true);

failed:
    if (call_flags & PCVRT_CALL_FLAG_SILENTLY)
        return purc_variant_make_boolean (false);

    return PURC_VARIANT_INVALID;
}

static purc_variant_t
mkdir_getter (purc_variant_t root, size_t nr_args, purc_variant_t *argv,
        unsigned call_flags)
{
    UNUSED_PARAM(root);

    const char *filename = NULL;

    if (nr_args < 1) {
        purc_set_error (PURC_ERROR_ARGUMENT_MISSED);
        goto failed;
    }

    // get the file name
    filename = purc_variant_get_string_const (argv[0]);
    if (NULL == filename) {
        purc_set_error (PURC_ERROR_WRONG_DATA_TYPE);
        goto failed;
    }

    if (mkdir (filename, S_IRWXU | S_IRWXG | S_IROTH | S_IXOTH) == 0) {
        return purc_variant_make_boolean (true);
    }

    set_purc_error_by_errno ();

failed:
    if (call_flags & PCVRT_CALL_FLAG_SILENTLY)
        return purc_variant_make_boolean (false);

    return PURC_VARIANT_INVALID;
}

static purc_variant_t
pathinfo_getter (purc_variant_t root, size_t nr_args, purc_variant_t *argv,
        unsigned call_flags)
{
    UNUSED_PARAM(root);

    const char *string_path = NULL;
    const char *string_flags = "dirname basename extension filename";
    const char *dir_begin = NULL;
    const char *base_begin = NULL;
    const char *ext_begin = NULL;
    const char *flag = NULL;
    size_t dir_length = 0;
    size_t base_length = 0;
    size_t fname_length = 0;
    size_t ext_length = 0;
    purc_variant_t ret_var = PURC_VARIANT_INVALID;
    purc_variant_t val = PURC_VARIANT_INVALID;

    if (nr_args < 1) {
        purc_set_error (PURC_ERROR_ARGUMENT_MISSED);
        goto failed;
    }

    // get the parameters
    string_path = purc_variant_get_string_const (argv[0]);
    if (NULL == string_path) {
        purc_set_error (PURC_ERROR_WRONG_DATA_TYPE);
        goto failed;
    }

    if (nr_args > 1) {
        const char *string_param = NULL;
        string_param = purc_variant_get_string_const (argv[1]);
        if (NULL == string_flags) {
            purc_set_error (PURC_ERROR_WRONG_DATA_TYPE);
            goto failed;
        }

        if (strcmp(string_param, "all") == 0) {
            ; // Nothing to do
        }
        else {
            string_flags = string_param;
        }
    }

    ret_var = purc_variant_make_object (0,
            PURC_VARIANT_INVALID, PURC_VARIANT_INVALID);

    flag = string_flags;
    while (*flag) {
        size_t flag_len = 0;

        while (purc_isspace(*flag))
            flag ++;

        switch (*flag) {
            case 'd':
                if (strcmp_len (flag, "dirname", &flag_len) == 0) {
                    dir_begin = get_dir_path (string_path, 1, &dir_length);
                    val = dir_begin ?
                            purc_variant_make_string_ex(dir_begin, dir_length, true)
                          : purc_variant_make_null();
                    purc_variant_object_set_by_static_ckey (ret_var, "dirname", val);
                    purc_variant_unref (val);
                }
                break;

            case 'b':
            case 'e':
            case 'f':
                if (NULL == base_begin) {
                    base_begin = get_basename_ex (string_path, &ext_begin,
                            &base_length, &fname_length, &ext_length);
                }

                if (strcmp_len (flag, "basename", &flag_len) == 0) {
                    val = base_begin ?
                            purc_variant_make_string_ex (base_begin, base_length, true)
                          : purc_variant_make_null();
                    purc_variant_object_set_by_static_ckey (ret_var, "basename", val);
                    purc_variant_unref (val);
                    break;
                }
                
                //printf ("ext_begin: %s, ext_length=%ld\n", ext_begin, ext_length);
                if (strcmp_len (flag, "extension", &flag_len) == 0) {
                    val = ext_begin ?
                            purc_variant_make_string_ex (ext_begin, ext_length, true)
                          : purc_variant_make_null();
                    purc_variant_object_set_by_static_ckey (ret_var, "extension", val);
                    purc_variant_unref (val);
                    break;
                }

                //printf ("base_begin: %s, fname_length=%ld\n", base_begin, fname_length);
                if (strcmp_len (flag, "filename", &flag_len) == 0) {
                    val = base_begin ?
                            purc_variant_make_string_ex (base_begin, fname_length, true)
                          : purc_variant_make_null();
                    purc_variant_object_set_by_static_ckey (ret_var, "filename", val);
                    purc_variant_unref (val);
                    break;
                }
                break;

            default:
                purc_variant_unref (ret_var);
                purc_set_error (PURC_ERROR_WRONG_STAGE);
                goto failed;
        }

        if (0 == flag_len)
            break;

        flag += flag_len;
    }

    return ret_var;

failed:
    if (call_flags & PCVRT_CALL_FLAG_SILENTLY)
        return purc_variant_make_boolean (false);

    return PURC_VARIANT_INVALID;
}

static purc_variant_t
readlink_getter (purc_variant_t root, size_t nr_args, purc_variant_t *argv,
        unsigned call_flags)
{
    UNUSED_PARAM(root);

    char buffer[PATH_MAX] = {};
    const char *string_path = NULL;
    ssize_t nbytes;
    purc_variant_t ret_var = PURC_VARIANT_INVALID;

    if (nr_args < 1) {
        purc_set_error (PURC_ERROR_ARGUMENT_MISSED);
        goto failed;
    }

    // get the file name
    string_path = purc_variant_get_string_const (argv[0]);
    if (NULL == string_path) {
        purc_set_error (PURC_ERROR_WRONG_DATA_TYPE);
        goto failed;
    }

    nbytes = readlink(string_path, buffer, sizeof(buffer));
    if (nbytes == -1) {
        set_purc_error_by_errno ();
        return purc_variant_make_boolean (false);
    }
    else {
        ret_var = purc_variant_make_string (buffer, true);
    }

    return ret_var;

failed:
    if (call_flags & PCVRT_CALL_FLAG_SILENTLY)
        return purc_variant_make_boolean (false);

    return PURC_VARIANT_INVALID;
}

static purc_variant_t
realpath_getter (purc_variant_t root, size_t nr_args, purc_variant_t *argv,
        unsigned call_flags)
{
    UNUSED_PARAM(root);

    char resolved_path[PATH_MAX];
    const char *string_path = NULL;
    purc_variant_t ret_var = PURC_VARIANT_INVALID;

    if (nr_args < 1) {
        purc_set_error (PURC_ERROR_ARGUMENT_MISSED);
        goto failed;
    }

    // get the file name
    string_path = purc_variant_get_string_const (argv[0]);
    if (NULL == string_path) {
        purc_set_error (PURC_ERROR_WRONG_DATA_TYPE);
        goto failed;
    }

    if (NULL == realpath(string_path, resolved_path)) {
        set_purc_error_by_errno ();
        goto failed;
    }
    else {
        ret_var = purc_variant_make_string (resolved_path, true);
    }

    return ret_var;

failed:
    if (call_flags & PCVRT_CALL_FLAG_SILENTLY)
        return purc_variant_make_boolean (false);

    return PURC_VARIANT_INVALID;
}

static purc_variant_t
rename_getter (purc_variant_t root, size_t nr_args, purc_variant_t *argv,
        unsigned call_flags)
{
    UNUSED_PARAM(root);

    const char *string_from = NULL;
    const char *string_to = NULL;

    if (nr_args < 2) {
        purc_set_error (PURC_ERROR_ARGUMENT_MISSED);
        goto failed;
    }

    // get the file name
    string_from = purc_variant_get_string_const (argv[0]);
    string_to = purc_variant_get_string_const (argv[1]);
    if (NULL == string_from || NULL == string_to) {
        purc_set_error (PURC_ERROR_WRONG_DATA_TYPE);
        goto failed;
    }

    if (0 == rename(string_from, string_to)) {
        return purc_variant_make_boolean (true);
    }

    set_purc_error_by_errno ();

failed:
    if (call_flags & PCVRT_CALL_FLAG_SILENTLY)
        return purc_variant_make_boolean (false);

    return PURC_VARIANT_INVALID;
}

static purc_variant_t
rmdir_getter (purc_variant_t root, size_t nr_args, purc_variant_t *argv,
        unsigned call_flags)
{
    UNUSED_PARAM(root);

    const char *filename = NULL;
    DIR *dirp;
    struct dirent *dp;
    struct stat dir_stat;
    bool empty = true;

    if (nr_args < 1) {
        purc_set_error (PURC_ERROR_ARGUMENT_MISSED);
        goto failed;
    }

    // get the file name
    filename = purc_variant_get_string_const (argv[0]);
    if (NULL == filename) {
        purc_set_error (PURC_ERROR_WRONG_DATA_TYPE);
        goto failed;
    }

    if (access(filename, F_OK | R_OK) != 0) {
        set_purc_error_by_errno ();
        goto failed;
    }

    if (stat(filename, &dir_stat) < 0) {
        set_purc_error_by_errno ();
        goto failed;
    }

    if (S_ISDIR(dir_stat.st_mode)) {
        dirp = opendir(filename);

        while ((dp = readdir(dirp)) != NULL) {
            if ((strcmp(dp->d_name, ".") == 0) ||
                    (strcmp(dp->d_name, "..") == 0))
                continue;
            else {
                empty = false;
                break;
            }
        }
        closedir(dirp);

        if (empty) {
            if (rmdir(filename) == 0)
                empty = true;
            else
                empty = false;
        }
    }

    if (empty)
        return purc_variant_make_boolean (true);

failed:
    if (call_flags & PCVRT_CALL_FLAG_SILENTLY)
        return purc_variant_make_boolean (false);

    return PURC_VARIANT_INVALID;
}

static purc_variant_t
stat_getter (purc_variant_t root, size_t nr_args, purc_variant_t *argv,
        unsigned call_flags)
{
    UNUSED_PARAM(root);

    return get_stat_result (FN_OPTION_STAT, nr_args, argv, call_flags);
}

static purc_variant_t
symlink_getter (purc_variant_t root, size_t nr_args, purc_variant_t *argv,
        unsigned call_flags)
{
    UNUSED_PARAM(root);

    const char *string_target = NULL;
    const char *string_link = NULL;

    if (nr_args < 2) {
        purc_set_error (PURC_ERROR_ARGUMENT_MISSED);
        goto failed;
    }

    // get the parameters
    string_target = purc_variant_get_string_const (argv[0]);
    string_link = purc_variant_get_string_const (argv[1]);
    if (NULL == string_target || NULL == string_link) {
        purc_set_error (PURC_ERROR_WRONG_DATA_TYPE);
        goto failed;
    }

    if (symlink(string_target, string_link) == -1) {
        set_purc_error_by_errno ();
        goto failed;
    }

    return purc_variant_make_boolean (true);

failed:
    if (call_flags & PCVRT_CALL_FLAG_SILENTLY)
        return purc_variant_make_boolean (false);

    return PURC_VARIANT_INVALID;
}

#define TEMP_TEMPLATE      "purc-XXXXXX"
#define TEMP_TEMPLATE_LEN  (sizeof(TEMP_TEMPLATE) - 1)

static purc_variant_t
tempname_getter (purc_variant_t root, size_t nr_args, purc_variant_t *argv,
        unsigned call_flags)
{
    UNUSED_PARAM(root);

    char filename[PATH_MAX + 1];
    const char *string_directory = NULL;
    const char *string_prefix = NULL;
    size_t dir_length = 0;
    size_t prefix_length = 0;

    if (nr_args < 1) {
        purc_set_error (PURC_ERROR_ARGUMENT_MISSED);
        goto failed;
    }

    // get the parameters
    string_directory = purc_variant_get_string_const (argv[0]);
    if (NULL == string_directory) {
        purc_set_error (PURC_ERROR_WRONG_DATA_TYPE);
        goto failed;
    }
    dir_length = strlen (string_directory);

    if (nr_args > 1) {
        string_prefix = purc_variant_get_string_const (argv[1]);
        if (NULL == string_prefix) {
            purc_set_error (PURC_ERROR_WRONG_DATA_TYPE);
            goto failed;
        }
        prefix_length = strlen (string_prefix);
    }

    if ((dir_length + prefix_length + TEMP_TEMPLATE_LEN + 1) >= PATH_MAX) {
        purc_set_error (PURC_ERROR_TOO_LONG);
        goto failed;
    }

    strncpy (filename, string_directory, sizeof(filename)-1);
    if (filename[dir_length - 1] != '\\' &&
        filename[dir_length - 1] != '/') {
            filename[dir_length] = '/';
            filename[dir_length + 1] = '\0';
            dir_length += 1;
    }
    if ((dir_length + prefix_length + TEMP_TEMPLATE_LEN + 1) >= PATH_MAX) {
        purc_set_error (PURC_ERROR_TOO_LONG);
        goto failed;
    }

    if (string_prefix) {
        strncat (filename, string_prefix, sizeof(filename) - 1);
    }
    strncat (filename, TEMP_TEMPLATE, sizeof(filename) - 1);

    int tmp_fd;
    if ((tmp_fd = mkstemp (filename)) == -1) {
        purc_set_error (PURC_ERROR_BAD_SYSTEM_CALL);
        goto failed;
    }

    close(tmp_fd);
    return purc_variant_make_string (filename, true);

failed:
    if (call_flags & PCVRT_CALL_FLAG_SILENTLY)
        return purc_variant_make_boolean (false);

    return PURC_VARIANT_INVALID;
}

static purc_variant_t
touch_getter (purc_variant_t root, size_t nr_args, purc_variant_t *argv,
        unsigned call_flags)
{
    UNUSED_PARAM(root);

    const char *filename = NULL;
    uint64_t mtime = UTIME_NOW;
    uint64_t atime = UTIME_NOW;
    purc_variant_t ret_var = PURC_VARIANT_INVALID;

    if (nr_args < 1) {
        purc_set_error (PURC_ERROR_ARGUMENT_MISSED);
        goto failed;
    }

    // get the file name
    filename = purc_variant_get_string_const (argv[0]);
    if (NULL == filename) {
        purc_set_error (PURC_ERROR_WRONG_DATA_TYPE);
        goto failed;
    }
    if (nr_args > 1) {
        if (PURC_VARIANT_TYPE_ULONGINT == argv[1]->type) {
            mtime = argv[1]->u64;
            atime = argv[1]->u64;
        }
        else {
            purc_set_error (PURC_ERROR_WRONG_DATA_TYPE);
            goto failed;
        }
    }
    if (nr_args > 2) {
        if (PURC_VARIANT_TYPE_ULONGINT == argv[2]->type) {
            atime = argv[2]->u64;
        }
        else {
            purc_set_error (PURC_ERROR_WRONG_DATA_TYPE);
            goto failed;
        }
    }

    // file not exist, create it
    if (access(filename, F_OK | R_OK) != 0) {
        int fd = -1;
        fd = open(filename, O_CREAT | O_WRONLY,
                S_IRUSR | S_IWUSR | S_IRGRP | S_IWGRP | S_IROTH |S_IWOTH);

        if (fd != -1) {
            ret_var = purc_variant_make_boolean (true);
            close (fd);
        }
        else {
            set_purc_error_by_errno ();
            goto failed;
        }
    }
    else {      // change time
        struct timespec newtime[2];
        newtime[0].tv_nsec = atime;
        newtime[1].tv_nsec = mtime;
        if (utimensat(AT_FDCWD, filename, newtime, 0) == 0) {
            ret_var = purc_variant_make_boolean (true);
        }
        else {
            purc_set_error (PURC_ERROR_BAD_SYSTEM_CALL);
            goto failed;
        }
    }

    return ret_var;

failed:
    if (call_flags & PCVRT_CALL_FLAG_SILENTLY)
        return purc_variant_make_boolean (false);

    return PURC_VARIANT_INVALID;
}

static purc_variant_t
umask_getter (purc_variant_t root, size_t nr_args, purc_variant_t *argv,
        unsigned call_flags)
{
    UNUSED_PARAM(root);

    mode_t mask;
    mode_t old_mask;
    char *endptr;
    char umask_octal[5];
    const char *string_mask = NULL;

    if (nr_args < 1) {
        // get the current umask
        old_mask = umask (0777);
        mask = umask (old_mask);
    }
    else {
        string_mask = purc_variant_get_string_const (argv[0]);
        if (NULL == string_mask) {
            purc_set_error (PURC_ERROR_WRONG_DATA_TYPE);
            goto failed;
        }

        if ('0' == string_mask[0]) {
            mask = strtol (string_mask, &endptr, 8);  /* Octal number */
        }
        else {
            mask = strtol (string_mask, &endptr, 10); /* Decimal */
        }

        //This system call always succeeds and the previous value of the mask is returned.
        //mask = umask (mask);        
    }

    snprintf (umask_octal, sizeof(umask_octal), "0%o", mask);
    return purc_variant_make_string (umask_octal, true);

failed:
    if (call_flags & PCVRT_CALL_FLAG_SILENTLY)
        return purc_variant_make_boolean (false);

    return PURC_VARIANT_INVALID;
}

static purc_variant_t
unlink_getter (purc_variant_t root, size_t nr_args, purc_variant_t *argv,
        unsigned call_flags)
{
    UNUSED_PARAM(root);

    const char *filename = NULL;
    struct stat filestat;

    if (nr_args < 1) {
        purc_set_error (PURC_ERROR_ARGUMENT_MISSED);
        goto failed;
    }

    // get the file name
    filename = purc_variant_get_string_const (argv[0]);
    if (NULL == filename) {
        purc_set_error (PURC_ERROR_WRONG_DATA_TYPE);
        goto failed;
    }

    if (access(filename, F_OK | R_OK) != 0) {
        set_purc_error_by_errno ();
        goto failed;
    }

    if (stat(filename, &filestat) < 0) {
        set_purc_error_by_errno ();
        goto failed;
    }

    if (S_ISREG(filestat.st_mode)) {
        if (unlink (filename) == 0) {
            return purc_variant_make_boolean (true);
        }
        else {
            set_purc_error_by_errno ();
            return purc_variant_make_boolean (false);
        }
    }

failed:
    if (call_flags & PCVRT_CALL_FLAG_SILENTLY)
        return purc_variant_make_boolean (false);

    return PURC_VARIANT_INVALID;
}

static purc_variant_t
rm_getter (purc_variant_t root, size_t nr_args, purc_variant_t *argv,
        unsigned call_flags)
{
    UNUSED_PARAM(root);

    const char *filename = NULL;

    if (nr_args < 1) {
        purc_set_error (PURC_ERROR_ARGUMENT_MISSED);
        goto failed;
    }

    // get the file name
    filename = purc_variant_get_string_const (argv[0]);
    if (NULL == filename) {
        purc_set_error (PURC_ERROR_WRONG_DATA_TYPE);
        goto failed;
    }

    if (remove_dir ((char *)filename) == 0)
        return purc_variant_make_boolean (true);
    
    set_purc_error_by_errno ();
    return purc_variant_make_boolean (false);

failed:
    if (call_flags & PCVRT_CALL_FLAG_SILENTLY)
        return purc_variant_make_boolean (false);

    return PURC_VARIANT_INVALID;
}

static purc_variant_t
file_contents_getter (purc_variant_t root, size_t nr_args, purc_variant_t *argv,
        unsigned call_flags)
{
    UNUSED_PARAM(root);

    const char *string_filename = NULL;
    const char *string_flags = "";
    const char *flag;
    purc_variant_t ret_var = PURC_VARIANT_INVALID;
    bool        flag_binary = false;
    bool        flag_strict = false;
    int64_t     offset = 0;
    size_t      length = SIZE_MAX;
    struct stat filestat;
    size_t      filesize;
    size_t      readsize;
    FILE       *fp = NULL;
    uint8_t    *bsequence = NULL;

    if (nr_args < 1) {
        purc_set_error (PURC_ERROR_ARGUMENT_MISSED);
        goto failed;
    }

    // get the file name
    string_filename = purc_variant_get_string_const (argv[0]);
    if (NULL == string_filename) {
        purc_set_error (PURC_ERROR_WRONG_DATA_TYPE);
        goto failed;
    }

    if (nr_args > 1) {
        string_flags = purc_variant_get_string_const (argv[1]);
        if (NULL == string_flags) {
            purc_set_error (PURC_ERROR_WRONG_DATA_TYPE);
            goto failed;
        }
    }

    if (nr_args > 2) {
        // Get the offset
        if (! purc_variant_cast_to_longint (argv[2], &offset, false)) {
            purc_set_error (PURC_ERROR_WRONG_DATA_TYPE);
            goto failed;
        }
    }

    if (nr_args > 3) {
        // Get the length
        uint64_t len;
        if (! purc_variant_cast_to_ulongint (argv[3], &len, false)) {
            purc_set_error (PURC_ERROR_WRONG_DATA_TYPE);
            goto failed;
        }

        length = len;
    }

    // Parse flags
    flag = string_flags;
    while (*flag)
    {
        size_t flag_len = 0;

        while (purc_isspace(*flag))
            flag ++;

        if (strcmp_len (flag, "binary", &flag_len) == 0) {
            flag_binary = true;
        }
        else if (strcmp_len (flag, "string", &flag_len) == 0) {
            flag_binary = false;
        }
        else if (strcmp_len (flag, "strict", &flag_len) == 0) {
            flag_strict = true;
        }
        else if (strcmp_len (flag, "silent", &flag_len) == 0) {
            flag_strict = false;
        }
        else {
            purc_variant_unref (ret_var);
            purc_set_error (PURC_ERROR_WRONG_STAGE);
            goto failed;
        }

        if (0 == flag_len)
            break;

        flag += flag_len;
    }

    // Get whole file size
    if (stat(string_filename, &filestat) < 0) {
        purc_set_error (PURC_ERROR_NOT_EXISTS);
        goto failed;
    }
    filesize = filestat.st_size;

    if (offset < 0) {
        offset = filesize + offset;// offset < 0 !!!
    }
    if (offset < 0 || (size_t)offset >= filesize) {
        purc_set_error (PURC_ERROR_WRONG_STAGE);
        goto failed;
    }

    if ((filesize - offset) < length)
        length = filesize - offset;

    if (length <= 0) {
        purc_set_error (PURC_ERROR_WRONG_STAGE);
        goto failed;
    }

    bsequence = malloc (length + 1);
    bsequence[length] = 0x0;

    if (flag_binary)
        fp = fopen (string_filename, "rb");
    else
        fp = fopen (string_filename, "r");

    if (NULL == fp) {
        purc_set_error (PURC_ERROR_BAD_SYSTEM_CALL);
        goto failed;
    }

    if (offset > 0)
        fseek (fp, offset, SEEK_SET);

    readsize = fread (bsequence, 1, length, fp);
    if (readsize != length && flag_strict) {
        // throw `BadEncoding` exception
        purc_set_error (PURC_ERROR_BAD_ENCODING);
        goto failed;
    }

    if (flag_binary)
        ret_var = purc_variant_make_byte_sequence(bsequence, readsize);
    else
        ret_var = purc_variant_make_string_ex((const char *)bsequence, readsize, true);

    free (bsequence);
    fclose (fp);
    return ret_var;

failed:
    if (bsequence)
        free (bsequence);

    if (fp)
        fclose (fp);

    if (call_flags & PCVRT_CALL_FLAG_SILENTLY)
        return purc_variant_make_boolean (false);

    return PURC_VARIANT_INVALID;
}

static purc_variant_t
file_contents_setter (purc_variant_t root, size_t nr_args, purc_variant_t *argv,
        unsigned call_flags)
{
    UNUSED_PARAM(root);

    const char *string_filename = NULL;
    const char *string_flags = "";
    const char *flag;
    const char *string_content;
    FILE       *fp = NULL;
    const uint8_t *bsequence = NULL;
    size_t      sz_bseq;
    size_t      writesize;
    bool        flag_lock = false;
    bool        flag_append = false;
    bool        flag_binary = false;

    if (nr_args < 1) {
        purc_set_error (PURC_ERROR_ARGUMENT_MISSED);
        goto failed;
    }

    // get the file name
    string_filename = purc_variant_get_string_const (argv[0]);
    if (NULL == string_filename) {
        purc_set_error (PURC_ERROR_WRONG_DATA_TYPE);
        goto failed;
    }

    if (nr_args > 1) {
        string_content = purc_variant_get_string_const (argv[1]);

        if (NULL == string_content) {
            if (! purc_variant_cast_to_byte_sequence(argv[1],
                    (const void **)&bsequence, &sz_bseq))
            {
                purc_set_error (PURC_ERROR_WRONG_DATA_TYPE);
                goto failed;
            }

            flag_binary = true;
        }
    }

    if (nr_args > 2) {
        string_flags = purc_variant_get_string_const (argv[2]);
        if (NULL == string_flags) {
            purc_set_error (PURC_ERROR_WRONG_DATA_TYPE);
            goto failed;
        }
    }

    // Parse flags
    flag = string_flags;
    while (*flag)
    {
        size_t flag_len = 0;

        while (purc_isspace(*flag))
            flag ++;

        if (strcmp_len (flag, "lock", &flag_len) == 0) {
            flag_lock = true;
        }
        else if (strcmp_len (flag, "append", &flag_len) == 0) {
            flag_append = true;
        }
        if (strcmp_len (flag, "binary", &flag_len) == 0) {
            flag_binary = true;
        }
        else if (strcmp_len (flag, "string", &flag_len) == 0) {
            flag_binary = false;
        }
        else {
            purc_set_error (PURC_ERROR_WRONG_STAGE);
            goto failed;
        }

        if (0 == flag_len)
            break;

        flag += flag_len;
    }

    if (flag_binary) {
        if (flag_append)
            fp = fopen (string_filename, "ab");
        else
            fp = fopen (string_filename, "wb");
    }
    else {
        if (flag_append)
            fp = fopen (string_filename, "a");
        else
            fp = fopen (string_filename, "w");
    }

    if (NULL == fp) {
        purc_set_error (PURC_ERROR_BAD_SYSTEM_CALL);
        goto failed;
    }

    if (-1 == flock (fileno(fp), LOCK_SH | LOCK_NB)) {
        // File locked.
        purc_set_error (PURC_ERROR_ACCESS_DENIED);
        goto failed;
    }

    flock(fileno(fp), LOCK_UN);

    if (flag_lock) {
        if (flock (fileno(fp), LOCK_EX) != 0) {
            purc_set_error (PURC_ERROR_BAD_SYSTEM_CALL);
            goto failed;
        }
    }

    if (flag_binary)
        writesize = fwrite (string_content, 1, strlen(string_content), fp);
    else
        writesize = fwrite (bsequence, 1, sz_bseq, fp);

    if (flag_lock) {
        flock (fileno(fp), LOCK_UN);
    }
    fclose (fp);
    return purc_variant_make_ulongint (writesize);

failed:
    if (fp)
        fclose (fp);

    if (call_flags & PCVRT_CALL_FLAG_SILENTLY)
        return purc_variant_make_boolean (false);

    return PURC_VARIANT_INVALID;
}

static purc_variant_t
on_dir_read (void *native_entity,
        size_t nr_args, purc_variant_t* argv, unsigned call_flags)
{
    UNUSED_PARAM(nr_args);
    UNUSED_PARAM(argv);
    UNUSED_PARAM(call_flags);

    DIR *dirp = (DIR *)native_entity;
    struct dirent *dp;

    if (NULL == dirp) {
        goto failed;
    }

    while ((dp = readdir(dirp)) != NULL) {
        if ((strcmp(dp->d_name, ".") == 0)
                || (strcmp(dp->d_name, "..") == 0))
            continue;

        return purc_variant_make_string (dp->d_name, true);
    }

failed:
    if (call_flags & PCVRT_CALL_FLAG_SILENTLY)
        return purc_variant_make_boolean (false);

    return PURC_VARIANT_INVALID;
}

static purc_variant_t
on_dir_rewind (void *native_entity,
        size_t nr_args, purc_variant_t* argv, unsigned call_flags)
{
    UNUSED_PARAM(nr_args);
    UNUSED_PARAM(argv);
    UNUSED_PARAM(call_flags);

    if (native_entity) {
        rewinddir((DIR *)native_entity);
        return purc_variant_make_boolean (true);
    }

    return purc_variant_make_boolean (false);
}

static purc_nvariant_method
property_getter(void* native_entity, const char* key_name)
{
    UNUSED_PARAM(native_entity);

    switch (key_name[0]) {
    case 'r':
        if (strcmp(key_name, "read") == 0) {
            return on_dir_read;
        }
        if (strcmp(key_name, "rewind") == 0) {
            return on_dir_rewind;
        }
        break;

    default:
        break;
    }

    return NULL;
}

static void
on_release(void *native_entity)
{
    if (native_entity) {
        closedir((DIR *)native_entity);
    }
}

static purc_variant_t
opendir_getter (purc_variant_t root, size_t nr_args, purc_variant_t *argv,
        unsigned call_flags)
{
    UNUSED_PARAM(root);

    const char *string_pathname = NULL;
    DIR *dirp;
    struct stat dir_stat;
    purc_variant_t ret_var = PURC_VARIANT_INVALID;

    if (nr_args < 1) {
        purc_set_error (PURC_ERROR_ARGUMENT_MISSED);
        goto failed;
    }

    // get the file name
    string_pathname = purc_variant_get_string_const (argv[0]);
    if (NULL == string_pathname) {
        purc_set_error (PURC_ERROR_WRONG_DATA_TYPE);
        goto failed;
    }

    if (access (string_pathname, F_OK | R_OK) != 0) {
        purc_set_error (PURC_ERROR_NOT_EXISTS);
        goto failed;
    }

    if (stat (string_pathname, &dir_stat) < 0) {
        purc_set_error (PURC_ERROR_BAD_SYSTEM_CALL);
        goto failed;
    }

    if (S_ISDIR(dir_stat.st_mode)) {
        dirp = opendir (string_pathname);
        if (NULL == dirp) {
            purc_set_error (PURC_ERROR_BAD_SYSTEM_CALL);
            goto failed;
        }
    }
    else {
        goto failed;
    }

    static const struct purc_native_ops ops = {
        .property_getter = property_getter,
        .on_observe = NULL,
        .on_forget = NULL,
        .on_release = on_release,
    };

    ret_var = purc_variant_make_native((void *)dirp, &ops);
    if (ret_var == PURC_VARIANT_INVALID) {
        goto failed;
    }
    
    return ret_var;

failed:
    if (call_flags & PCVRT_CALL_FLAG_SILENTLY)
        return purc_variant_make_boolean (false);

    return PURC_VARIANT_INVALID;
}

static purc_variant_t
closedir_getter (purc_variant_t root, size_t nr_args, purc_variant_t *argv,
        unsigned call_flags)
{
    UNUSED_PARAM(root);

    DIR *dirp;
    purc_variant_t ret_var = PURC_VARIANT_INVALID;

    if (nr_args < 1) {
        purc_set_error (PURC_ERROR_ARGUMENT_MISSED);
        goto failed;
    }

    dirp = (DIR *)purc_variant_native_get_entity(argv[0]);
    if (NULL == dirp) {
        purc_set_error (PURC_ERROR_NO_DATA);
        goto failed;
    }

    if (0 == closedir(dirp))
        ret_var = purc_variant_make_boolean (true);
    else {
        purc_set_error (PURC_ERROR_SYS_FAULT);
        goto failed;
    }

    argv[0]->ptr_ptr[0] = NULL;
    return ret_var;

failed:
    if (call_flags & PCVRT_CALL_FLAG_SILENTLY)
        return purc_variant_make_boolean (false);

    return PURC_VARIANT_INVALID;
}

static purc_variant_t pcdvobjs_create_fs(void)
{
    static struct purc_dvobj_method method [] = {
        {"list",          list_getter, NULL},
        {"list_prt",      list_prt_getter, NULL},
        {"basename",      basename_getter, NULL},
        {"chgrp",         chgrp_getter, NULL},
        {"chmod",         chmod_getter, NULL},
        {"chown",         chown_getter, NULL},
        {"copy",          copy_getter, NULL},
        {"dirname",       dirname_getter, NULL},
        {"disk_usage",    disk_usage_getter, NULL},
        {"file_exists",   file_exists_getter, NULL},
        {"file_is",       file_is_getter, NULL},
        {"lchgrp",        lchgrp_getter, NULL},
        {"lchown",        lchown_getter, NULL},
        {"linkinfo",      linkinfo_getter, NULL},
        {"lstat",         lstat_getter, NULL},
        {"link",          link_getter, NULL},
        {"mkdir",         mkdir_getter, NULL},
        {"pathinfo",      pathinfo_getter, NULL},
        {"readlink",      readlink_getter, NULL},
        {"realpath",      realpath_getter, NULL},
        {"rename",        rename_getter, NULL},
        {"rmdir",         rmdir_getter, NULL},
        {"stat",          stat_getter, NULL},
        {"symlink",       symlink_getter, NULL},
        {"tempname",      tempname_getter, NULL},
        {"touch",         touch_getter, NULL},
        {"umask",         umask_getter, NULL},
        {"unlink",        unlink_getter, NULL},
        {"rm",            rm_getter, NULL},// beyond documentation
        {"file_contents", file_contents_getter, file_contents_setter},
        {"opendir",       opendir_getter, NULL},
        {"closedir",      closedir_getter, NULL}
    };

    return purc_dvobj_make_from_methods (method, PCA_TABLESIZE(method));
}

static struct pcdvobjs_dvobjs_object dynamic_objects [] = {
    {
        "FS",                                   // name
        "For File System Operations in PURC",   // description
        pcdvobjs_create_fs                      // create function
    },
    {
        "FILE",                                 // name
        "For File Operations in PURC",          // description
        pcdvobjs_create_file                    // create function
    }
};

purc_variant_t __purcex_load_dynamic_variant (const char *name, int *ver_code)
{
    size_t i = 0;
    for (i = 0; i < PCA_TABLESIZE(dynamic_objects); i++) {
        if (pcutils_strncasecmp (name, dynamic_objects[i].name, strlen (name)) == 0)
            break;
    }

    if (i == PCA_TABLESIZE(dynamic_objects))
        return PURC_VARIANT_INVALID;
    else {
        *ver_code = FS_DVOBJ_VERSION;
        return dynamic_objects[i].create_func();
    }
}

size_t __purcex_get_number_of_dynamic_variants (void)
{
    return PCA_TABLESIZE(dynamic_objects);
}

const char * __purcex_get_dynamic_variant_name (size_t idx)
{
    if (idx >= PCA_TABLESIZE(dynamic_objects))
        return NULL;
    else
        return dynamic_objects[idx].name;
}

const char * __purcex_get_dynamic_variant_desc (size_t idx)
{
    if (idx >= PCA_TABLESIZE(dynamic_objects))
        return NULL;
    else
        return dynamic_objects[idx].description;
}<|MERGE_RESOLUTION|>--- conflicted
+++ resolved
@@ -1600,13 +1600,8 @@
         if (*endptr != '\0') {              /* Was not pure numeric string */
             struct group *grp = getgrnam(string_group);
             if (grp == NULL) {
-<<<<<<< HEAD
                 purc_set_error (PURC_ERROR_BAD_NAME);
                 return PURC_VARIANT_INVALID;
-=======
-                purc_set_error (PURC_ERROR_BAD_SYSTEM_CALL);
-                goto failed;
->>>>>>> d253f427
             }
 
             gid = grp->gr_gid;
