--- conflicted
+++ resolved
@@ -164,11 +164,7 @@
  * Parse ejson.
  */
 int pcejson_parse (struct pcvcm_node** vcm_tree, struct pcejson** parser,
-<<<<<<< HEAD
-        purc_rwstream_t rwstream, uint32_t depth);
-=======
                    purc_rwstream_t rwstream, uint32_t depth);
->>>>>>> 86541edc
 
 /*
  * Create a new pcejson token.
