--- conflicted
+++ resolved
@@ -128,14 +128,12 @@
     flags: None
     msg: "Float point invalid"
 
-<<<<<<< HEAD
 NotDesiredEntity
     except: NotDesiredEntity
     flags: None
     msg: "Not desired entity"
-=======
+
 InvalidOperand
     except: InvalidOperand
     flags: None
     msg: "Invalid operand"
->>>>>>> 8b11bde3
